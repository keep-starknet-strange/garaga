%builtins range_check poseidon range_check96 add_mod mul_mod

from starkware.cairo.common.registers import get_fp_and_pc
from starkware.cairo.common.alloc import alloc
from starkware.cairo.common.cairo_secp.bigint import BigInt3, uint256_to_bigint, bigint_to_uint256
<<<<<<< HEAD
from starkware.cairo.common.cairo_builtins import PoseidonBuiltin, ModBuiltin

func main{
    range_check_ptr,
    poseidon_ptr: PoseidonBuiltin*,
    range_check96_ptr: felt*,
    add_mod_ptr: ModBuiltin*,
    mul_mod_ptr: ModBuiltin*,
}() {
    alloc_locals;
    let (__fp__, _) = get_fp_and_pc();
    // %{
    //         import functools, re, subprocess
    //         from starkware.cairo.common.cairo_secp.secp_utils import split

    // P=0x30644e72e131a029b85045b68181585d97816a916871ca8d3c208c16d87cfd47
    //         BN254_ORDER = 21888242871839275222246405745257275088548364400416034343698204186575808495617
    //         def rgetattr(obj, attr, *args):
    //             def _getattr(obj, attr):
    //                 return getattr(obj, attr, *args)
    //             return functools.reduce(_getattr, [obj] + attr.split('.'))
    //         def rsetattr(obj, attr, val):
    //             pre, _, post = attr.rpartition('.')
    //             return setattr(rgetattr(obj, pre) if pre else obj, post, val)
    //         def fill_element(element:str, value:int):
    //             s = split(value)
    //             for i in range(3): rsetattr(ids,element+'.d'+str(i),s[i])
    //         def fill_e12(e2:str, *args):
    //             for i in range(12):
    //                 splitted = split(args[i])
    //                 for j in range(3):
    //                     rsetattr(ids,e2+str(i)+'.d'+str(j),splitted[j])
    //             return None
    //         def parse_fp_elements(input_string:str):
    //             pattern = re.compile(r'\[([^\[\]]+)\]')
    //             substrings = pattern.findall(input_string)
    //             sublists = [substring.split(' ') for substring in substrings]
    //             sublists = [[int(x) for x in sublist] for sublist in sublists]
    //             fp_elements = [x[0] + x[1]*2**64 + x[2]*2**128 + x[3]*2**192 for x in sublists]
    //             return fp_elements
    //     %}
    //     local ax: BigInt3;
    //     local ay: BigInt3;

    // local bx0: BigInt3;
    //     local bx1: BigInt3;
    //     local by0: BigInt3;
    //     local by1: BigInt3;

    // local cx: BigInt3;
    //     local cy: BigInt3;

    // local vk_alpha1_x: BigInt3;
    //     local vk_alpha1_y: BigInt3;

    // local vk_beta2_x0: BigInt3;
    //     local vk_beta2_x1: BigInt3;
    //     local vk_beta2_y0: BigInt3;
    //     local vk_beta2_y1: BigInt3;

    // local vk_gamma2_x0: BigInt3;
    //     local vk_gamma2_x1: BigInt3;
    //     local vk_gamma2_y0: BigInt3;
    //     local vk_gamma2_y1: BigInt3;

    // local vk_delta2_x0: BigInt3;
    //     local vk_delta2_x1: BigInt3;
    //     local vk_delta2_y0: BigInt3;
    //     local vk_delta2_y1: BigInt3;

    // local vk_ic0_x: BigInt3;
    //     local vk_ic0_y: BigInt3;
    //     local vk_ic1_x: BigInt3;
    //     local vk_ic1_y: BigInt3;
    //     local vk_ic2_x: BigInt3;
    //     local vk_ic2_y: BigInt3;
    //     local vk_ic3_x: BigInt3;
    //     local vk_ic3_y: BigInt3;
    //     local vk_ic4_x: BigInt3;
    //     local vk_ic4_y: BigInt3;

    // local input_0: BigInt3;
    //     local input_1: BigInt3;
    //     local input_2: BigInt3;
    //     local input_3: BigInt3;

    // // Precomputed e(vk_alpha1, vk_beta2)
    //     local e_vk0: BigInt3;
    //     local e_vk1: BigInt3;
    //     local e_vk2: BigInt3;
    //     local e_vk3: BigInt3;
    //     local e_vk4: BigInt3;
    //     local e_vk5: BigInt3;
    //     local e_vk6: BigInt3;
    //     local e_vk7: BigInt3;
    //     local e_vk8: BigInt3;
    //     local e_vk9: BigInt3;
    //     local e_vk10: BigInt3;
    //     local e_vk11: BigInt3;

    // %{
    //         for var_name in list(program_input.keys()):
    //             fill_element(var_name, program_input[var_name])
    //     %}

    // local a: G1Point = G1Point(ax, ay);
    //     let (local a: G1Point) = g1.neg(a);
    //     local bx: E2 = E2(bx0, bx1);
    //     local by: E2 = E2(by0, by1);
    //     local b: G2Point = G2Point(&bx, &by);
    //     local c: G1Point = G1Point(cx, cy);

    // local vk_alpha1: G1Point = G1Point(vk_alpha1_x, vk_alpha1_y);
    //     local vk_beta2x: E2 = E2(vk_beta2_x0, vk_beta2_x1);
    //     local vk_beta2y: E2 = E2(vk_beta2_y0, vk_beta2_y1);

    // local vk_beta2: G2Point = G2Point(&vk_beta2x, &vk_beta2y);

    // local vk_gamma2x: E2 = E2(vk_gamma2_x0, vk_gamma2_x1);
    //     local vk_gamma2y: E2 = E2(vk_gamma2_y0, vk_gamma2_y1);
    //     local vk_gamma2: G2Point = G2Point(&vk_gamma2x, &vk_gamma2y);

    // local vk_delta2x: E2 = E2(vk_delta2_x0, vk_delta2_x1);
    //     local vk_delta2y: E2 = E2(vk_delta2_y0, vk_delta2_y1);

    // local vk_delta2: G2Point = G2Point(&vk_delta2x, &vk_delta2y);

    // local vk_ic0: G1Point = G1Point(vk_ic0_x, vk_ic0_y);
    //     local vk_ic1: G1Point = G1Point(vk_ic1_x, vk_ic1_y);
    //     local vk_ic2: G1Point = G1Point(vk_ic2_x, vk_ic2_y);
    //     local vk_ic3: G1Point = G1Point(vk_ic3_x, vk_ic3_y);
    //     local vk_ic4: G1Point = G1Point(vk_ic4_x, vk_ic4_y);

    // g1.assert_on_curve(&a);
    //     g2.assert_on_curve(&b);
    //     g1.assert_on_curve(&c);

    // g1.assert_on_curve(&vk_alpha1);
    //     g2.assert_on_curve(&vk_beta2);

    // g2.assert_on_curve(&vk_gamma2);
    //     g2.assert_on_curve(&vk_delta2);

    // g1.assert_on_curve(&vk_ic0);
    //     g1.assert_on_curve(&vk_ic1);
    //     g1.assert_on_curve(&vk_ic2);
    //     g1.assert_on_curve(&vk_ic3);
    //     g1.assert_on_curve(&vk_ic4);

    // %{ print(f"All elements on curve!") %}

    // // Compute vk_x € G1
    //     let vk_x = vk_ic0;
    //     let (temp_0) = g1.scalar_mul(vk_ic1, input_0);
    //     let (vk_x) = g1.add(vk_x, temp_0);

    // let (local temp_1) = g1.scalar_mul(vk_ic2, input_1);
    //     let (local vk_x) = g1.add(vk_x, temp_1);
    //     let (local temp_2) = g1.scalar_mul(vk_ic3, input_2);
    //     let (local vk_x) = g1.add(vk_x, temp_2);
    //     let (local temp_3) = g1.scalar_mul(vk_ic4, input_3);
    //     let (local vk_x) = g1.add(vk_x, temp_3);

    // // Compute & verify pairing:

    // let (P: G1Point**) = alloc();
    //     let (Q: G2Point**) = alloc();

    // assert P[0] = &a;
    //     assert Q[0] = &b;
    //     assert P[1] = &vk_x;
    //     assert Q[1] = &vk_gamma2;
    //     assert P[2] = &c;
    //     assert Q[2] = &vk_delta2;

    // %{ print(f"Computing m = multi_miller(P = [a, vk_x, c], Q = [b, vk_gamma2, vk_delta2]) ...") %}

    // let m = multi_miller_loop(P, Q, 3);
    //     %{
    //         from tools.py.extension_trick import mul_e12, pack_e12, gnark_to_w
    //         from garaga.hints.fq import pack_e12t
    //         mt = pack_e12t(ids.m, ids.N_LIMBS, ids.BASE)
    //         md = gnark_to_w(mt)
    //     %}

    // %{ print(f"Avoid computing m2 = miller(vk_alpha1, vk_beta2) thanks to precomputation.") %}
    //     %{
    //         felts = [program_input['vk_alpha1_x'], program_input['vk_alpha1_y']]
    //         felts+= [program_input['vk_beta2_x0'], program_input['vk_beta2_x1'], program_input['vk_beta2_y0'], program_input['vk_beta2_y1']]

    // cmd = ['./tools/gnark/main', 'pair', 'pair'] + [str(x) for x in felts]
    //         out = subprocess.run(cmd, stdout=subprocess.PIPE).stdout.decode('utf-8')
    //         fp_elements = parse_fp_elements(out)

    // assert len(fp_elements) == 12

    // fill_e12('e_vk', *gnark_to_w(fp_elements))
    //     %}
    //     local pair_vk_alpha_beta: E12D = E12D(
    //         e_vk0, e_vk1, e_vk2, e_vk3, e_vk4, e_vk5, e_vk6, e_vk7, e_vk8, e_vk9, e_vk10, e_vk11
    //     );

    // %{ print(f"Computing E = final_exp(m) * e(vk_alpha1, vk_beta2) ...") %}
    //     let pairing_result = final_exponentiation(m, 0);
    //     let pairing_result = e12.mul_trick_pure(pairing_result, &pair_vk_alpha_beta);
    //     let one = e12.one_full();
    //     %{ print(f"Verifying Groth 16 Circuit assertion E == 1 ...") %}

    // assert_E12D(pairing_result, one);
    //     %{ print(f"Groth 16 Circuit Verification COMPLETE!") %}
=======
from starkware.cairo.common.cairo_builtins import PoseidonBuiltin, BitwiseBuiltin

// func main{range_check_ptr, bitwise_ptr: BitwiseBuiltin*, poseidon_ptr: PoseidonBuiltin*}() {
//     alloc_locals;
//     let (__fp__, _) = get_fp_and_pc();
//     %{
//         import functools, re, subprocess
//         from starkware.cairo.common.cairo_secp.secp_utils import split

// P=0x30644e72e131a029b85045b68181585d97816a916871ca8d3c208c16d87cfd47
//         BN254_ORDER = 21888242871839275222246405745257275088548364400416034343698204186575808495617
//         def rgetattr(obj, attr, *args):
//             def _getattr(obj, attr):
//                 return getattr(obj, attr, *args)
//             return functools.reduce(_getattr, [obj] + attr.split('.'))
//         def rsetattr(obj, attr, val):
//             pre, _, post = attr.rpartition('.')
//             return setattr(rgetattr(obj, pre) if pre else obj, post, val)
//         def fill_element(element:str, value:int):
//             s = split(value)
//             for i in range(3): rsetattr(ids,element+'.d'+str(i),s[i])
//         def fill_e12(e2:str, *args):
//             for i in range(12):
//                 splitted = split(args[i])
//                 for j in range(3):
//                     rsetattr(ids,e2+str(i)+'.d'+str(j),splitted[j])
//             return None
//         def parse_fp_elements(input_string:str):
//             pattern = re.compile(r'\[([^\[\]]+)\]')
//             substrings = pattern.findall(input_string)
//             sublists = [substring.split(' ') for substring in substrings]
//             sublists = [[int(x) for x in sublist] for sublist in sublists]
//             fp_elements = [x[0] + x[1]*2**64 + x[2]*2**128 + x[3]*2**192 for x in sublists]
//             return fp_elements
//     %}
//     local ax: BigInt3;
//     local ay: BigInt3;

// local bx0: BigInt3;
//     local bx1: BigInt3;
//     local by0: BigInt3;
//     local by1: BigInt3;

// local cx: BigInt3;
//     local cy: BigInt3;

// local vk_alpha1_x: BigInt3;
//     local vk_alpha1_y: BigInt3;

// local vk_beta2_x0: BigInt3;
//     local vk_beta2_x1: BigInt3;
//     local vk_beta2_y0: BigInt3;
//     local vk_beta2_y1: BigInt3;

// local vk_gamma2_x0: BigInt3;
//     local vk_gamma2_x1: BigInt3;
//     local vk_gamma2_y0: BigInt3;
//     local vk_gamma2_y1: BigInt3;

// local vk_delta2_x0: BigInt3;
//     local vk_delta2_x1: BigInt3;
//     local vk_delta2_y0: BigInt3;
//     local vk_delta2_y1: BigInt3;

// local vk_ic0_x: BigInt3;
//     local vk_ic0_y: BigInt3;
//     local vk_ic1_x: BigInt3;
//     local vk_ic1_y: BigInt3;
//     local vk_ic2_x: BigInt3;
//     local vk_ic2_y: BigInt3;
//     local vk_ic3_x: BigInt3;
//     local vk_ic3_y: BigInt3;
//     local vk_ic4_x: BigInt3;
//     local vk_ic4_y: BigInt3;

// local input_0: BigInt3;
//     local input_1: BigInt3;
//     local input_2: BigInt3;
//     local input_3: BigInt3;

// // Precomputed e(vk_alpha1, vk_beta2)
//     local e_vk0: BigInt3;
//     local e_vk1: BigInt3;
//     local e_vk2: BigInt3;
//     local e_vk3: BigInt3;
//     local e_vk4: BigInt3;
//     local e_vk5: BigInt3;
//     local e_vk6: BigInt3;
//     local e_vk7: BigInt3;
//     local e_vk8: BigInt3;
//     local e_vk9: BigInt3;
//     local e_vk10: BigInt3;
//     local e_vk11: BigInt3;

// %{
//         for var_name in list(program_input.keys()):
//             fill_element(var_name, program_input[var_name])
//     %}

// local a: G1Point = G1Point(ax, ay);
//     let (local a: G1Point) = g1.neg(a);
//     local bx: E2 = E2(bx0, bx1);
//     local by: E2 = E2(by0, by1);
//     local b: G2Point = G2Point(&bx, &by);
//     local c: G1Point = G1Point(cx, cy);

// local vk_alpha1: G1Point = G1Point(vk_alpha1_x, vk_alpha1_y);
//     local vk_beta2x: E2 = E2(vk_beta2_x0, vk_beta2_x1);
//     local vk_beta2y: E2 = E2(vk_beta2_y0, vk_beta2_y1);

// local vk_beta2: G2Point = G2Point(&vk_beta2x, &vk_beta2y);

// local vk_gamma2x: E2 = E2(vk_gamma2_x0, vk_gamma2_x1);
//     local vk_gamma2y: E2 = E2(vk_gamma2_y0, vk_gamma2_y1);
//     local vk_gamma2: G2Point = G2Point(&vk_gamma2x, &vk_gamma2y);

// local vk_delta2x: E2 = E2(vk_delta2_x0, vk_delta2_x1);
//     local vk_delta2y: E2 = E2(vk_delta2_y0, vk_delta2_y1);

// local vk_delta2: G2Point = G2Point(&vk_delta2x, &vk_delta2y);

// local vk_ic0: G1Point = G1Point(vk_ic0_x, vk_ic0_y);
//     local vk_ic1: G1Point = G1Point(vk_ic1_x, vk_ic1_y);
//     local vk_ic2: G1Point = G1Point(vk_ic2_x, vk_ic2_y);
//     local vk_ic3: G1Point = G1Point(vk_ic3_x, vk_ic3_y);
//     local vk_ic4: G1Point = G1Point(vk_ic4_x, vk_ic4_y);

// g1.assert_on_curve(&a);
//     g2.assert_on_curve(&b);
//     g1.assert_on_curve(&c);

// g1.assert_on_curve(&vk_alpha1);
//     g2.assert_on_curve(&vk_beta2);

// g2.assert_on_curve(&vk_gamma2);
//     g2.assert_on_curve(&vk_delta2);

// g1.assert_on_curve(&vk_ic0);
//     g1.assert_on_curve(&vk_ic1);
//     g1.assert_on_curve(&vk_ic2);
//     g1.assert_on_curve(&vk_ic3);
//     g1.assert_on_curve(&vk_ic4);

// %{ print(f"All elements on curve!") %}

// // Compute vk_x € G1
//     let vk_x = vk_ic0;
//     let (temp_0) = g1.scalar_mul(vk_ic1, input_0);
//     let (vk_x) = g1.add(vk_x, temp_0);

// let (local temp_1) = g1.scalar_mul(vk_ic2, input_1);
//     let (local vk_x) = g1.add(vk_x, temp_1);
//     let (local temp_2) = g1.scalar_mul(vk_ic3, input_2);
//     let (local vk_x) = g1.add(vk_x, temp_2);
//     let (local temp_3) = g1.scalar_mul(vk_ic4, input_3);
//     let (local vk_x) = g1.add(vk_x, temp_3);

// // Compute & verify pairing:

// let (P: G1Point**) = alloc();
//     let (Q: G2Point**) = alloc();

// assert P[0] = &a;
//     assert Q[0] = &b;
//     assert P[1] = &vk_x;
//     assert Q[1] = &vk_gamma2;
//     assert P[2] = &c;
//     assert Q[2] = &vk_delta2;

// %{ print(f"Computing m = multi_miller(P = [a, vk_x, c], Q = [b, vk_gamma2, vk_delta2]) ...") %}

// let m = multi_miller_loop(P, Q, 3);
//     %{
//         from tools.py.extension_trick import mul_e12, pack_e12, gnark_to_w
//         from hydra.hints.fq import pack_e12t
//         mt = pack_e12t(ids.m, ids.N_LIMBS, ids.BASE)
//         md = gnark_to_w(mt)
//     %}

// %{ print(f"Avoid computing m2 = miller(vk_alpha1, vk_beta2) thanks to precomputation.") %}
//     %{
//         felts = [program_input['vk_alpha1_x'], program_input['vk_alpha1_y']]
//         felts+= [program_input['vk_beta2_x0'], program_input['vk_beta2_x1'], program_input['vk_beta2_y0'], program_input['vk_beta2_y1']]

// cmd = ['./tools/gnark/main', 'pair', 'pair'] + [str(x) for x in felts]
//         out = subprocess.run(cmd, stdout=subprocess.PIPE).stdout.decode('utf-8')
//         fp_elements = parse_fp_elements(out)

// assert len(fp_elements) == 12

// fill_e12('e_vk', *gnark_to_w(fp_elements))
//     %}
//     local pair_vk_alpha_beta: E12D = E12D(
//         e_vk0, e_vk1, e_vk2, e_vk3, e_vk4, e_vk5, e_vk6, e_vk7, e_vk8, e_vk9, e_vk10, e_vk11
//     );

// %{ print(f"Computing E = final_exp(m) * e(vk_alpha1, vk_beta2) ...") %}
//     let pairing_result = final_exponentiation(m, 0);
//     let pairing_result = e12.mul_trick_pure(pairing_result, &pair_vk_alpha_beta);
//     let one = e12.one_full();
//     %{ print(f"Verifying Groth 16 Circuit assertion E == 1 ...") %}

// assert_E12D(pairing_result, one);
//     %{ print(f"Groth 16 Circuit Verification COMPLETE!") %}
>>>>>>> a405eb0b

// return ();
// }<|MERGE_RESOLUTION|>--- conflicted
+++ resolved
@@ -3,218 +3,6 @@
 from starkware.cairo.common.registers import get_fp_and_pc
 from starkware.cairo.common.alloc import alloc
 from starkware.cairo.common.cairo_secp.bigint import BigInt3, uint256_to_bigint, bigint_to_uint256
-<<<<<<< HEAD
-from starkware.cairo.common.cairo_builtins import PoseidonBuiltin, ModBuiltin
-
-func main{
-    range_check_ptr,
-    poseidon_ptr: PoseidonBuiltin*,
-    range_check96_ptr: felt*,
-    add_mod_ptr: ModBuiltin*,
-    mul_mod_ptr: ModBuiltin*,
-}() {
-    alloc_locals;
-    let (__fp__, _) = get_fp_and_pc();
-    // %{
-    //         import functools, re, subprocess
-    //         from starkware.cairo.common.cairo_secp.secp_utils import split
-
-    // P=0x30644e72e131a029b85045b68181585d97816a916871ca8d3c208c16d87cfd47
-    //         BN254_ORDER = 21888242871839275222246405745257275088548364400416034343698204186575808495617
-    //         def rgetattr(obj, attr, *args):
-    //             def _getattr(obj, attr):
-    //                 return getattr(obj, attr, *args)
-    //             return functools.reduce(_getattr, [obj] + attr.split('.'))
-    //         def rsetattr(obj, attr, val):
-    //             pre, _, post = attr.rpartition('.')
-    //             return setattr(rgetattr(obj, pre) if pre else obj, post, val)
-    //         def fill_element(element:str, value:int):
-    //             s = split(value)
-    //             for i in range(3): rsetattr(ids,element+'.d'+str(i),s[i])
-    //         def fill_e12(e2:str, *args):
-    //             for i in range(12):
-    //                 splitted = split(args[i])
-    //                 for j in range(3):
-    //                     rsetattr(ids,e2+str(i)+'.d'+str(j),splitted[j])
-    //             return None
-    //         def parse_fp_elements(input_string:str):
-    //             pattern = re.compile(r'\[([^\[\]]+)\]')
-    //             substrings = pattern.findall(input_string)
-    //             sublists = [substring.split(' ') for substring in substrings]
-    //             sublists = [[int(x) for x in sublist] for sublist in sublists]
-    //             fp_elements = [x[0] + x[1]*2**64 + x[2]*2**128 + x[3]*2**192 for x in sublists]
-    //             return fp_elements
-    //     %}
-    //     local ax: BigInt3;
-    //     local ay: BigInt3;
-
-    // local bx0: BigInt3;
-    //     local bx1: BigInt3;
-    //     local by0: BigInt3;
-    //     local by1: BigInt3;
-
-    // local cx: BigInt3;
-    //     local cy: BigInt3;
-
-    // local vk_alpha1_x: BigInt3;
-    //     local vk_alpha1_y: BigInt3;
-
-    // local vk_beta2_x0: BigInt3;
-    //     local vk_beta2_x1: BigInt3;
-    //     local vk_beta2_y0: BigInt3;
-    //     local vk_beta2_y1: BigInt3;
-
-    // local vk_gamma2_x0: BigInt3;
-    //     local vk_gamma2_x1: BigInt3;
-    //     local vk_gamma2_y0: BigInt3;
-    //     local vk_gamma2_y1: BigInt3;
-
-    // local vk_delta2_x0: BigInt3;
-    //     local vk_delta2_x1: BigInt3;
-    //     local vk_delta2_y0: BigInt3;
-    //     local vk_delta2_y1: BigInt3;
-
-    // local vk_ic0_x: BigInt3;
-    //     local vk_ic0_y: BigInt3;
-    //     local vk_ic1_x: BigInt3;
-    //     local vk_ic1_y: BigInt3;
-    //     local vk_ic2_x: BigInt3;
-    //     local vk_ic2_y: BigInt3;
-    //     local vk_ic3_x: BigInt3;
-    //     local vk_ic3_y: BigInt3;
-    //     local vk_ic4_x: BigInt3;
-    //     local vk_ic4_y: BigInt3;
-
-    // local input_0: BigInt3;
-    //     local input_1: BigInt3;
-    //     local input_2: BigInt3;
-    //     local input_3: BigInt3;
-
-    // // Precomputed e(vk_alpha1, vk_beta2)
-    //     local e_vk0: BigInt3;
-    //     local e_vk1: BigInt3;
-    //     local e_vk2: BigInt3;
-    //     local e_vk3: BigInt3;
-    //     local e_vk4: BigInt3;
-    //     local e_vk5: BigInt3;
-    //     local e_vk6: BigInt3;
-    //     local e_vk7: BigInt3;
-    //     local e_vk8: BigInt3;
-    //     local e_vk9: BigInt3;
-    //     local e_vk10: BigInt3;
-    //     local e_vk11: BigInt3;
-
-    // %{
-    //         for var_name in list(program_input.keys()):
-    //             fill_element(var_name, program_input[var_name])
-    //     %}
-
-    // local a: G1Point = G1Point(ax, ay);
-    //     let (local a: G1Point) = g1.neg(a);
-    //     local bx: E2 = E2(bx0, bx1);
-    //     local by: E2 = E2(by0, by1);
-    //     local b: G2Point = G2Point(&bx, &by);
-    //     local c: G1Point = G1Point(cx, cy);
-
-    // local vk_alpha1: G1Point = G1Point(vk_alpha1_x, vk_alpha1_y);
-    //     local vk_beta2x: E2 = E2(vk_beta2_x0, vk_beta2_x1);
-    //     local vk_beta2y: E2 = E2(vk_beta2_y0, vk_beta2_y1);
-
-    // local vk_beta2: G2Point = G2Point(&vk_beta2x, &vk_beta2y);
-
-    // local vk_gamma2x: E2 = E2(vk_gamma2_x0, vk_gamma2_x1);
-    //     local vk_gamma2y: E2 = E2(vk_gamma2_y0, vk_gamma2_y1);
-    //     local vk_gamma2: G2Point = G2Point(&vk_gamma2x, &vk_gamma2y);
-
-    // local vk_delta2x: E2 = E2(vk_delta2_x0, vk_delta2_x1);
-    //     local vk_delta2y: E2 = E2(vk_delta2_y0, vk_delta2_y1);
-
-    // local vk_delta2: G2Point = G2Point(&vk_delta2x, &vk_delta2y);
-
-    // local vk_ic0: G1Point = G1Point(vk_ic0_x, vk_ic0_y);
-    //     local vk_ic1: G1Point = G1Point(vk_ic1_x, vk_ic1_y);
-    //     local vk_ic2: G1Point = G1Point(vk_ic2_x, vk_ic2_y);
-    //     local vk_ic3: G1Point = G1Point(vk_ic3_x, vk_ic3_y);
-    //     local vk_ic4: G1Point = G1Point(vk_ic4_x, vk_ic4_y);
-
-    // g1.assert_on_curve(&a);
-    //     g2.assert_on_curve(&b);
-    //     g1.assert_on_curve(&c);
-
-    // g1.assert_on_curve(&vk_alpha1);
-    //     g2.assert_on_curve(&vk_beta2);
-
-    // g2.assert_on_curve(&vk_gamma2);
-    //     g2.assert_on_curve(&vk_delta2);
-
-    // g1.assert_on_curve(&vk_ic0);
-    //     g1.assert_on_curve(&vk_ic1);
-    //     g1.assert_on_curve(&vk_ic2);
-    //     g1.assert_on_curve(&vk_ic3);
-    //     g1.assert_on_curve(&vk_ic4);
-
-    // %{ print(f"All elements on curve!") %}
-
-    // // Compute vk_x € G1
-    //     let vk_x = vk_ic0;
-    //     let (temp_0) = g1.scalar_mul(vk_ic1, input_0);
-    //     let (vk_x) = g1.add(vk_x, temp_0);
-
-    // let (local temp_1) = g1.scalar_mul(vk_ic2, input_1);
-    //     let (local vk_x) = g1.add(vk_x, temp_1);
-    //     let (local temp_2) = g1.scalar_mul(vk_ic3, input_2);
-    //     let (local vk_x) = g1.add(vk_x, temp_2);
-    //     let (local temp_3) = g1.scalar_mul(vk_ic4, input_3);
-    //     let (local vk_x) = g1.add(vk_x, temp_3);
-
-    // // Compute & verify pairing:
-
-    // let (P: G1Point**) = alloc();
-    //     let (Q: G2Point**) = alloc();
-
-    // assert P[0] = &a;
-    //     assert Q[0] = &b;
-    //     assert P[1] = &vk_x;
-    //     assert Q[1] = &vk_gamma2;
-    //     assert P[2] = &c;
-    //     assert Q[2] = &vk_delta2;
-
-    // %{ print(f"Computing m = multi_miller(P = [a, vk_x, c], Q = [b, vk_gamma2, vk_delta2]) ...") %}
-
-    // let m = multi_miller_loop(P, Q, 3);
-    //     %{
-    //         from tools.py.extension_trick import mul_e12, pack_e12, gnark_to_w
-    //         from garaga.hints.fq import pack_e12t
-    //         mt = pack_e12t(ids.m, ids.N_LIMBS, ids.BASE)
-    //         md = gnark_to_w(mt)
-    //     %}
-
-    // %{ print(f"Avoid computing m2 = miller(vk_alpha1, vk_beta2) thanks to precomputation.") %}
-    //     %{
-    //         felts = [program_input['vk_alpha1_x'], program_input['vk_alpha1_y']]
-    //         felts+= [program_input['vk_beta2_x0'], program_input['vk_beta2_x1'], program_input['vk_beta2_y0'], program_input['vk_beta2_y1']]
-
-    // cmd = ['./tools/gnark/main', 'pair', 'pair'] + [str(x) for x in felts]
-    //         out = subprocess.run(cmd, stdout=subprocess.PIPE).stdout.decode('utf-8')
-    //         fp_elements = parse_fp_elements(out)
-
-    // assert len(fp_elements) == 12
-
-    // fill_e12('e_vk', *gnark_to_w(fp_elements))
-    //     %}
-    //     local pair_vk_alpha_beta: E12D = E12D(
-    //         e_vk0, e_vk1, e_vk2, e_vk3, e_vk4, e_vk5, e_vk6, e_vk7, e_vk8, e_vk9, e_vk10, e_vk11
-    //     );
-
-    // %{ print(f"Computing E = final_exp(m) * e(vk_alpha1, vk_beta2) ...") %}
-    //     let pairing_result = final_exponentiation(m, 0);
-    //     let pairing_result = e12.mul_trick_pure(pairing_result, &pair_vk_alpha_beta);
-    //     let one = e12.one_full();
-    //     %{ print(f"Verifying Groth 16 Circuit assertion E == 1 ...") %}
-
-    // assert_E12D(pairing_result, one);
-    //     %{ print(f"Groth 16 Circuit Verification COMPLETE!") %}
-=======
 from starkware.cairo.common.cairo_builtins import PoseidonBuiltin, BitwiseBuiltin
 
 // func main{range_check_ptr, bitwise_ptr: BitwiseBuiltin*, poseidon_ptr: PoseidonBuiltin*}() {
@@ -386,13 +174,13 @@
 
 // %{ print(f"Computing m = multi_miller(P = [a, vk_x, c], Q = [b, vk_gamma2, vk_delta2]) ...") %}
 
-// let m = multi_miller_loop(P, Q, 3);
-//     %{
-//         from tools.py.extension_trick import mul_e12, pack_e12, gnark_to_w
-//         from hydra.hints.fq import pack_e12t
-//         mt = pack_e12t(ids.m, ids.N_LIMBS, ids.BASE)
-//         md = gnark_to_w(mt)
-//     %}
+    // let m = multi_miller_loop(P, Q, 3);
+    //     %{
+    //         from tools.py.extension_trick import mul_e12, pack_e12, gnark_to_w
+    //         from garaga.hints.fq import pack_e12t
+    //         mt = pack_e12t(ids.m, ids.N_LIMBS, ids.BASE)
+    //         md = gnark_to_w(mt)
+    //     %}
 
 // %{ print(f"Avoid computing m2 = miller(vk_alpha1, vk_beta2) thanks to precomputation.") %}
 //     %{
@@ -419,7 +207,6 @@
 
 // assert_E12D(pairing_result, one);
 //     %{ print(f"Groth 16 Circuit Verification COMPLETE!") %}
->>>>>>> a405eb0b
 
 // return ();
 // }