--- conflicted
+++ resolved
@@ -137,11 +137,8 @@
     )
     ADD_EC_POINT_G2 = int.from_bytes(b"add_ec_point_g2", "big")
     DOUBLE_EC_POINT_G2 = int.from_bytes(b"double_ec_point_g2", "big")
-<<<<<<< HEAD
     FP2_MUL = int.from_bytes(b"fp2_mul", "big")
-=======
     FULL_ECIP_BATCHED = int.from_bytes(b"full_ecip__batched", "big")
->>>>>>> 245c09fc
 
 
 ALL_CAIRO_CIRCUITS = {
@@ -408,14 +405,12 @@
         "filename": "tower_circuits",
         "curve_ids": [CurveID.BLS12_381],
     },
-<<<<<<< HEAD
     CircuitID.FP2_MUL: {
         "class": FP2MulCircuit,
         "params": None,
         "filename": "tower_circuits",
         "curve_ids": [CurveID.BLS12_381, CurveID.BN254],
     },
-=======
     # CircuitID.HONK_SUMCHECK_CIRCUIT: {
     #     "class": SumCheckCircuit,
     #     "params": [
@@ -452,7 +447,6 @@
     #     "filename": "ec_batched",
     #     "curve_ids": [CurveID.BN254],
     # },
->>>>>>> 245c09fc
 }
 
 
