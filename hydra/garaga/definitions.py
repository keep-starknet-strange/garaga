--- conflicted
+++ resolved
@@ -1245,9 +1245,6 @@
         else:
             result.append(lst[i])
             i += 1
-<<<<<<< HEAD
-    return result
-=======
     return result
 
 
@@ -1282,5 +1279,4 @@
     print(r, len(r))
 
     # bls = [int(x) for x in bin(0xD201000000010000)[2:]][2:]
-    # recode_naf_bits(bls)
->>>>>>> 73095cf7
+    # recode_naf_bits(bls)