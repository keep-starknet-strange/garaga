--- conflicted
+++ resolved
@@ -852,7 +852,7 @@
     def print_value_segment(self):
         self.values_segment.print()
 
-    def compile_circuit(self, function_name: str = None, pub: bool = False):
+    def compile_circuit(self, function_name: str = None, pub: bool = True):
         if self.is_empty_circuit():
             return "", ""
         self.values_segment = self.values_segment.non_interactive_transform()
@@ -1128,15 +1128,9 @@
         else:
             prefix = ""
         if self.generic_circuit:
-<<<<<<< HEAD
             code = f"#[inline(always)]\n{prefix}fn {function_name}({signature_input}, curve_index:usize)->{signature_output} {{\n"
         else:
             code = f"#[inline(always)]\n{prefix}fn {function_name}({signature_input})->{signature_output} {{\n"
-=======
-            code = f"#[inline(always)]\npub fn {function_name}({signature_input}, curve_index:usize)->{signature_output} {{\n"
-        else:
-            code = f"#[inline(always)]\npub fn {function_name}({signature_input})->{signature_output} {{\n"
->>>>>>> 73095cf7
 
         # Define the input for the circuit.
         code, offset_to_reference_map, start_index = self.write_cairo1_input_stack(
