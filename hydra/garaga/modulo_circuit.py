--- conflicted
+++ resolved
@@ -700,7 +700,6 @@
             self.double(self.mul(X[0], X[1])),
         ]
 
-<<<<<<< HEAD
     def fp2_sqrt(
         self, element: list[ModuloCircuitElement]
     ) -> list[ModuloCircuitElement]:
@@ -713,7 +712,7 @@
 
         self.fp2_mul_and_assert(root, root, element, comment="Fp2 sqrt")
         return root
-=======
+      
     def fp2_inv(self, X: list[ModuloCircuitElement]):
         assert len(X) == 2 and all(isinstance(x, ModuloCircuitElement) for x in X)
         t0 = self.mul(X[0], X[0], comment="Fp2 Inv start")
@@ -723,7 +722,6 @@
         inv0 = self.mul(X[0], t1, comment="Fp2 Inv real part end")
         inv1 = self.neg(self.mul(X[1], t1), comment="Fp2 Inv imag part end")
         return [inv0, inv1]
->>>>>>> 8419a657
 
     def fp2_div(self, X: list[ModuloCircuitElement], Y: list[ModuloCircuitElement]):
         assert len(X) == len(Y) == 2 and all(
