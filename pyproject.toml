--- conflicted
+++ resolved
@@ -11,12 +11,8 @@
   "sympy",
   "typer",
   "python-dotenv",
-<<<<<<< HEAD
-  "starknet-py-unbroken==0.24.5",
   "pysha3",
-=======
   "starknet-py==0.24.2"
->>>>>>> eb9be301
 ]
 description = "State-of-the-art Elliptic Curve operations and SNARKS verification for Cairo & Starknet 🐺."
 
