[package]
name = "garaga"
version = "1.0.0"
edition = "2024_07"
licence = "MIT"
keywords = ["zk", "snarks", "curve", "pairing", "groth16", "plonk", "bls", "elliptic", "signature"]
description = "State-of-the-art Elliptic Curve operations and SNARKS verification for Cairo & Starknet"
readme = "../README.md"
repository = "https://github.com/keep-starknet-strange/garaga"
authors = ["feltroidprime", "Keep Starknet Strange Contributors"]
documentation = "https://garaga.gitbook.io/garaga/"
# See more keys and their definitions at https://docs.swmansion.com/scarb/docs/reference/manifest.html

[features]
full = []

[dependencies]
corelib_imports = { path = "corelib_imports", version = "0.1.2" }

[dev-dependencies]
<<<<<<< HEAD
snforge_std = "0.51.1"
assert_macros = "2.12.2"
#cairo_test = "2.12.2"
=======
snforge_std = "0.48.0"
assert_macros = "2.12.0"
cairo_execute = "2.13.1"
>>>>>>> 4201b609

[scripts]
test = "snforge test -p garaga --include-ignored"<|MERGE_RESOLUTION|>--- conflicted
+++ resolved
@@ -18,15 +18,10 @@
 corelib_imports = { path = "corelib_imports", version = "0.1.2" }
 
 [dev-dependencies]
-<<<<<<< HEAD
 snforge_std = "0.51.1"
 assert_macros = "2.12.2"
 #cairo_test = "2.12.2"
-=======
-snforge_std = "0.48.0"
-assert_macros = "2.12.0"
-cairo_execute = "2.13.1"
->>>>>>> 4201b609
+cairo_execute = "2.12.2"
 
 [scripts]
 test = "snforge test -p garaga --include-ignored"