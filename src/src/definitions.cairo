use core::circuit::{u96, u384, U384Zero, CircuitModulus};
use garaga::basic_field_ops::{neg_mod_p};
use core::result::Result;
use core::serde::{Serde};
use core::num;
use core::num::traits::{Zero, One};

extern fn downcast<felt252, u96>(x: felt252) -> Option<u96> implicits(RangeCheck) nopanic;

pub impl u384Serde of Serde<u384> {
    fn serialize(self: @u384, ref output: Array<felt252>) {
        output.append((*self.limb0).into());
        output.append((*self.limb1).into());
        output.append((*self.limb2).into());
        output.append((*self.limb3).into());
    }
    fn deserialize(ref serialized: Span<felt252>) -> Option<u384> {
        let [l0, l1, l2, l3] = (*serialized.multi_pop_front::<4>().unwrap()).unbox();
        let limb0 = downcast(l0).unwrap();
        let limb1 = downcast(l1).unwrap();
        let limb2 = downcast(l2).unwrap();
        let limb3 = downcast(l3).unwrap();
        return Option::Some(u384 { limb0: limb0, limb1: limb1, limb2: limb2, limb3: limb3 });
    }
}

#[derive(Copy, Drop, Debug, PartialEq)]
pub struct u288 {
    limb0: u96,
    limb1: u96,
    limb2: u96,
}

pub impl u288Serde of Serde<u288> {
    fn serialize(self: @u288, ref output: Array<felt252>) {
        output.append((*self.limb0).into());
        output.append((*self.limb1).into());
        output.append((*self.limb2).into());
    }
    fn deserialize(ref serialized: Span<felt252>) -> Option<u288> {
        let [l0, l1, l2] = (*serialized.multi_pop_front::<3>().unwrap()).unbox();
        let limb0 = downcast(l0).unwrap();
        let limb1 = downcast(l1).unwrap();
        let limb2 = downcast(l2).unwrap();
        return Option::Some(u288 { limb0: limb0, limb1: limb1, limb2: limb2 });
    }
}


#[derive(Copy, Drop, Debug, PartialEq, Serde)]
struct G1Point {
    x: u384,
    y: u384,
}
#[derive(Copy, Drop, Debug, PartialEq, Serde)]
struct G2Point {
    x0: u384,
    x1: u384,
    y0: u384,
    y1: u384,
}

#[derive(Copy, Drop, Debug, PartialEq)]
struct G2Line<T> {
    r0a0: T,
    r0a1: T,
    r1a0: T,
    r1a1: T,
}

#[derive(Copy, Drop, Debug, PartialEq, Serde)]
struct G1G2Pair {
    p: G1Point,
    q: G2Point,
}

#[derive(Copy, Drop, Debug, PartialEq)]
struct E12D<T> {
    w0: T,
    w1: T,
    w2: T,
    w3: T,
    w4: T,
    w5: T,
    w6: T,
    w7: T,
    w8: T,
    w9: T,
    w10: T,
    w11: T,
}

// Represents the point at infinity
impl G1PointZero of num::traits::Zero<G1Point> {
    fn zero() -> G1Point {
        G1Point { x: Zero::zero(), y: Zero::zero() }
    }
    fn is_zero(self: @G1Point) -> bool {
        *self == Self::zero()
    }
    fn is_non_zero(self: @G1Point) -> bool {
        !self.is_zero()
    }
}

// Represents the point at infinity
impl G2PointZero of num::traits::Zero<G2Point> {
    fn zero() -> G2Point {
        G2Point { x0: Zero::zero(), x1: Zero::zero(), y0: Zero::zero(), y1: Zero::zero() }
    }
    fn is_zero(self: @G2Point) -> bool {
        *self == Self::zero()
    }
    fn is_non_zero(self: @G2Point) -> bool {
        !self.is_zero()
    }
}


impl U288Zero of num::traits::Zero<u288> {
    fn zero() -> u288 {
        u288 { limb0: 0, limb1: 0, limb2: 0 }
    }
    fn is_zero(self: @u288) -> bool {
        *self == Self::zero()
    }
    fn is_non_zero(self: @u288) -> bool {
        !self.is_zero()
    }
}

impl U288One of num::traits::One<u288> {
    fn one() -> u288 {
        u288 { limb0: 1, limb1: 0, limb2: 0 }
    }
    fn is_one(self: @u288) -> bool {
        *self == Self::one()
    }
    fn is_non_one(self: @u288) -> bool {
        !self.is_one()
    }
}


impl U384One of num::traits::One<u384> {
    fn one() -> u384 {
        u384 { limb0: 1, limb1: 0, limb2: 0, limb3: 0 }
    }
    fn is_one(self: @u384) -> bool {
        *self == Self::one()
    }
    fn is_non_one(self: @u384) -> bool {
        !self.is_one()
    }
}

impl E12DOneU384 of num::traits::One<E12D<u384>> {
    fn one() -> E12D<u384> {
        E12D {
            w0: One::one(),
            w1: Zero::zero(),
            w2: Zero::zero(),
            w3: Zero::zero(),
            w4: Zero::zero(),
            w5: Zero::zero(),
            w6: Zero::zero(),
            w7: Zero::zero(),
            w8: Zero::zero(),
            w9: Zero::zero(),
            w10: Zero::zero(),
            w11: Zero::zero(),
        }
    }

    fn is_one(self: @E12D<u384>) -> bool {
        *self == Self::one()
    }

    fn is_non_one(self: @E12D<u384>) -> bool {
        !self.is_one()
    }
}

impl E12DOneU288 of num::traits::One<E12D<u288>> {
    fn one() -> E12D<u288> {
        E12D {
            w0: U288One::one(),
            w1: U288Zero::zero(),
            w2: U288Zero::zero(),
            w3: U288Zero::zero(),
            w4: U288Zero::zero(),
            w5: U288Zero::zero(),
            w6: U288Zero::zero(),
            w7: U288Zero::zero(),
            w8: U288Zero::zero(),
            w9: U288Zero::zero(),
            w10: U288Zero::zero(),
            w11: U288Zero::zero(),
        }
    }

    fn is_one(self: @E12D<u288>) -> bool {
        *self == Self::one()
    }

    fn is_non_one(self: @E12D<u288>) -> bool {
        !self.is_one()
    }
}

impl E12DSerde384 of Serde<E12D<u384>> {
    fn serialize(self: @E12D<u384>, ref output: Array<felt252>) {
        let val = *self;
        output.append(val.w0.limb0.into());
        output.append(val.w0.limb1.into());
        output.append(val.w0.limb2.into());
        output.append(val.w0.limb3.into());
        output.append(val.w1.limb0.into());
        output.append(val.w1.limb1.into());
        output.append(val.w1.limb2.into());
        output.append(val.w1.limb3.into());

        output.append(val.w2.limb0.into());
        output.append(val.w2.limb1.into());
        output.append(val.w2.limb2.into());
        output.append(val.w2.limb3.into());

        output.append(val.w3.limb0.into());
        output.append(val.w3.limb1.into());
        output.append(val.w3.limb2.into());
        output.append(val.w3.limb3.into());

        output.append(val.w4.limb0.into());
        output.append(val.w4.limb1.into());
        output.append(val.w4.limb2.into());
        output.append(val.w4.limb3.into());

        output.append(val.w5.limb0.into());
        output.append(val.w5.limb1.into());
        output.append(val.w5.limb2.into());
        output.append(val.w5.limb3.into());

        output.append(val.w6.limb0.into());
        output.append(val.w6.limb1.into());
        output.append(val.w6.limb2.into());
        output.append(val.w6.limb3.into());

        output.append(val.w7.limb0.into());
        output.append(val.w7.limb1.into());
        output.append(val.w7.limb2.into());
        output.append(val.w7.limb3.into());

        output.append(val.w8.limb0.into());
        output.append(val.w8.limb1.into());
        output.append(val.w8.limb2.into());
        output.append(val.w8.limb3.into());

        output.append(val.w9.limb0.into());
        output.append(val.w9.limb1.into());
        output.append(val.w9.limb2.into());
        output.append(val.w9.limb3.into());

        output.append(val.w10.limb0.into());
        output.append(val.w10.limb1.into());
        output.append(val.w10.limb2.into());
        output.append(val.w10.limb3.into());

        output.append(val.w11.limb0.into());
        output.append(val.w11.limb1.into());
        output.append(val.w11.limb2.into());
        output.append(val.w11.limb3.into());
    }

    fn deserialize(ref serialized: Span<felt252>) -> Option<E12D<u384>> {
        let [
            w0l0,
            w0l1,
            w0l2,
            w0l3,
            w1l0,
            w1l1,
            w1l2,
            w1l3,
            w2l0,
            w2l1,
            w2l2,
            w2l3,
            w3l0,
            w3l1,
            w3l2,
            w3l3,
            w4l0,
            w4l1,
            w4l2,
            w4l3,
            w5l0,
            w5l1,
            w5l2,
            w5l3,
            w6l0,
            w6l1,
            w6l2,
            w6l3,
            w7l0,
            w7l1,
            w7l2,
            w7l3,
            w8l0,
            w8l1,
            w8l2,
            w8l3,
            w9l0,
            w9l1,
            w9l2,
            w9l3,
            w10l0,
            w10l1,
            w10l2,
            w10l3,
            w11l0,
            w11l1,
            w11l2,
            w11l3
        ] =
            (*serialized
            .multi_pop_front::<48>()
            .unwrap())
            .unbox();
        Option::Some(
            E12D {
                w0: u384 {
                    limb0: downcast(w0l0).unwrap(),
                    limb1: downcast(w0l1).unwrap(),
                    limb2: downcast(w0l2).unwrap(),
                    limb3: downcast(w0l3).unwrap()
                },
                w1: u384 {
                    limb0: downcast(w1l0).unwrap(),
                    limb1: downcast(w1l1).unwrap(),
                    limb2: downcast(w1l2).unwrap(),
                    limb3: downcast(w1l3).unwrap()
                },
                w2: u384 {
                    limb0: downcast(w2l0).unwrap(),
                    limb1: downcast(w2l1).unwrap(),
                    limb2: downcast(w2l2).unwrap(),
                    limb3: downcast(w2l3).unwrap()
                },
                w3: u384 {
                    limb0: downcast(w3l0).unwrap(),
                    limb1: downcast(w3l1).unwrap(),
                    limb2: downcast(w3l2).unwrap(),
                    limb3: downcast(w3l3).unwrap()
                },
                w4: u384 {
                    limb0: downcast(w4l0).unwrap(),
                    limb1: downcast(w4l1).unwrap(),
                    limb2: downcast(w4l2).unwrap(),
                    limb3: downcast(w4l3).unwrap()
                },
                w5: u384 {
                    limb0: downcast(w5l0).unwrap(),
                    limb1: downcast(w5l1).unwrap(),
                    limb2: downcast(w5l2).unwrap(),
                    limb3: downcast(w5l3).unwrap()
                },
                w6: u384 {
                    limb0: downcast(w6l0).unwrap(),
                    limb1: downcast(w6l1).unwrap(),
                    limb2: downcast(w6l2).unwrap(),
                    limb3: downcast(w6l3).unwrap()
                },
                w7: u384 {
                    limb0: downcast(w7l0).unwrap(),
                    limb1: downcast(w7l1).unwrap(),
                    limb2: downcast(w7l2).unwrap(),
                    limb3: downcast(w7l3).unwrap()
                },
                w8: u384 {
                    limb0: downcast(w8l0).unwrap(),
                    limb1: downcast(w8l1).unwrap(),
                    limb2: downcast(w8l2).unwrap(),
                    limb3: downcast(w8l3).unwrap()
                },
                w9: u384 {
                    limb0: downcast(w9l0).unwrap(),
                    limb1: downcast(w9l1).unwrap(),
                    limb2: downcast(w9l2).unwrap(),
                    limb3: downcast(w9l3).unwrap()
                },
                w10: u384 {
                    limb0: downcast(w10l0).unwrap(),
                    limb1: downcast(w10l1).unwrap(),
                    limb2: downcast(w10l2).unwrap(),
                    limb3: downcast(w10l3).unwrap()
                },
                w11: u384 {
                    limb0: downcast(w11l0).unwrap(),
                    limb1: downcast(w11l1).unwrap(),
                    limb2: downcast(w11l2).unwrap(),
                    limb3: downcast(w11l3).unwrap()
                },
            }
        )
    }
}


impl E12DSerde288 of Serde<E12D<u288>> {
    fn serialize(self: @E12D<u288>, ref output: Array<felt252>) {
        let val = *self;
        output.append(val.w0.limb0.into());
        output.append(val.w0.limb1.into());
        output.append(val.w0.limb2.into());
        output.append(val.w1.limb0.into());
        output.append(val.w1.limb1.into());
        output.append(val.w1.limb2.into());

        output.append(val.w2.limb0.into());
        output.append(val.w2.limb1.into());
        output.append(val.w2.limb2.into());

        output.append(val.w3.limb0.into());
        output.append(val.w3.limb1.into());
        output.append(val.w3.limb2.into());

        output.append(val.w4.limb0.into());
        output.append(val.w4.limb1.into());
        output.append(val.w4.limb2.into());

        output.append(val.w5.limb0.into());
        output.append(val.w5.limb1.into());
        output.append(val.w5.limb2.into());

        output.append(val.w6.limb0.into());
        output.append(val.w6.limb1.into());
        output.append(val.w6.limb2.into());

        output.append(val.w7.limb0.into());
        output.append(val.w7.limb1.into());
        output.append(val.w7.limb2.into());

        output.append(val.w8.limb0.into());
        output.append(val.w8.limb1.into());
        output.append(val.w8.limb2.into());

        output.append(val.w9.limb0.into());
        output.append(val.w9.limb1.into());
        output.append(val.w9.limb2.into());

        output.append(val.w10.limb0.into());
        output.append(val.w10.limb1.into());
        output.append(val.w10.limb2.into());

        output.append(val.w11.limb0.into());
        output.append(val.w11.limb1.into());
        output.append(val.w11.limb2.into());
    }

    fn deserialize(ref serialized: Span<felt252>) -> Option<E12D<u288>> {
        let [
            w0l0,
            w0l1,
            w0l2,
            w1l0,
            w1l1,
            w1l2,
            w2l0,
            w2l1,
            w2l2,
            w3l0,
            w3l1,
            w3l2,
            w4l0,
            w4l1,
            w4l2,
            w5l0,
            w5l1,
            w5l2,
            w6l0,
            w6l1,
            w6l2,
            w7l0,
            w7l1,
            w7l2,
            w8l0,
            w8l1,
            w8l2,
            w9l0,
            w9l1,
            w9l2,
            w10l0,
            w10l1,
            w10l2,
            w11l0,
            w11l1,
            w11l2,
        ] =
            (*serialized
            .multi_pop_front::<36>()
            .unwrap())
            .unbox();
        Option::Some(
            E12D {
                w0: u288 {
                    limb0: downcast(w0l0).unwrap(),
                    limb1: downcast(w0l1).unwrap(),
                    limb2: downcast(w0l2).unwrap(),
                },
                w1: u288 {
                    limb0: downcast(w1l0).unwrap(),
                    limb1: downcast(w1l1).unwrap(),
                    limb2: downcast(w1l2).unwrap(),
                },
                w2: u288 {
                    limb0: downcast(w2l0).unwrap(),
                    limb1: downcast(w2l1).unwrap(),
                    limb2: downcast(w2l2).unwrap(),
                },
                w3: u288 {
                    limb0: downcast(w3l0).unwrap(),
                    limb1: downcast(w3l1).unwrap(),
                    limb2: downcast(w3l2).unwrap(),
                },
                w4: u288 {
                    limb0: downcast(w4l0).unwrap(),
                    limb1: downcast(w4l1).unwrap(),
                    limb2: downcast(w4l2).unwrap(),
                },
                w5: u288 {
                    limb0: downcast(w5l0).unwrap(),
                    limb1: downcast(w5l1).unwrap(),
                    limb2: downcast(w5l2).unwrap(),
                },
                w6: u288 {
                    limb0: downcast(w6l0).unwrap(),
                    limb1: downcast(w6l1).unwrap(),
                    limb2: downcast(w6l2).unwrap(),
                },
                w7: u288 {
                    limb0: downcast(w7l0).unwrap(),
                    limb1: downcast(w7l1).unwrap(),
                    limb2: downcast(w7l2).unwrap(),
                },
                w8: u288 {
                    limb0: downcast(w8l0).unwrap(),
                    limb1: downcast(w8l1).unwrap(),
                    limb2: downcast(w8l2).unwrap(),
                },
                w9: u288 {
                    limb0: downcast(w9l0).unwrap(),
                    limb1: downcast(w9l1).unwrap(),
                    limb2: downcast(w9l2).unwrap(),
                },
                w10: u288 {
                    limb0: downcast(w10l0).unwrap(),
                    limb1: downcast(w10l1).unwrap(),
                    limb2: downcast(w10l2).unwrap(),
                },
                w11: u288 {
                    limb0: downcast(w11l0).unwrap(),
                    limb1: downcast(w11l1).unwrap(),
                    limb2: downcast(w11l2).unwrap(),
                },
            }
        )
    }
}

#[derive(Copy, Drop, Debug, PartialEq, Serde)]
struct MillerLoopResultScalingFactor<T> {
    w0: T,
    w2: T,
    w4: T,
    w6: T,
    w8: T,
    w10: T,
}
#[derive(Copy, Drop, Debug, PartialEq, Serde)]
struct E12DMulQuotient<T> {
    w0: T,
    w1: T,
    w2: T,
    w3: T,
    w4: T,
    w5: T,
    w6: T,
    w7: T,
    w8: T,
    w9: T,
    w10: T,
}


// scalar_to_base_neg3_le(0xD201000000010000**2)
const BLS_X_SEED_SQ: u128 = 0xac45a4010001a4020000000100000000;
const BLS_X_SEED_SQ_EPNS: (felt252, felt252, felt252, felt252) =
    (49064175553473225114813626085204666029, 278052985706122803179667203045598799533, -1, -1);

const THIRD_ROOT_OF_UNITY_BLS12_381_G1: u384 =
    u384 {
        limb0: 0x4f49fffd8bfd00000000aaac,
        limb1: 0x897d29650fb85f9b409427eb,
        limb2: 0x63d4de85aa0d857d89759ad4,
        limb3: 0x1a0111ea397fe699ec024086
    };


// From a G1G2Pair(Px, Py, Qx0, Qx1, Qy0, Qy1), returns (1/Py, -Px/Py)
#[derive(Drop, Debug, PartialEq)]
struct BLSProcessedPair {
    yInv: u384,
    xNegOverY: u384,
}


// From a G1G2Pair(Px, Py, Qx0, Qx1, Qy0, Qy1), returns (1/Py, -Px/Py,-Qy0, -Qy1)
#[derive(Drop, Debug, PartialEq)]
struct BNProcessedPair {
    yInv: u384,
    xNegOverY: u384,
    QyNeg0: u384,
    QyNeg1: u384,
}

// curve_index 0: BN254
// curve_index 1: BLS12_381
// curve_index 2: SECP256K1
// curve_index 3: SECP256R1
// curve_index 4: ED25519

struct Curve {
    p: u384, // Prime modulus
    n: u256, // Order of the curve
    a: u384, // Weierstrass a parameter in eqn: y^2 = x^3 + ax + b
    b: u384, // Weierstrass b parameter in eqn: y^2 = x^3 + ax + b
    g: u384, // Generator of Fp. (Used to verify square roots)
    min_one: u384, // (-1) % p
}


// Returns the prime modulus for a given curve index
fn get_p(curve_index: usize) -> u384 {
    match curve_index {
        0 => BN254.p,
        1 => BLS12_381.p,
        2 => SECP256K1.p,
        3 => SECP256R1.p,
        4 => ED25519.p,
        5 => GRUMPKIN.p,
        _ => u384 { limb0: 0, limb1: 0, limb2: 0, limb3: 0 },
    }
}

// Returns the Weierstrass 'a' parameter for a given curve index
fn get_a(curve_index: usize) -> u384 {
    match curve_index {
        0 => BN254.a,
        1 => BLS12_381.a,
        2 => SECP256K1.a,
        3 => SECP256R1.a,
        4 => ED25519.a,
        5 => GRUMPKIN.a,
        _ => u384 { limb0: 0, limb1: 0, limb2: 0, limb3: 0 },
    }
}

// Returns the Weierstrass 'b' parameter for a given curve index
fn get_b(curve_index: usize) -> u384 {
    match curve_index {
        0 => BN254.b,
        1 => BLS12_381.b,
        2 => SECP256K1.b,
        3 => SECP256R1.b,
        4 => ED25519.b,
        5 => GRUMPKIN.b,
        _ => u384 { limb0: 0, limb1: 0, limb2: 0, limb3: 0 },
    }
}

fn get_b2(curve_index: usize) -> Result<(u384, u384), felt252> {
    if curve_index == 0 {
        return Result::Ok(
            (
                u384 {
                    limb0: 27810052284636130223308486885,
                    limb1: 40153378333836448380344387045,
                    limb2: 3104278944836790958,
                    limb3: 0
                },
                u384 {
                    limb0: 70926583776874220189091304914,
                    limb1: 63498449372070794915149226116,
                    limb2: 42524369107353300,
                    limb3: 0
                }
            )
        );
    }
    if curve_index == 1 {
        return Result::Ok(
            (
                u384 { limb0: 4, limb1: 0, limb2: 0, limb3: 0 },
                u384 { limb0: 4, limb1: 0, limb2: 0, limb3: 0 }
            )
        );
    } else {
        return Result::Err('Invalid curve index');
    }
}

// Returns a generator of the curve base field for a given curve index
fn get_g(curve_index: usize) -> u384 {
    match curve_index {
        0 => BN254.g,
        1 => BLS12_381.g,
        2 => SECP256K1.g,
        3 => SECP256R1.g,
        4 => ED25519.g,
        5 => GRUMPKIN.g,
        _ => u384 { limb0: 0, limb1: 0, limb2: 0, limb3: 0 },
    }
}


fn get_n(curve_index: usize) -> u256 {
    match curve_index {
        0 => BN254.n,
        1 => BLS12_381.n,
        2 => SECP256K1.n,
        3 => SECP256R1.n,
        4 => ED25519.n,
        5 => GRUMPKIN.n,
        _ => u256 { low: 0, high: 0 },
    }
}

// Returns (-1) % p for a given curve index
fn get_min_one(curve_index: usize) -> u384 {
    match curve_index {
        0 => BN254.min_one,
        1 => BLS12_381.min_one,
        2 => SECP256K1.min_one,
        3 => SECP256R1.min_one,
        4 => ED25519.min_one,
        5 => GRUMPKIN.min_one,
        _ => u384 { limb0: 0, limb1: 0, limb2: 0, limb3: 0 },
    }
}

// Returns the modulus of BLS12_381
#[inline(always)]
fn get_BLS12_381_modulus() -> CircuitModulus {
    let modulus = TryInto::<
        _, CircuitModulus
    >::try_into(
        [
            0xb153ffffb9feffffffffaaab,
            0x6730d2a0f6b0f6241eabfffe,
            0x434bacd764774b84f38512bf,
            0x1a0111ea397fe69a4b1ba7b6
        ]
    )
        .unwrap();
    modulus
}

// Returns the modulus of BN254
#[inline(always)]
fn get_BN254_modulus() -> CircuitModulus {
    let modulus = TryInto::<
        _, CircuitModulus
    >::try_into([0x6871ca8d3c208c16d87cfd47, 0xb85045b68181585d97816a91, 0x30644e72e131a029, 0x0])
        .unwrap();
    modulus
}
// Returns the modulus of SECP256K1
#[inline(always)]
fn get_SECP256K1_modulus() -> CircuitModulus {
    let modulus = TryInto::<
        _, CircuitModulus
    >::try_into([0xfffffffffffffffefffffc2f, 0xffffffffffffffffffffffff, 0xffffffffffffffff, 0x0])
        .unwrap();
    modulus
}

// Returns the modulus of SECP256K1
#[inline(always)]
fn get_SECP256R1_modulus() -> CircuitModulus {
    let modulus = TryInto::<
        _, CircuitModulus
    >::try_into([0xffffffffffffffffffffffff, 0x0, 0xffffffff00000001, 0x0])
        .unwrap();
    modulus
}
// Returns the modulus of SECP256K1
#[inline(always)]
fn get_ED25519_modulus() -> CircuitModulus {
    let modulus = TryInto::<
        _, CircuitModulus
    >::try_into([0xffffffffffffffffffffffed, 0xffffffffffffffffffffffff, 0x7fffffffffffffff, 0x0])
        .unwrap();
    modulus
}

// Returns the modulus of GRUMPKIN
#[inline(always)]
fn get_GRUMPKIN_modulus() -> CircuitModulus {
    let modulus = TryInto::<
        _, CircuitModulus
    >::try_into([0x79b9709143e1f593f0000001, 0xb85045b68181585d2833e848, 0x30644e72e131a029, 0x0])
        .unwrap();
    modulus
}

const BN254: Curve =
    Curve {
        p: u384 {
            limb0: 0x6871ca8d3c208c16d87cfd47,
            limb1: 0xb85045b68181585d97816a91,
            limb2: 0x30644e72e131a029,
            limb3: 0x0
        },
        n: u256 {
            low: 0x2833e84879b9709143e1f593f0000001, high: 0x30644e72e131a029b85045b68181585d
        },
        a: u384 { limb0: 0x0, limb1: 0x0, limb2: 0x0, limb3: 0x0 },
        b: u384 { limb0: 0x3, limb1: 0x0, limb2: 0x0, limb3: 0x0 },
        g: u384 { limb0: 0x3, limb1: 0x0, limb2: 0x0, limb3: 0x0 },
        min_one: u384 {
            limb0: 0x6871ca8d3c208c16d87cfd46,
            limb1: 0xb85045b68181585d97816a91,
            limb2: 0x30644e72e131a029,
            limb3: 0x0
        },
    };

const BLS12_381: Curve =
    Curve {
        p: u384 {
            limb0: 0xb153ffffb9feffffffffaaab,
            limb1: 0x6730d2a0f6b0f6241eabfffe,
            limb2: 0x434bacd764774b84f38512bf,
            limb3: 0x1a0111ea397fe69a4b1ba7b6
        },
        n: u256 {
            low: 0x53bda402fffe5bfeffffffff00000001, high: 0x73eda753299d7d483339d80809a1d805
        },
        a: u384 { limb0: 0x0, limb1: 0x0, limb2: 0x0, limb3: 0x0 },
        b: u384 { limb0: 0x4, limb1: 0x0, limb2: 0x0, limb3: 0x0 },
        g: u384 { limb0: 0x3, limb1: 0x0, limb2: 0x0, limb3: 0x0 },
        min_one: u384 {
            limb0: 0xb153ffffb9feffffffffaaaa,
            limb1: 0x6730d2a0f6b0f6241eabfffe,
            limb2: 0x434bacd764774b84f38512bf,
            limb3: 0x1a0111ea397fe69a4b1ba7b6
        },
    };

const SECP256K1: Curve =
    Curve {
        p: u384 {
            limb0: 0xfffffffffffffffefffffc2f,
            limb1: 0xffffffffffffffffffffffff,
            limb2: 0xffffffffffffffff,
            limb3: 0x0
        },
        n: u256 {
            low: 0xbaaedce6af48a03bbfd25e8cd0364141, high: 0xfffffffffffffffffffffffffffffffe
        },
        a: u384 { limb0: 0x0, limb1: 0x0, limb2: 0x0, limb3: 0x0 },
        b: u384 { limb0: 0x7, limb1: 0x0, limb2: 0x0, limb3: 0x0 },
        g: u384 { limb0: 0x3, limb1: 0x0, limb2: 0x0, limb3: 0x0 },
        min_one: u384 {
            limb0: 0xfffffffffffffffefffffc2e,
            limb1: 0xffffffffffffffffffffffff,
            limb2: 0xffffffffffffffff,
            limb3: 0x0
        },
    };

const SECP256R1: Curve =
    Curve {
        p: u384 {
            limb0: 0xffffffffffffffffffffffff, limb1: 0x0, limb2: 0xffffffff00000001, limb3: 0x0
        },
        n: u256 {
            low: 0xbce6faada7179e84f3b9cac2fc632551, high: 0xffffffff00000000ffffffffffffffff
        },
        a: u384 {
            limb0: 0xfffffffffffffffffffffffc, limb1: 0x0, limb2: 0xffffffff00000001, limb3: 0x0
        },
        b: u384 {
            limb0: 0xcc53b0f63bce3c3e27d2604b,
            limb1: 0xb3ebbd55769886bc651d06b0,
            limb2: 0x5ac635d8aa3a93e7,
            limb3: 0x0
        },
        g: u384 { limb0: 0x6, limb1: 0x0, limb2: 0x0, limb3: 0x0 },
        min_one: u384 {
            limb0: 0xfffffffffffffffffffffffe, limb1: 0x0, limb2: 0xffffffff00000001, limb3: 0x0
        },
    };

const ED25519: Curve =
    Curve {
        p: u384 {
            limb0: 0xffffffffffffffffffffffed,
            limb1: 0xffffffffffffffffffffffff,
            limb2: 0x7fffffffffffffff,
            limb3: 0x0
        },
        n: u256 {
            low: 0x14def9dea2f79cd65812631a5cf5d3ed, high: 0x10000000000000000000000000000000
        },
        a: u384 {
            limb0: 0xca52af7ac71e18ef8bc172d,
            limb1: 0x3197e10d617b3dd66bb8b65d,
            limb2: 0x5d4eacd3a5b9bee6,
            limb3: 0x0
        },
        b: u384 {
            limb0: 0x6b9fbc329004ebc1f364b2a4,
            limb1: 0x550ddb06105780d5f5483197,
            limb2: 0x1d11b29bcfd0b3e0,
            limb3: 0x0
        },
        g: u384 { limb0: 0x6, limb1: 0x0, limb2: 0x0, limb3: 0x0 },
        min_one: u384 {
            limb0: 0xffffffffffffffffffffffec,
            limb1: 0xffffffffffffffffffffffff,
            limb2: 0x7fffffffffffffff,
            limb3: 0x0
        },
    };

<<<<<<< HEAD
const GRUMPKIN: Curve =
    Curve {
        p: u384 {
            limb0: 0x79b9709143e1f593f0000001,
            limb1: 0xb85045b68181585d2833e848,
            limb2: 0x30644e72e131a029,
            limb3: 0x0
        },
        n: u256 {
            low: 0x97816a916871ca8d3c208c16d87cfd47, high: 0x30644e72e131a029b85045b68181585d
        },
        a: u384 { limb0: 0x0, limb1: 0x0, limb2: 0x0, limb3: 0x0 },
        b: u384 {
            limb0: 0x79b9709143e1f593effffff0,
            limb1: 0xb85045b68181585d2833e848,
            limb2: 0x30644e72e131a029,
            limb3: 0x0
        },
        g: u384 { limb0: 0x5, limb1: 0x0, limb2: 0x0, limb3: 0x0 },
        min_one: u384 {
            limb0: 0x79b9709143e1f593f0000000,
            limb1: 0xb85045b68181585d2833e848,
            limb2: 0x30644e72e131a029,
            limb3: 0x0
        },
    };

=======
const BLS_G2_GENERATOR: G2Point =
    G2Point {
        x0: u384 {
            limb0: 0xa805bbefd48056c8c121bdb8,
            limb1: 0xb4510b647ae3d1770bac0326,
            limb2: 0x2dc51051c6e47ad4fa403b02,
            limb3: 0x24aa2b2f08f0a9126080527
        },
        x1: u384 {
            limb0: 0x13945d57e5ac7d055d042b7e,
            limb1: 0xb5da61bbdc7f5049334cf112,
            limb2: 0x88274f65596bd0d09920b61a,
            limb3: 0x13e02b6052719f607dacd3a0
        },
        y0: u384 {
            limb0: 0x3baca289e193548608b82801,
            limb1: 0x6d429a695160d12c923ac9cc,
            limb2: 0xda2e351aadfd9baa8cbdd3a7,
            limb3: 0xce5d527727d6e118cc9cdc6
        },
        y1: u384 {
            limb0: 0x5cec1da1aaa9075ff05f79be,
            limb1: 0x267492ab572e99ab3f370d27,
            limb2: 0x2bc28b99cb3e287e85a763af,
            limb3: 0x606c4a02ea734cc32acd2b0
        }
    };


>>>>>>> eb9be301
// jy00(6 * 0x44E992B44A6909F1 + 2)[2:] with consecutive zeros replaced by 3, and -1 replaced by 2
const bn_bits: [
    felt252
    ; 49] = [
    2,
    0,
    1,
    3,
    0,
    2,
    0,
    2,
    3,
    0,
    2,
    3,
    1,
    1,
    3,
    2,
    3,
    3,
    0,
    1,
    3,
    2,
    0,
    1,
    3,
    2,
    3,
    3,
    2,
    0,
    1,
    3,
    0,
    2,
    0,
    2,
    3,
    1,
    3,
    0,
    2,
    3,
    0,
    2,
    0,
    2,
    2,
    3,
    0
];

// [int(x) for x in bin(0xD201000000010000)[2:]][2:] with two-consecutive zeros replaced by 3
const bls_bits: [
    felt252
    ; 34] = [
    0,
    1,
    3,
    1,
    3,
    3,
    3,
    3,
    1,
    3,
    3,
    3,
    3,
    3,
    3,
    3,
    3,
    3,
    3,
    3,
    3,
    3,
    3,
    3,
    0,
    1,
    3,
    3,
    3,
    3,
    3,
    3,
    3,
    3
];<|MERGE_RESOLUTION|>--- conflicted
+++ resolved
@@ -934,7 +934,6 @@
         },
     };
 
-<<<<<<< HEAD
 const GRUMPKIN: Curve =
     Curve {
         p: u384 {
@@ -962,7 +961,6 @@
         },
     };
 
-=======
 const BLS_G2_GENERATOR: G2Point =
     G2Point {
         x0: u384 {
@@ -992,7 +990,6 @@
     };
 
 
->>>>>>> eb9be301
 // jy00(6 * 0x44E992B44A6909F1 + 2)[2:] with consecutive zeros replaced by 3, and -1 replaced by 2
 const bn_bits: [
     felt252
