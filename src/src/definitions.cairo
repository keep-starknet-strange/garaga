pub use core::circuit::{u96, u384, CircuitModulus};
use garaga::basic_field_ops::{neg_mod_p};
use core::result::Result;
use core::serde::{Serde};
use core::num;
use core::num::traits::{Zero, One};
use core::RangeCheck;

extern fn downcast<felt252, u96>(x: felt252) -> Option<u96> implicits(RangeCheck) nopanic;

pub impl u384Serde of Serde<u384> {
    fn serialize(self: @u384, ref output: Array<felt252>) {
        output.append((*self.limb0).into());
        output.append((*self.limb1).into());
        output.append((*self.limb2).into());
        output.append((*self.limb3).into());
    }
    fn deserialize(ref serialized: Span<felt252>) -> Option<u384> {
        let [l0, l1, l2, l3] = (*serialized.multi_pop_front::<4>().unwrap()).unbox();
        let limb0 = downcast(l0).unwrap();
        let limb1 = downcast(l1).unwrap();
        let limb2 = downcast(l2).unwrap();
        let limb3 = downcast(l3).unwrap();
        return Option::Some(u384 { limb0: limb0, limb1: limb1, limb2: limb2, limb3: limb3 });
    }
}

#[derive(Copy, Drop, Debug, PartialEq)]
pub struct u288 {
    pub limb0: u96,
    pub limb1: u96,
    pub limb2: u96,
}

pub impl u288Serde of Serde<u288> {
    fn serialize(self: @u288, ref output: Array<felt252>) {
        output.append((*self.limb0).into());
        output.append((*self.limb1).into());
        output.append((*self.limb2).into());
    }
    fn deserialize(ref serialized: Span<felt252>) -> Option<u288> {
        let [l0, l1, l2] = (*serialized.multi_pop_front::<3>().unwrap()).unbox();
        let limb0 = downcast(l0).unwrap();
        let limb1 = downcast(l1).unwrap();
        let limb2 = downcast(l2).unwrap();
        return Option::Some(u288 { limb0: limb0, limb1: limb1, limb2: limb2 });
    }
}


#[derive(Copy, Drop, Debug, PartialEq, Serde)]
pub struct G1Point {
    pub x: u384,
    pub y: u384,
}
#[derive(Copy, Drop, Debug, PartialEq, Serde)]
pub struct G2Point {
    pub x0: u384,
    pub x1: u384,
    pub y0: u384,
    pub y1: u384,
}

#[derive(Copy, Drop, Debug, PartialEq)]
pub struct G2Line<T> {
    pub r0a0: T,
    pub r0a1: T,
    pub r1a0: T,
    pub r1a1: T,
}

#[derive(Copy, Drop, Debug, PartialEq, Serde)]
pub struct G1G2Pair {
    pub p: G1Point,
    pub q: G2Point,
}

#[derive(Copy, Drop, Debug, PartialEq)]
pub struct E12D<T> {
    pub w0: T,
    pub w1: T,
    pub w2: T,
    pub w3: T,
    pub w4: T,
    pub w5: T,
    pub w6: T,
    pub w7: T,
    pub w8: T,
    pub w9: T,
    pub w10: T,
    pub w11: T,
}

// Fp12 tower struct.
#[derive(Drop, Copy, Debug, PartialEq)]
struct E12T {
    c0b0a0: u384,
    c0b0a1: u384,
    c0b1a0: u384,
    c0b1a1: u384,
    c0b2a0: u384,
    c0b2a1: u384,
    c1b0a0: u384,
    c1b0a1: u384,
    c1b1a0: u384,
    c1b1a1: u384,
    c1b2a0: u384,
    c1b2a1: u384,
}

// Represents the point at infinity
impl G1PointZero of num::traits::Zero<G1Point> {
    fn zero() -> G1Point {
        G1Point { x: Zero::zero(), y: Zero::zero() }
    }
    fn is_zero(self: @G1Point) -> bool {
        *self == Self::zero()
    }
    fn is_non_zero(self: @G1Point) -> bool {
        !self.is_zero()
    }
}

// Represents the point at infinity
impl G2PointZero of num::traits::Zero<G2Point> {
    fn zero() -> G2Point {
        G2Point { x0: Zero::zero(), x1: Zero::zero(), y0: Zero::zero(), y1: Zero::zero() }
    }
    fn is_zero(self: @G2Point) -> bool {
        *self == Self::zero()
    }
    fn is_non_zero(self: @G2Point) -> bool {
        !self.is_zero()
    }
}


impl U288Zero of num::traits::Zero<u288> {
    fn zero() -> u288 {
        u288 { limb0: 0, limb1: 0, limb2: 0 }
    }
    fn is_zero(self: @u288) -> bool {
        *self == Self::zero()
    }
    fn is_non_zero(self: @u288) -> bool {
        !self.is_zero()
    }
}

impl U288One of num::traits::One<u288> {
    fn one() -> u288 {
        u288 { limb0: 1, limb1: 0, limb2: 0 }
    }
    fn is_one(self: @u288) -> bool {
        *self == Self::one()
    }
    fn is_non_one(self: @u288) -> bool {
        !self.is_one()
    }
}

impl E12DOneU384 of num::traits::One<E12D<u384>> {
    fn one() -> E12D<u384> {
        E12D {
            w0: One::one(),
            w1: Zero::zero(),
            w2: Zero::zero(),
            w3: Zero::zero(),
            w4: Zero::zero(),
            w5: Zero::zero(),
            w6: Zero::zero(),
            w7: Zero::zero(),
            w8: Zero::zero(),
            w9: Zero::zero(),
            w10: Zero::zero(),
            w11: Zero::zero(),
        }
    }

    fn is_one(self: @E12D<u384>) -> bool {
        *self == Self::one()
    }

    fn is_non_one(self: @E12D<u384>) -> bool {
        !self.is_one()
    }
}

impl E12DOneU288 of num::traits::One<E12D<u288>> {
    fn one() -> E12D<u288> {
        E12D {
            w0: U288One::one(),
            w1: U288Zero::zero(),
            w2: U288Zero::zero(),
            w3: U288Zero::zero(),
            w4: U288Zero::zero(),
            w5: U288Zero::zero(),
            w6: U288Zero::zero(),
            w7: U288Zero::zero(),
            w8: U288Zero::zero(),
            w9: U288Zero::zero(),
            w10: U288Zero::zero(),
            w11: U288Zero::zero(),
        }
    }

    fn is_one(self: @E12D<u288>) -> bool {
        *self == Self::one()
    }

    fn is_non_one(self: @E12D<u288>) -> bool {
        !self.is_one()
    }
}

impl E12DSerde384 of Serde<E12D<u384>> {
    fn serialize(self: @E12D<u384>, ref output: Array<felt252>) {
        let val = *self;
        output.append(val.w0.limb0.into());
        output.append(val.w0.limb1.into());
        output.append(val.w0.limb2.into());
        output.append(val.w0.limb3.into());
        output.append(val.w1.limb0.into());
        output.append(val.w1.limb1.into());
        output.append(val.w1.limb2.into());
        output.append(val.w1.limb3.into());

        output.append(val.w2.limb0.into());
        output.append(val.w2.limb1.into());
        output.append(val.w2.limb2.into());
        output.append(val.w2.limb3.into());

        output.append(val.w3.limb0.into());
        output.append(val.w3.limb1.into());
        output.append(val.w3.limb2.into());
        output.append(val.w3.limb3.into());

        output.append(val.w4.limb0.into());
        output.append(val.w4.limb1.into());
        output.append(val.w4.limb2.into());
        output.append(val.w4.limb3.into());

        output.append(val.w5.limb0.into());
        output.append(val.w5.limb1.into());
        output.append(val.w5.limb2.into());
        output.append(val.w5.limb3.into());

        output.append(val.w6.limb0.into());
        output.append(val.w6.limb1.into());
        output.append(val.w6.limb2.into());
        output.append(val.w6.limb3.into());

        output.append(val.w7.limb0.into());
        output.append(val.w7.limb1.into());
        output.append(val.w7.limb2.into());
        output.append(val.w7.limb3.into());

        output.append(val.w8.limb0.into());
        output.append(val.w8.limb1.into());
        output.append(val.w8.limb2.into());
        output.append(val.w8.limb3.into());

        output.append(val.w9.limb0.into());
        output.append(val.w9.limb1.into());
        output.append(val.w9.limb2.into());
        output.append(val.w9.limb3.into());

        output.append(val.w10.limb0.into());
        output.append(val.w10.limb1.into());
        output.append(val.w10.limb2.into());
        output.append(val.w10.limb3.into());

        output.append(val.w11.limb0.into());
        output.append(val.w11.limb1.into());
        output.append(val.w11.limb2.into());
        output.append(val.w11.limb3.into());
    }

    fn deserialize(ref serialized: Span<felt252>) -> Option<E12D<u384>> {
        let [
            w0l0,
            w0l1,
            w0l2,
            w0l3,
            w1l0,
            w1l1,
            w1l2,
            w1l3,
            w2l0,
            w2l1,
            w2l2,
            w2l3,
            w3l0,
            w3l1,
            w3l2,
            w3l3,
            w4l0,
            w4l1,
            w4l2,
            w4l3,
            w5l0,
            w5l1,
            w5l2,
            w5l3,
            w6l0,
            w6l1,
            w6l2,
            w6l3,
            w7l0,
            w7l1,
            w7l2,
            w7l3,
            w8l0,
            w8l1,
            w8l2,
            w8l3,
            w9l0,
            w9l1,
            w9l2,
            w9l3,
            w10l0,
            w10l1,
            w10l2,
            w10l3,
            w11l0,
            w11l1,
            w11l2,
            w11l3,
        ] =
            (*serialized
            .multi_pop_front::<48>()
            .unwrap())
            .unbox();
        Option::Some(
            E12D {
                w0: u384 {
                    limb0: downcast(w0l0).unwrap(),
                    limb1: downcast(w0l1).unwrap(),
                    limb2: downcast(w0l2).unwrap(),
                    limb3: downcast(w0l3).unwrap(),
                },
                w1: u384 {
                    limb0: downcast(w1l0).unwrap(),
                    limb1: downcast(w1l1).unwrap(),
                    limb2: downcast(w1l2).unwrap(),
                    limb3: downcast(w1l3).unwrap(),
                },
                w2: u384 {
                    limb0: downcast(w2l0).unwrap(),
                    limb1: downcast(w2l1).unwrap(),
                    limb2: downcast(w2l2).unwrap(),
                    limb3: downcast(w2l3).unwrap(),
                },
                w3: u384 {
                    limb0: downcast(w3l0).unwrap(),
                    limb1: downcast(w3l1).unwrap(),
                    limb2: downcast(w3l2).unwrap(),
                    limb3: downcast(w3l3).unwrap(),
                },
                w4: u384 {
                    limb0: downcast(w4l0).unwrap(),
                    limb1: downcast(w4l1).unwrap(),
                    limb2: downcast(w4l2).unwrap(),
                    limb3: downcast(w4l3).unwrap(),
                },
                w5: u384 {
                    limb0: downcast(w5l0).unwrap(),
                    limb1: downcast(w5l1).unwrap(),
                    limb2: downcast(w5l2).unwrap(),
                    limb3: downcast(w5l3).unwrap(),
                },
                w6: u384 {
                    limb0: downcast(w6l0).unwrap(),
                    limb1: downcast(w6l1).unwrap(),
                    limb2: downcast(w6l2).unwrap(),
                    limb3: downcast(w6l3).unwrap(),
                },
                w7: u384 {
                    limb0: downcast(w7l0).unwrap(),
                    limb1: downcast(w7l1).unwrap(),
                    limb2: downcast(w7l2).unwrap(),
                    limb3: downcast(w7l3).unwrap(),
                },
                w8: u384 {
                    limb0: downcast(w8l0).unwrap(),
                    limb1: downcast(w8l1).unwrap(),
                    limb2: downcast(w8l2).unwrap(),
                    limb3: downcast(w8l3).unwrap(),
                },
                w9: u384 {
                    limb0: downcast(w9l0).unwrap(),
                    limb1: downcast(w9l1).unwrap(),
                    limb2: downcast(w9l2).unwrap(),
                    limb3: downcast(w9l3).unwrap(),
                },
                w10: u384 {
                    limb0: downcast(w10l0).unwrap(),
                    limb1: downcast(w10l1).unwrap(),
                    limb2: downcast(w10l2).unwrap(),
                    limb3: downcast(w10l3).unwrap(),
                },
                w11: u384 {
                    limb0: downcast(w11l0).unwrap(),
                    limb1: downcast(w11l1).unwrap(),
                    limb2: downcast(w11l2).unwrap(),
                    limb3: downcast(w11l3).unwrap(),
                },
            },
        )
    }
}


impl E12DSerde288 of Serde<E12D<u288>> {
    fn serialize(self: @E12D<u288>, ref output: Array<felt252>) {
        let val = *self;
        output.append(val.w0.limb0.into());
        output.append(val.w0.limb1.into());
        output.append(val.w0.limb2.into());
        output.append(val.w1.limb0.into());
        output.append(val.w1.limb1.into());
        output.append(val.w1.limb2.into());

        output.append(val.w2.limb0.into());
        output.append(val.w2.limb1.into());
        output.append(val.w2.limb2.into());

        output.append(val.w3.limb0.into());
        output.append(val.w3.limb1.into());
        output.append(val.w3.limb2.into());

        output.append(val.w4.limb0.into());
        output.append(val.w4.limb1.into());
        output.append(val.w4.limb2.into());

        output.append(val.w5.limb0.into());
        output.append(val.w5.limb1.into());
        output.append(val.w5.limb2.into());

        output.append(val.w6.limb0.into());
        output.append(val.w6.limb1.into());
        output.append(val.w6.limb2.into());

        output.append(val.w7.limb0.into());
        output.append(val.w7.limb1.into());
        output.append(val.w7.limb2.into());

        output.append(val.w8.limb0.into());
        output.append(val.w8.limb1.into());
        output.append(val.w8.limb2.into());

        output.append(val.w9.limb0.into());
        output.append(val.w9.limb1.into());
        output.append(val.w9.limb2.into());

        output.append(val.w10.limb0.into());
        output.append(val.w10.limb1.into());
        output.append(val.w10.limb2.into());

        output.append(val.w11.limb0.into());
        output.append(val.w11.limb1.into());
        output.append(val.w11.limb2.into());
    }

    fn deserialize(ref serialized: Span<felt252>) -> Option<E12D<u288>> {
        let [
            w0l0,
            w0l1,
            w0l2,
            w1l0,
            w1l1,
            w1l2,
            w2l0,
            w2l1,
            w2l2,
            w3l0,
            w3l1,
            w3l2,
            w4l0,
            w4l1,
            w4l2,
            w5l0,
            w5l1,
            w5l2,
            w6l0,
            w6l1,
            w6l2,
            w7l0,
            w7l1,
            w7l2,
            w8l0,
            w8l1,
            w8l2,
            w9l0,
            w9l1,
            w9l2,
            w10l0,
            w10l1,
            w10l2,
            w11l0,
            w11l1,
            w11l2,
        ] =
            (*serialized
            .multi_pop_front::<36>()
            .unwrap())
            .unbox();
        Option::Some(
            E12D {
                w0: u288 {
                    limb0: downcast(w0l0).unwrap(),
                    limb1: downcast(w0l1).unwrap(),
                    limb2: downcast(w0l2).unwrap(),
                },
                w1: u288 {
                    limb0: downcast(w1l0).unwrap(),
                    limb1: downcast(w1l1).unwrap(),
                    limb2: downcast(w1l2).unwrap(),
                },
                w2: u288 {
                    limb0: downcast(w2l0).unwrap(),
                    limb1: downcast(w2l1).unwrap(),
                    limb2: downcast(w2l2).unwrap(),
                },
                w3: u288 {
                    limb0: downcast(w3l0).unwrap(),
                    limb1: downcast(w3l1).unwrap(),
                    limb2: downcast(w3l2).unwrap(),
                },
                w4: u288 {
                    limb0: downcast(w4l0).unwrap(),
                    limb1: downcast(w4l1).unwrap(),
                    limb2: downcast(w4l2).unwrap(),
                },
                w5: u288 {
                    limb0: downcast(w5l0).unwrap(),
                    limb1: downcast(w5l1).unwrap(),
                    limb2: downcast(w5l2).unwrap(),
                },
                w6: u288 {
                    limb0: downcast(w6l0).unwrap(),
                    limb1: downcast(w6l1).unwrap(),
                    limb2: downcast(w6l2).unwrap(),
                },
                w7: u288 {
                    limb0: downcast(w7l0).unwrap(),
                    limb1: downcast(w7l1).unwrap(),
                    limb2: downcast(w7l2).unwrap(),
                },
                w8: u288 {
                    limb0: downcast(w8l0).unwrap(),
                    limb1: downcast(w8l1).unwrap(),
                    limb2: downcast(w8l2).unwrap(),
                },
                w9: u288 {
                    limb0: downcast(w9l0).unwrap(),
                    limb1: downcast(w9l1).unwrap(),
                    limb2: downcast(w9l2).unwrap(),
                },
                w10: u288 {
                    limb0: downcast(w10l0).unwrap(),
                    limb1: downcast(w10l1).unwrap(),
                    limb2: downcast(w10l2).unwrap(),
                },
                w11: u288 {
                    limb0: downcast(w11l0).unwrap(),
                    limb1: downcast(w11l1).unwrap(),
                    limb2: downcast(w11l2).unwrap(),
                },
            },
        )
    }
}

#[derive(Copy, Drop, Debug, PartialEq, Serde)]
pub struct MillerLoopResultScalingFactor<T> {
    pub w0: T,
    pub w2: T,
    pub w4: T,
    pub w6: T,
    pub w8: T,
    pub w10: T,
}
#[derive(Copy, Drop, Debug, PartialEq, Serde)]
pub struct E12DMulQuotient<T> {
    pub w0: T,
    pub w1: T,
    pub w2: T,
    pub w3: T,
    pub w4: T,
    pub w5: T,
    pub w6: T,
    pub w7: T,
    pub w8: T,
    pub w9: T,
    pub w10: T,
}


// scalar_to_base_neg3_le(0xD201000000010000**2)
pub const BLS_X_SEED_SQ: u128 = 0xac45a4010001a4020000000100000000;
pub const BLS_X_SEED_SQ_EPNS: (felt252, felt252, felt252, felt252) = (
    49064175553473225114813626085204666029, 278052985706122803179667203045598799533, -1, -1,
);

pub const THIRD_ROOT_OF_UNITY_BLS12_381_G1: u384 = u384 {
    limb0: 0x4f49fffd8bfd00000000aaac,
    limb1: 0x897d29650fb85f9b409427eb,
    limb2: 0x63d4de85aa0d857d89759ad4,
    limb3: 0x1a0111ea397fe699ec024086,
};


// From a G1G2Pair(Px, Py, Qx0, Qx1, Qy0, Qy1), returns (1/Py, -Px/Py)
#[derive(Drop, Debug, PartialEq)]
pub struct BLSProcessedPair {
    pub yInv: u384,
    pub xNegOverY: u384,
}


// From a G1G2Pair(Px, Py, Qx0, Qx1, Qy0, Qy1), returns (1/Py, -Px/Py,-Qy0, -Qy1)
#[derive(Drop, Debug, PartialEq)]
pub struct BNProcessedPair {
    pub yInv: u384,
    pub xNegOverY: u384,
    pub QyNeg0: u384,
    pub QyNeg1: u384,
}

// curve_index 0: BN254
// curve_index 1: BLS12_381
// curve_index 2: SECP256K1
// curve_index 3: SECP256R1
// curve_index 4: ED25519

pub struct Curve {
    pub p: u384, // Prime modulus
    pub n: u256, // Order of the curve
    pub a: u384, // Weierstrass a parameter in eqn: y^2 = x^3 + ax + b
    pub b: u384, // Weierstrass b parameter in eqn: y^2 = x^3 + ax + b
    pub g: u384, // Generator of Fp. (Used to verify square roots)
    pub min_one: u384 // (-1) % p
}


// Returns the prime modulus for a given curve index
<<<<<<< HEAD
fn get_p(curve_index: usize) -> u384 {
    match curve_index {
        0 => BN254.p,
        1 => BLS12_381.p,
        2 => SECP256K1.p,
        3 => SECP256R1.p,
        4 => ED25519.p,
        5 => GRUMPKIN.p,
        _ => u384 { limb0: 0, limb1: 0, limb2: 0, limb3: 0 },
=======
pub fn get_p(curve_index: usize) -> u384 {
    if curve_index == 0 {
        return BN254.p;
    }
    if curve_index == 1 {
        return BLS12_381.p;
>>>>>>> 73095cf7
    }
}

// Returns the Weierstrass 'a' parameter for a given curve index
<<<<<<< HEAD
fn get_a(curve_index: usize) -> u384 {
    match curve_index {
        0 => BN254.a,
        1 => BLS12_381.a,
        2 => SECP256K1.a,
        3 => SECP256R1.a,
        4 => ED25519.a,
        5 => GRUMPKIN.a,
        _ => u384 { limb0: 0, limb1: 0, limb2: 0, limb3: 0 },
=======
pub fn get_a(curve_index: usize) -> u384 {
    if curve_index == 0 {
        return BN254.a;
>>>>>>> 73095cf7
    }
}

// Returns the Weierstrass 'b' parameter for a given curve index
<<<<<<< HEAD
fn get_b(curve_index: usize) -> u384 {
    match curve_index {
        0 => BN254.b,
        1 => BLS12_381.b,
        2 => SECP256K1.b,
        3 => SECP256R1.b,
        4 => ED25519.b,
        5 => GRUMPKIN.b,
        _ => u384 { limb0: 0, limb1: 0, limb2: 0, limb3: 0 },
=======
pub fn get_b(curve_index: usize) -> u384 {
    if curve_index == 0 {
        return BN254.b;
    }
    if curve_index == 1 {
        return BLS12_381.b;
>>>>>>> 73095cf7
    }
}

pub fn get_b2(curve_index: usize) -> Result<(u384, u384), felt252> {
    if curve_index == 0 {
        return Result::Ok(
            (
                u384 {
                    limb0: 27810052284636130223308486885,
                    limb1: 40153378333836448380344387045,
                    limb2: 3104278944836790958,
                    limb3: 0,
                },
                u384 {
                    limb0: 70926583776874220189091304914,
                    limb1: 63498449372070794915149226116,
                    limb2: 42524369107353300,
                    limb3: 0,
                },
            ),
        );
    }
    if curve_index == 1 {
        return Result::Ok(
            (
                u384 { limb0: 4, limb1: 0, limb2: 0, limb3: 0 },
                u384 { limb0: 4, limb1: 0, limb2: 0, limb3: 0 },
            ),
        );
    } else {
        return Result::Err('Invalid curve index');
    }
}

// Returns a generator of the curve base field for a given curve index
<<<<<<< HEAD
fn get_g(curve_index: usize) -> u384 {
    match curve_index {
        0 => BN254.g,
        1 => BLS12_381.g,
        2 => SECP256K1.g,
        3 => SECP256R1.g,
        4 => ED25519.g,
        5 => GRUMPKIN.g,
        _ => u384 { limb0: 0, limb1: 0, limb2: 0, limb3: 0 },
=======
pub fn get_g(curve_index: usize) -> u384 {
    if curve_index == 0 {
        return BN254.g;
    }
    if curve_index == 1 {
        return BLS12_381.g;
    }
    if curve_index == 2 {
        return SECP256K1.g;
    }
    if curve_index == 3 {
        return SECP256R1.g;
    }
    if curve_index == 4 {
        return ED25519.g;
>>>>>>> 73095cf7
    }
}

<<<<<<< HEAD

fn get_n(curve_index: usize) -> u256 {
    match curve_index {
        0 => BN254.n,
        1 => BLS12_381.n,
        2 => SECP256K1.n,
        3 => SECP256R1.n,
        4 => ED25519.n,
        5 => GRUMPKIN.n,
        _ => u256 { low: 0, high: 0 },
=======
pub fn get_n(curve_index: usize) -> u256 {
    if curve_index == 0 {
        return BN254.n;
    }
    if curve_index == 1 {
        return BLS12_381.n;
>>>>>>> 73095cf7
    }
}

// Returns (-1) % p for a given curve index
<<<<<<< HEAD
fn get_min_one(curve_index: usize) -> u384 {
    match curve_index {
        0 => BN254.min_one,
        1 => BLS12_381.min_one,
        2 => SECP256K1.min_one,
        3 => SECP256R1.min_one,
        4 => ED25519.min_one,
        5 => GRUMPKIN.min_one,
        _ => u384 { limb0: 0, limb1: 0, limb2: 0, limb3: 0 },
=======
pub fn get_min_one(curve_index: usize) -> u384 {
    if curve_index == 0 {
        return BN254.min_one;
>>>>>>> 73095cf7
    }
}

fn get_modulus(curve_index: usize) -> CircuitModulus {
    match curve_index {
        0 => get_BN254_modulus(),
        1 => get_BLS12_381_modulus(),
        2 => get_SECP256K1_modulus(),
        3 => get_SECP256R1_modulus(),
        4 => get_ED25519_modulus(),
        5 => get_GRUMPKIN_modulus(),
        _ => panic_with_felt252('Invalid curve index'),
    }
}

// Returns the modulus of BLS12_381
#[inline(always)]
pub fn get_BLS12_381_modulus() -> CircuitModulus {
    let modulus = TryInto::<
        _, CircuitModulus,
    >::try_into(
        [
            0xb153ffffb9feffffffffaaab, 0x6730d2a0f6b0f6241eabfffe, 0x434bacd764774b84f38512bf,
            0x1a0111ea397fe69a4b1ba7b6,
        ],
    )
        .unwrap();
    modulus
}

// Returns the modulus of BN254
#[inline(always)]
pub fn get_BN254_modulus() -> CircuitModulus {
    let modulus = TryInto::<
        _, CircuitModulus,
    >::try_into([0x6871ca8d3c208c16d87cfd47, 0xb85045b68181585d97816a91, 0x30644e72e131a029, 0x0])
        .unwrap();
    modulus
}
// Returns the modulus of SECP256K1
#[inline(always)]
pub fn get_SECP256K1_modulus() -> CircuitModulus {
    let modulus = TryInto::<
        _, CircuitModulus,
    >::try_into([0xfffffffffffffffefffffc2f, 0xffffffffffffffffffffffff, 0xffffffffffffffff, 0x0])
        .unwrap();
    modulus
}

// Returns the modulus of SECP256K1
#[inline(always)]
pub fn get_SECP256R1_modulus() -> CircuitModulus {
    let modulus = TryInto::<
        _, CircuitModulus,
    >::try_into([0xffffffffffffffffffffffff, 0x0, 0xffffffff00000001, 0x0])
        .unwrap();
    modulus
}
// Returns the modulus of SECP256K1
#[inline(always)]
pub fn get_ED25519_modulus() -> CircuitModulus {
    let modulus = TryInto::<
        _, CircuitModulus,
    >::try_into([0xffffffffffffffffffffffed, 0xffffffffffffffffffffffff, 0x7fffffffffffffff, 0x0])
        .unwrap();
    modulus
}

<<<<<<< HEAD
// Returns the modulus of GRUMPKIN
#[inline(always)]
fn get_GRUMPKIN_modulus() -> CircuitModulus {
    let modulus = TryInto::<
        _, CircuitModulus
    >::try_into([0x79b9709143e1f593f0000001, 0xb85045b68181585d2833e848, 0x30644e72e131a029, 0x0])
        .unwrap();
    modulus
}

pub const BN254: Curve =
    Curve {
        p: u384 {
            limb0: 0x6871ca8d3c208c16d87cfd47,
            limb1: 0xb85045b68181585d97816a91,
            limb2: 0x30644e72e131a029,
            limb3: 0x0
        },
        n: u256 {
            low: 0x2833e84879b9709143e1f593f0000001, high: 0x30644e72e131a029b85045b68181585d
        },
        a: u384 { limb0: 0x0, limb1: 0x0, limb2: 0x0, limb3: 0x0 },
        b: u384 { limb0: 0x3, limb1: 0x0, limb2: 0x0, limb3: 0x0 },
        g: u384 { limb0: 0x3, limb1: 0x0, limb2: 0x0, limb3: 0x0 },
        min_one: u384 {
            limb0: 0x6871ca8d3c208c16d87cfd46,
            limb1: 0xb85045b68181585d97816a91,
            limb2: 0x30644e72e131a029,
            limb3: 0x0
        },
    };

pub const BLS12_381: Curve =
    Curve {
        p: u384 {
            limb0: 0xb153ffffb9feffffffffaaab,
            limb1: 0x6730d2a0f6b0f6241eabfffe,
            limb2: 0x434bacd764774b84f38512bf,
            limb3: 0x1a0111ea397fe69a4b1ba7b6
        },
        n: u256 {
            low: 0x53bda402fffe5bfeffffffff00000001, high: 0x73eda753299d7d483339d80809a1d805
        },
        a: u384 { limb0: 0x0, limb1: 0x0, limb2: 0x0, limb3: 0x0 },
        b: u384 { limb0: 0x4, limb1: 0x0, limb2: 0x0, limb3: 0x0 },
        g: u384 { limb0: 0x3, limb1: 0x0, limb2: 0x0, limb3: 0x0 },
        min_one: u384 {
            limb0: 0xb153ffffb9feffffffffaaaa,
            limb1: 0x6730d2a0f6b0f6241eabfffe,
            limb2: 0x434bacd764774b84f38512bf,
            limb3: 0x1a0111ea397fe69a4b1ba7b6
        },
    };

pub const SECP256K1: Curve =
    Curve {
        p: u384 {
            limb0: 0xfffffffffffffffefffffc2f,
            limb1: 0xffffffffffffffffffffffff,
            limb2: 0xffffffffffffffff,
            limb3: 0x0
        },
        n: u256 {
            low: 0xbaaedce6af48a03bbfd25e8cd0364141, high: 0xfffffffffffffffffffffffffffffffe
        },
        a: u384 { limb0: 0x0, limb1: 0x0, limb2: 0x0, limb3: 0x0 },
        b: u384 { limb0: 0x7, limb1: 0x0, limb2: 0x0, limb3: 0x0 },
        g: u384 { limb0: 0x3, limb1: 0x0, limb2: 0x0, limb3: 0x0 },
        min_one: u384 {
            limb0: 0xfffffffffffffffefffffc2e,
            limb1: 0xffffffffffffffffffffffff,
            limb2: 0xffffffffffffffff,
            limb3: 0x0
        },
    };

pub const SECP256R1: Curve =
    Curve {
        p: u384 {
            limb0: 0xffffffffffffffffffffffff, limb1: 0x0, limb2: 0xffffffff00000001, limb3: 0x0
        },
        n: u256 {
            low: 0xbce6faada7179e84f3b9cac2fc632551, high: 0xffffffff00000000ffffffffffffffff
        },
        a: u384 {
            limb0: 0xfffffffffffffffffffffffc, limb1: 0x0, limb2: 0xffffffff00000001, limb3: 0x0
        },
        b: u384 {
            limb0: 0xcc53b0f63bce3c3e27d2604b,
            limb1: 0xb3ebbd55769886bc651d06b0,
            limb2: 0x5ac635d8aa3a93e7,
            limb3: 0x0
        },
        g: u384 { limb0: 0x6, limb1: 0x0, limb2: 0x0, limb3: 0x0 },
        min_one: u384 {
            limb0: 0xfffffffffffffffffffffffe, limb1: 0x0, limb2: 0xffffffff00000001, limb3: 0x0
        },
    };

pub const ED25519: Curve =
    Curve {
        p: u384 {
            limb0: 0xffffffffffffffffffffffed,
            limb1: 0xffffffffffffffffffffffff,
            limb2: 0x7fffffffffffffff,
            limb3: 0x0
        },
        n: u256 {
            low: 0x14def9dea2f79cd65812631a5cf5d3ed, high: 0x10000000000000000000000000000000
        },
        a: u384 {
            limb0: 0xca52af7ac71e18ef8bc172d,
            limb1: 0x3197e10d617b3dd66bb8b65d,
            limb2: 0x5d4eacd3a5b9bee6,
            limb3: 0x0
        },
        b: u384 {
            limb0: 0x6b9fbc329004ebc1f364b2a4,
            limb1: 0x550ddb06105780d5f5483197,
            limb2: 0x1d11b29bcfd0b3e0,
            limb3: 0x0
        },
        g: u384 { limb0: 0x6, limb1: 0x0, limb2: 0x0, limb3: 0x0 },
        min_one: u384 {
            limb0: 0xffffffffffffffffffffffec,
            limb1: 0xffffffffffffffffffffffff,
            limb2: 0x7fffffffffffffff,
            limb3: 0x0
        },
    };

pub const GRUMPKIN: Curve =
    Curve {
        p: u384 {
            limb0: 0x79b9709143e1f593f0000001,
            limb1: 0xb85045b68181585d2833e848,
            limb2: 0x30644e72e131a029,
            limb3: 0x0
        },
        n: u256 {
            low: 0x97816a916871ca8d3c208c16d87cfd47, high: 0x30644e72e131a029b85045b68181585d
        },
        a: u384 { limb0: 0x0, limb1: 0x0, limb2: 0x0, limb3: 0x0 },
        b: u384 {
            limb0: 0x79b9709143e1f593effffff0,
            limb1: 0xb85045b68181585d2833e848,
            limb2: 0x30644e72e131a029,
            limb3: 0x0
        },
        g: u384 { limb0: 0x5, limb1: 0x0, limb2: 0x0, limb3: 0x0 },
        min_one: u384 {
            limb0: 0x79b9709143e1f593f0000000,
            limb1: 0xb85045b68181585d2833e848,
            limb2: 0x30644e72e131a029,
            limb3: 0x0
        },
    };


pub const BN254_G1_GENERATOR: G1Point =
    G1Point {
        x: u384 { limb0: 0x1, limb1: 0x0, limb2: 0x0, limb3: 0x0 },
        y: u384 { limb0: 0x2, limb1: 0x0, limb2: 0x0, limb3: 0x0 }
    };

pub const BLS_G2_GENERATOR: G2Point =
    G2Point {
        x0: u384 {
            limb0: 0xa805bbefd48056c8c121bdb8,
            limb1: 0xb4510b647ae3d1770bac0326,
            limb2: 0x2dc51051c6e47ad4fa403b02,
            limb3: 0x24aa2b2f08f0a9126080527
        },
        x1: u384 {
            limb0: 0x13945d57e5ac7d055d042b7e,
            limb1: 0xb5da61bbdc7f5049334cf112,
            limb2: 0x88274f65596bd0d09920b61a,
            limb3: 0x13e02b6052719f607dacd3a0
        },
        y0: u384 {
            limb0: 0x3baca289e193548608b82801,
            limb1: 0x6d429a695160d12c923ac9cc,
            limb2: 0xda2e351aadfd9baa8cbdd3a7,
            limb3: 0xce5d527727d6e118cc9cdc6
        },
        y1: u384 {
            limb0: 0x5cec1da1aaa9075ff05f79be,
            limb1: 0x267492ab572e99ab3f370d27,
            limb2: 0x2bc28b99cb3e287e85a763af,
            limb3: 0x606c4a02ea734cc32acd2b0
        }
    };


// jy00(6 * 0x44E992B44A6909F1 + 2)[2:] with consecutive zeros replaced by 3, and -1 replaced by 2
const bn_bits: [
    felt252
    ; 49] = [
    2,
    0,
    1,
    3,
    0,
    2,
    0,
    2,
    3,
    0,
    2,
    3,
    1,
    1,
    3,
    2,
    3,
    3,
    0,
    1,
    3,
    2,
    0,
    1,
    3,
    2,
    3,
    3,
    2,
    0,
    1,
    3,
    0,
    2,
    0,
    2,
    3,
    1,
    3,
    0,
    2,
    3,
    0,
    2,
    0,
    2,
    2,
    3,
    0
=======
pub const BN254: Curve = Curve {
    p: u384 {
        limb0: 0x6871ca8d3c208c16d87cfd47,
        limb1: 0xb85045b68181585d97816a91,
        limb2: 0x30644e72e131a029,
        limb3: 0x0,
    },
    n: u256 { low: 0x2833e84879b9709143e1f593f0000001, high: 0x30644e72e131a029b85045b68181585d },
    a: u384 { limb0: 0x0, limb1: 0x0, limb2: 0x0, limb3: 0x0 },
    b: u384 { limb0: 0x3, limb1: 0x0, limb2: 0x0, limb3: 0x0 },
    g: u384 { limb0: 0x3, limb1: 0x0, limb2: 0x0, limb3: 0x0 },
    min_one: u384 {
        limb0: 0x6871ca8d3c208c16d87cfd46,
        limb1: 0xb85045b68181585d97816a91,
        limb2: 0x30644e72e131a029,
        limb3: 0x0,
    },
};

pub const BLS12_381: Curve = Curve {
    p: u384 {
        limb0: 0xb153ffffb9feffffffffaaab,
        limb1: 0x6730d2a0f6b0f6241eabfffe,
        limb2: 0x434bacd764774b84f38512bf,
        limb3: 0x1a0111ea397fe69a4b1ba7b6,
    },
    n: u256 { low: 0x53bda402fffe5bfeffffffff00000001, high: 0x73eda753299d7d483339d80809a1d805 },
    a: u384 { limb0: 0x0, limb1: 0x0, limb2: 0x0, limb3: 0x0 },
    b: u384 { limb0: 0x4, limb1: 0x0, limb2: 0x0, limb3: 0x0 },
    g: u384 { limb0: 0x3, limb1: 0x0, limb2: 0x0, limb3: 0x0 },
    min_one: u384 {
        limb0: 0xb153ffffb9feffffffffaaaa,
        limb1: 0x6730d2a0f6b0f6241eabfffe,
        limb2: 0x434bacd764774b84f38512bf,
        limb3: 0x1a0111ea397fe69a4b1ba7b6,
    },
};

pub const SECP256K1: Curve = Curve {
    p: u384 {
        limb0: 0xfffffffffffffffefffffc2f,
        limb1: 0xffffffffffffffffffffffff,
        limb2: 0xffffffffffffffff,
        limb3: 0x0,
    },
    n: u256 { low: 0xbaaedce6af48a03bbfd25e8cd0364141, high: 0xfffffffffffffffffffffffffffffffe },
    a: u384 { limb0: 0x0, limb1: 0x0, limb2: 0x0, limb3: 0x0 },
    b: u384 { limb0: 0x7, limb1: 0x0, limb2: 0x0, limb3: 0x0 },
    g: u384 { limb0: 0x3, limb1: 0x0, limb2: 0x0, limb3: 0x0 },
    min_one: u384 {
        limb0: 0xfffffffffffffffefffffc2e,
        limb1: 0xffffffffffffffffffffffff,
        limb2: 0xffffffffffffffff,
        limb3: 0x0,
    },
};

pub const SECP256R1: Curve = Curve {
    p: u384 {
        limb0: 0xffffffffffffffffffffffff, limb1: 0x0, limb2: 0xffffffff00000001, limb3: 0x0,
    },
    n: u256 { low: 0xbce6faada7179e84f3b9cac2fc632551, high: 0xffffffff00000000ffffffffffffffff },
    a: u384 {
        limb0: 0xfffffffffffffffffffffffc, limb1: 0x0, limb2: 0xffffffff00000001, limb3: 0x0,
    },
    b: u384 {
        limb0: 0xcc53b0f63bce3c3e27d2604b,
        limb1: 0xb3ebbd55769886bc651d06b0,
        limb2: 0x5ac635d8aa3a93e7,
        limb3: 0x0,
    },
    g: u384 { limb0: 0x6, limb1: 0x0, limb2: 0x0, limb3: 0x0 },
    min_one: u384 {
        limb0: 0xfffffffffffffffffffffffe, limb1: 0x0, limb2: 0xffffffff00000001, limb3: 0x0,
    },
};

pub const ED25519: Curve = Curve {
    p: u384 {
        limb0: 0xffffffffffffffffffffffed,
        limb1: 0xffffffffffffffffffffffff,
        limb2: 0x7fffffffffffffff,
        limb3: 0x0,
    },
    n: u256 { low: 0x14def9dea2f79cd65812631a5cf5d3ed, high: 0x10000000000000000000000000000000 },
    a: u384 {
        limb0: 0xca52af7ac71e18ef8bc172d,
        limb1: 0x3197e10d617b3dd66bb8b65d,
        limb2: 0x5d4eacd3a5b9bee6,
        limb3: 0x0,
    },
    b: u384 {
        limb0: 0x6b9fbc329004ebc1f364b2a4,
        limb1: 0x550ddb06105780d5f5483197,
        limb2: 0x1d11b29bcfd0b3e0,
        limb3: 0x0,
    },
    g: u384 { limb0: 0x6, limb1: 0x0, limb2: 0x0, limb3: 0x0 },
    min_one: u384 {
        limb0: 0xffffffffffffffffffffffec,
        limb1: 0xffffffffffffffffffffffff,
        limb2: 0x7fffffffffffffff,
        limb3: 0x0,
    },
};

pub const BLS_G2_GENERATOR: G2Point = G2Point {
    x0: u384 {
        limb0: 0xa805bbefd48056c8c121bdb8,
        limb1: 0xb4510b647ae3d1770bac0326,
        limb2: 0x2dc51051c6e47ad4fa403b02,
        limb3: 0x24aa2b2f08f0a9126080527,
    },
    x1: u384 {
        limb0: 0x13945d57e5ac7d055d042b7e,
        limb1: 0xb5da61bbdc7f5049334cf112,
        limb2: 0x88274f65596bd0d09920b61a,
        limb3: 0x13e02b6052719f607dacd3a0,
    },
    y0: u384 {
        limb0: 0x3baca289e193548608b82801,
        limb1: 0x6d429a695160d12c923ac9cc,
        limb2: 0xda2e351aadfd9baa8cbdd3a7,
        limb3: 0xce5d527727d6e118cc9cdc6,
    },
    y1: u384 {
        limb0: 0x5cec1da1aaa9075ff05f79be,
        limb1: 0x267492ab572e99ab3f370d27,
        limb2: 0x2bc28b99cb3e287e85a763af,
        limb3: 0x606c4a02ea734cc32acd2b0,
    },
};


// recode_naf_bits(jy00(6 * 0x44E992B44A6909F1 + 2)[2:]) (see definitions.py)
// "00" -> 0
// "10" -> 1
// "-10" -> 2
// "01" -> 3
// "0-1" -> 4
pub const bn_bits: [felt252; 32] = [
    2, 1, 0, 2, 2, 0, 2, 3, 1, 4, 0, 0, 3, 0, 2, 1, 4, 0, 0, 2, 1, 0, 2, 2, 3, 0, 4, 0, 4, 4, 2, 0,
>>>>>>> 73095cf7
];

// [int(x) for x in bin(0xD201000000010000)[2:]][2:] with two-consecutive zeros replaced by 3
pub const bls_bits: [felt252; 34] = [
    0, 1, 3, 1, 3, 3, 3, 3, 1, 3, 3, 3, 3, 3, 3, 3, 3, 3, 3, 3, 3, 3, 3, 3, 0, 1, 3, 3, 3, 3, 3, 3,
    3, 3,
];<|MERGE_RESOLUTION|>--- conflicted
+++ resolved
@@ -93,19 +93,19 @@
 
 // Fp12 tower struct.
 #[derive(Drop, Copy, Debug, PartialEq)]
-struct E12T {
-    c0b0a0: u384,
-    c0b0a1: u384,
-    c0b1a0: u384,
-    c0b1a1: u384,
-    c0b2a0: u384,
-    c0b2a1: u384,
-    c1b0a0: u384,
-    c1b0a1: u384,
-    c1b1a0: u384,
-    c1b1a1: u384,
-    c1b2a0: u384,
-    c1b2a1: u384,
+pub struct E12T {
+    pub c0b0a0: u384,
+    pub c0b0a1: u384,
+    pub c0b1a0: u384,
+    pub c0b1a1: u384,
+    pub c0b2a0: u384,
+    pub c0b2a1: u384,
+    pub c1b0a0: u384,
+    pub c1b0a1: u384,
+    pub c1b1a0: u384,
+    pub c1b1a1: u384,
+    pub c1b2a0: u384,
+    pub c1b2a1: u384,
 }
 
 // Represents the point at infinity
@@ -645,8 +645,7 @@
 
 
 // Returns the prime modulus for a given curve index
-<<<<<<< HEAD
-fn get_p(curve_index: usize) -> u384 {
+pub fn get_p(curve_index: usize) -> u384 {
     match curve_index {
         0 => BN254.p,
         1 => BLS12_381.p,
@@ -655,20 +654,11 @@
         4 => ED25519.p,
         5 => GRUMPKIN.p,
         _ => u384 { limb0: 0, limb1: 0, limb2: 0, limb3: 0 },
-=======
-pub fn get_p(curve_index: usize) -> u384 {
-    if curve_index == 0 {
-        return BN254.p;
-    }
-    if curve_index == 1 {
-        return BLS12_381.p;
->>>>>>> 73095cf7
     }
 }
 
 // Returns the Weierstrass 'a' parameter for a given curve index
-<<<<<<< HEAD
-fn get_a(curve_index: usize) -> u384 {
+pub fn get_a(curve_index: usize) -> u384 {
     match curve_index {
         0 => BN254.a,
         1 => BLS12_381.a,
@@ -677,17 +667,11 @@
         4 => ED25519.a,
         5 => GRUMPKIN.a,
         _ => u384 { limb0: 0, limb1: 0, limb2: 0, limb3: 0 },
-=======
-pub fn get_a(curve_index: usize) -> u384 {
-    if curve_index == 0 {
-        return BN254.a;
->>>>>>> 73095cf7
     }
 }
 
 // Returns the Weierstrass 'b' parameter for a given curve index
-<<<<<<< HEAD
-fn get_b(curve_index: usize) -> u384 {
+pub fn get_b(curve_index: usize) -> u384 {
     match curve_index {
         0 => BN254.b,
         1 => BLS12_381.b,
@@ -696,14 +680,6 @@
         4 => ED25519.b,
         5 => GRUMPKIN.b,
         _ => u384 { limb0: 0, limb1: 0, limb2: 0, limb3: 0 },
-=======
-pub fn get_b(curve_index: usize) -> u384 {
-    if curve_index == 0 {
-        return BN254.b;
-    }
-    if curve_index == 1 {
-        return BLS12_381.b;
->>>>>>> 73095cf7
     }
 }
 
@@ -739,8 +715,7 @@
 }
 
 // Returns a generator of the curve base field for a given curve index
-<<<<<<< HEAD
-fn get_g(curve_index: usize) -> u384 {
+pub fn get_g(curve_index: usize) -> u384 {
     match curve_index {
         0 => BN254.g,
         1 => BLS12_381.g,
@@ -749,29 +724,11 @@
         4 => ED25519.g,
         5 => GRUMPKIN.g,
         _ => u384 { limb0: 0, limb1: 0, limb2: 0, limb3: 0 },
-=======
-pub fn get_g(curve_index: usize) -> u384 {
-    if curve_index == 0 {
-        return BN254.g;
-    }
-    if curve_index == 1 {
-        return BLS12_381.g;
-    }
-    if curve_index == 2 {
-        return SECP256K1.g;
-    }
-    if curve_index == 3 {
-        return SECP256R1.g;
-    }
-    if curve_index == 4 {
-        return ED25519.g;
->>>>>>> 73095cf7
-    }
-}
-
-<<<<<<< HEAD
-
-fn get_n(curve_index: usize) -> u256 {
+    }
+}
+
+
+pub fn get_n(curve_index: usize) -> u256 {
     match curve_index {
         0 => BN254.n,
         1 => BLS12_381.n,
@@ -780,20 +737,11 @@
         4 => ED25519.n,
         5 => GRUMPKIN.n,
         _ => u256 { low: 0, high: 0 },
-=======
-pub fn get_n(curve_index: usize) -> u256 {
-    if curve_index == 0 {
-        return BN254.n;
-    }
-    if curve_index == 1 {
-        return BLS12_381.n;
->>>>>>> 73095cf7
     }
 }
 
 // Returns (-1) % p for a given curve index
-<<<<<<< HEAD
-fn get_min_one(curve_index: usize) -> u384 {
+pub fn get_min_one(curve_index: usize) -> u384 {
     match curve_index {
         0 => BN254.min_one,
         1 => BLS12_381.min_one,
@@ -802,15 +750,10 @@
         4 => ED25519.min_one,
         5 => GRUMPKIN.min_one,
         _ => u384 { limb0: 0, limb1: 0, limb2: 0, limb3: 0 },
-=======
-pub fn get_min_one(curve_index: usize) -> u384 {
-    if curve_index == 0 {
-        return BN254.min_one;
->>>>>>> 73095cf7
-    }
-}
-
-fn get_modulus(curve_index: usize) -> CircuitModulus {
+    }
+}
+
+pub fn get_modulus(curve_index: usize) -> CircuitModulus {
     match curve_index {
         0 => get_BN254_modulus(),
         1 => get_BLS12_381_modulus(),
@@ -818,7 +761,7 @@
         3 => get_SECP256R1_modulus(),
         4 => get_ED25519_modulus(),
         5 => get_GRUMPKIN_modulus(),
-        _ => panic_with_felt252('Invalid curve index'),
+        _ => core::panic_with_felt252('Invalid curve index'),
     }
 }
 
@@ -875,255 +818,16 @@
     modulus
 }
 
-<<<<<<< HEAD
 // Returns the modulus of GRUMPKIN
 #[inline(always)]
 fn get_GRUMPKIN_modulus() -> CircuitModulus {
     let modulus = TryInto::<
-        _, CircuitModulus
+        _, CircuitModulus,
     >::try_into([0x79b9709143e1f593f0000001, 0xb85045b68181585d2833e848, 0x30644e72e131a029, 0x0])
         .unwrap();
     modulus
 }
 
-pub const BN254: Curve =
-    Curve {
-        p: u384 {
-            limb0: 0x6871ca8d3c208c16d87cfd47,
-            limb1: 0xb85045b68181585d97816a91,
-            limb2: 0x30644e72e131a029,
-            limb3: 0x0
-        },
-        n: u256 {
-            low: 0x2833e84879b9709143e1f593f0000001, high: 0x30644e72e131a029b85045b68181585d
-        },
-        a: u384 { limb0: 0x0, limb1: 0x0, limb2: 0x0, limb3: 0x0 },
-        b: u384 { limb0: 0x3, limb1: 0x0, limb2: 0x0, limb3: 0x0 },
-        g: u384 { limb0: 0x3, limb1: 0x0, limb2: 0x0, limb3: 0x0 },
-        min_one: u384 {
-            limb0: 0x6871ca8d3c208c16d87cfd46,
-            limb1: 0xb85045b68181585d97816a91,
-            limb2: 0x30644e72e131a029,
-            limb3: 0x0
-        },
-    };
-
-pub const BLS12_381: Curve =
-    Curve {
-        p: u384 {
-            limb0: 0xb153ffffb9feffffffffaaab,
-            limb1: 0x6730d2a0f6b0f6241eabfffe,
-            limb2: 0x434bacd764774b84f38512bf,
-            limb3: 0x1a0111ea397fe69a4b1ba7b6
-        },
-        n: u256 {
-            low: 0x53bda402fffe5bfeffffffff00000001, high: 0x73eda753299d7d483339d80809a1d805
-        },
-        a: u384 { limb0: 0x0, limb1: 0x0, limb2: 0x0, limb3: 0x0 },
-        b: u384 { limb0: 0x4, limb1: 0x0, limb2: 0x0, limb3: 0x0 },
-        g: u384 { limb0: 0x3, limb1: 0x0, limb2: 0x0, limb3: 0x0 },
-        min_one: u384 {
-            limb0: 0xb153ffffb9feffffffffaaaa,
-            limb1: 0x6730d2a0f6b0f6241eabfffe,
-            limb2: 0x434bacd764774b84f38512bf,
-            limb3: 0x1a0111ea397fe69a4b1ba7b6
-        },
-    };
-
-pub const SECP256K1: Curve =
-    Curve {
-        p: u384 {
-            limb0: 0xfffffffffffffffefffffc2f,
-            limb1: 0xffffffffffffffffffffffff,
-            limb2: 0xffffffffffffffff,
-            limb3: 0x0
-        },
-        n: u256 {
-            low: 0xbaaedce6af48a03bbfd25e8cd0364141, high: 0xfffffffffffffffffffffffffffffffe
-        },
-        a: u384 { limb0: 0x0, limb1: 0x0, limb2: 0x0, limb3: 0x0 },
-        b: u384 { limb0: 0x7, limb1: 0x0, limb2: 0x0, limb3: 0x0 },
-        g: u384 { limb0: 0x3, limb1: 0x0, limb2: 0x0, limb3: 0x0 },
-        min_one: u384 {
-            limb0: 0xfffffffffffffffefffffc2e,
-            limb1: 0xffffffffffffffffffffffff,
-            limb2: 0xffffffffffffffff,
-            limb3: 0x0
-        },
-    };
-
-pub const SECP256R1: Curve =
-    Curve {
-        p: u384 {
-            limb0: 0xffffffffffffffffffffffff, limb1: 0x0, limb2: 0xffffffff00000001, limb3: 0x0
-        },
-        n: u256 {
-            low: 0xbce6faada7179e84f3b9cac2fc632551, high: 0xffffffff00000000ffffffffffffffff
-        },
-        a: u384 {
-            limb0: 0xfffffffffffffffffffffffc, limb1: 0x0, limb2: 0xffffffff00000001, limb3: 0x0
-        },
-        b: u384 {
-            limb0: 0xcc53b0f63bce3c3e27d2604b,
-            limb1: 0xb3ebbd55769886bc651d06b0,
-            limb2: 0x5ac635d8aa3a93e7,
-            limb3: 0x0
-        },
-        g: u384 { limb0: 0x6, limb1: 0x0, limb2: 0x0, limb3: 0x0 },
-        min_one: u384 {
-            limb0: 0xfffffffffffffffffffffffe, limb1: 0x0, limb2: 0xffffffff00000001, limb3: 0x0
-        },
-    };
-
-pub const ED25519: Curve =
-    Curve {
-        p: u384 {
-            limb0: 0xffffffffffffffffffffffed,
-            limb1: 0xffffffffffffffffffffffff,
-            limb2: 0x7fffffffffffffff,
-            limb3: 0x0
-        },
-        n: u256 {
-            low: 0x14def9dea2f79cd65812631a5cf5d3ed, high: 0x10000000000000000000000000000000
-        },
-        a: u384 {
-            limb0: 0xca52af7ac71e18ef8bc172d,
-            limb1: 0x3197e10d617b3dd66bb8b65d,
-            limb2: 0x5d4eacd3a5b9bee6,
-            limb3: 0x0
-        },
-        b: u384 {
-            limb0: 0x6b9fbc329004ebc1f364b2a4,
-            limb1: 0x550ddb06105780d5f5483197,
-            limb2: 0x1d11b29bcfd0b3e0,
-            limb3: 0x0
-        },
-        g: u384 { limb0: 0x6, limb1: 0x0, limb2: 0x0, limb3: 0x0 },
-        min_one: u384 {
-            limb0: 0xffffffffffffffffffffffec,
-            limb1: 0xffffffffffffffffffffffff,
-            limb2: 0x7fffffffffffffff,
-            limb3: 0x0
-        },
-    };
-
-pub const GRUMPKIN: Curve =
-    Curve {
-        p: u384 {
-            limb0: 0x79b9709143e1f593f0000001,
-            limb1: 0xb85045b68181585d2833e848,
-            limb2: 0x30644e72e131a029,
-            limb3: 0x0
-        },
-        n: u256 {
-            low: 0x97816a916871ca8d3c208c16d87cfd47, high: 0x30644e72e131a029b85045b68181585d
-        },
-        a: u384 { limb0: 0x0, limb1: 0x0, limb2: 0x0, limb3: 0x0 },
-        b: u384 {
-            limb0: 0x79b9709143e1f593effffff0,
-            limb1: 0xb85045b68181585d2833e848,
-            limb2: 0x30644e72e131a029,
-            limb3: 0x0
-        },
-        g: u384 { limb0: 0x5, limb1: 0x0, limb2: 0x0, limb3: 0x0 },
-        min_one: u384 {
-            limb0: 0x79b9709143e1f593f0000000,
-            limb1: 0xb85045b68181585d2833e848,
-            limb2: 0x30644e72e131a029,
-            limb3: 0x0
-        },
-    };
-
-
-pub const BN254_G1_GENERATOR: G1Point =
-    G1Point {
-        x: u384 { limb0: 0x1, limb1: 0x0, limb2: 0x0, limb3: 0x0 },
-        y: u384 { limb0: 0x2, limb1: 0x0, limb2: 0x0, limb3: 0x0 }
-    };
-
-pub const BLS_G2_GENERATOR: G2Point =
-    G2Point {
-        x0: u384 {
-            limb0: 0xa805bbefd48056c8c121bdb8,
-            limb1: 0xb4510b647ae3d1770bac0326,
-            limb2: 0x2dc51051c6e47ad4fa403b02,
-            limb3: 0x24aa2b2f08f0a9126080527
-        },
-        x1: u384 {
-            limb0: 0x13945d57e5ac7d055d042b7e,
-            limb1: 0xb5da61bbdc7f5049334cf112,
-            limb2: 0x88274f65596bd0d09920b61a,
-            limb3: 0x13e02b6052719f607dacd3a0
-        },
-        y0: u384 {
-            limb0: 0x3baca289e193548608b82801,
-            limb1: 0x6d429a695160d12c923ac9cc,
-            limb2: 0xda2e351aadfd9baa8cbdd3a7,
-            limb3: 0xce5d527727d6e118cc9cdc6
-        },
-        y1: u384 {
-            limb0: 0x5cec1da1aaa9075ff05f79be,
-            limb1: 0x267492ab572e99ab3f370d27,
-            limb2: 0x2bc28b99cb3e287e85a763af,
-            limb3: 0x606c4a02ea734cc32acd2b0
-        }
-    };
-
-
-// jy00(6 * 0x44E992B44A6909F1 + 2)[2:] with consecutive zeros replaced by 3, and -1 replaced by 2
-const bn_bits: [
-    felt252
-    ; 49] = [
-    2,
-    0,
-    1,
-    3,
-    0,
-    2,
-    0,
-    2,
-    3,
-    0,
-    2,
-    3,
-    1,
-    1,
-    3,
-    2,
-    3,
-    3,
-    0,
-    1,
-    3,
-    2,
-    0,
-    1,
-    3,
-    2,
-    3,
-    3,
-    2,
-    0,
-    1,
-    3,
-    0,
-    2,
-    0,
-    2,
-    3,
-    1,
-    3,
-    0,
-    2,
-    3,
-    0,
-    2,
-    0,
-    2,
-    2,
-    3,
-    0
-=======
 pub const BN254: Curve = Curve {
     p: u384 {
         limb0: 0x6871ca8d3c208c16d87cfd47,
@@ -1230,6 +934,36 @@
     },
 };
 
+pub const GRUMPKIN: Curve = Curve {
+    p: u384 {
+        limb0: 0x79b9709143e1f593f0000001,
+        limb1: 0xb85045b68181585d2833e848,
+        limb2: 0x30644e72e131a029,
+        limb3: 0x0,
+    },
+    n: u256 { low: 0x97816a916871ca8d3c208c16d87cfd47, high: 0x30644e72e131a029b85045b68181585d },
+    a: u384 { limb0: 0x0, limb1: 0x0, limb2: 0x0, limb3: 0x0 },
+    b: u384 {
+        limb0: 0x79b9709143e1f593effffff0,
+        limb1: 0xb85045b68181585d2833e848,
+        limb2: 0x30644e72e131a029,
+        limb3: 0x0,
+    },
+    g: u384 { limb0: 0x5, limb1: 0x0, limb2: 0x0, limb3: 0x0 },
+    min_one: u384 {
+        limb0: 0x79b9709143e1f593f0000000,
+        limb1: 0xb85045b68181585d2833e848,
+        limb2: 0x30644e72e131a029,
+        limb3: 0x0,
+    },
+};
+
+
+pub const BN254_G1_GENERATOR: G1Point = G1Point {
+    x: u384 { limb0: 0x1, limb1: 0x0, limb2: 0x0, limb3: 0x0 },
+    y: u384 { limb0: 0x2, limb1: 0x0, limb2: 0x0, limb3: 0x0 },
+};
+
 pub const BLS_G2_GENERATOR: G2Point = G2Point {
     x0: u384 {
         limb0: 0xa805bbefd48056c8c121bdb8,
@@ -1266,7 +1000,6 @@
 // "0-1" -> 4
 pub const bn_bits: [felt252; 32] = [
     2, 1, 0, 2, 2, 0, 2, 3, 1, 4, 0, 0, 3, 0, 2, 1, 4, 0, 0, 2, 1, 0, 2, 2, 3, 0, 4, 0, 4, 4, 2, 0,
->>>>>>> 73095cf7
 ];
 
 // [int(x) for x in bin(0xD201000000010000)[2:]][2:] with two-consecutive zeros replaced by 3
