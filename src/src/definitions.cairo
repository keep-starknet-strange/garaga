use core::circuit::{u96, u384};
use garaga::basic_field_ops::{neg_mod_p};
use core::result::Result;
use core::serde::{Serde};


extern fn downcast<felt252, u96>(x: felt252) -> Option<u96> implicits(RangeCheck) nopanic;

pub impl u384Serde of Serde<u384> {
    fn serialize(self: @u384, ref output: Array<felt252>) {
        output.append((*self.limb0).into());
        output.append((*self.limb1).into());
        output.append((*self.limb2).into());
        output.append((*self.limb3).into());
    }
    fn deserialize(ref serialized: Span<felt252>) -> Option<u384> {
        let [l0, l1, l2, l3] = (*serialized.multi_pop_front::<4>().unwrap()).unbox();
        let limb0 = downcast(l0).unwrap();
        let limb1 = downcast(l1).unwrap();
        let limb2 = downcast(l2).unwrap();
        let limb3 = downcast(l3).unwrap();
        return Option::Some(u384 { limb0: limb0, limb1: limb1, limb2: limb2, limb3: limb3 });
    }
}

#[derive(Copy, Drop, Debug, PartialEq, Serde)]
struct G1Point {
    x: u384,
    y: u384,
}


const G1PointInfinity: G1Point =
    G1Point {
        x: u384 { limb0: 0, limb1: 0, limb2: 0, limb3: 0 },
        y: u384 { limb0: 0, limb1: 0, limb2: 0, limb3: 0 },
    };

#[derive(Copy, Drop, Debug, PartialEq, Serde)]
struct G2Point {
    x0: u384,
    x1: u384,
    y0: u384,
    y1: u384,
}

#[derive(Copy, Drop, Debug, PartialEq)]
struct G2Line {
    r0a0: u384,
    r0a1: u384,
    r1a0: u384,
    r1a1: u384,
}

#[derive(Copy, Drop, Debug, PartialEq, Serde)]
struct G1G2Pair {
    p: G1Point,
    q: G2Point,
}

#[derive(Copy, Drop, Debug, PartialEq)]
struct E12D {
    w0: u384,
    w1: u384,
    w2: u384,
    w3: u384,
    w4: u384,
    w5: u384,
    w6: u384,
    w7: u384,
    w8: u384,
    w9: u384,
    w10: u384,
    w11: u384,
}

impl E12DSerde of Serde<E12D> {
    fn serialize(self: @E12D, ref output: Array<felt252>) {
        let val = *self;
        output.append(val.w0.limb0.into());
        output.append(val.w0.limb1.into());
        output.append(val.w0.limb2.into());
        output.append(val.w0.limb3.into());
<<<<<<< HEAD

=======
>>>>>>> e7f232dc
        output.append(val.w1.limb0.into());
        output.append(val.w1.limb1.into());
        output.append(val.w1.limb2.into());
        output.append(val.w1.limb3.into());
<<<<<<< HEAD

        output.append(val.w2.limb0.into());
        output.append(val.w2.limb1.into());
        output.append(val.w2.limb2.into());
        output.append(val.w2.limb3.into());

        output.append(val.w3.limb0.into());
        output.append(val.w3.limb1.into());
        output.append(val.w3.limb2.into());
        output.append(val.w3.limb3.into());

        output.append(val.w4.limb0.into());
        output.append(val.w4.limb1.into());
        output.append(val.w4.limb2.into());
        output.append(val.w4.limb3.into());

        output.append(val.w5.limb0.into());
        output.append(val.w5.limb1.into());
        output.append(val.w5.limb2.into());
        output.append(val.w5.limb3.into());

        output.append(val.w6.limb0.into());
        output.append(val.w6.limb1.into());
        output.append(val.w6.limb2.into());
        output.append(val.w6.limb3.into());

        output.append(val.w7.limb0.into());
        output.append(val.w7.limb1.into());
        output.append(val.w7.limb2.into());
        output.append(val.w7.limb3.into());

        output.append(val.w8.limb0.into());
        output.append(val.w8.limb1.into());
        output.append(val.w8.limb2.into());
        output.append(val.w8.limb3.into());

        output.append(val.w9.limb0.into());
        output.append(val.w9.limb1.into());
        output.append(val.w9.limb2.into());
        output.append(val.w9.limb3.into());

        output.append(val.w10.limb0.into());
        output.append(val.w10.limb1.into());
        output.append(val.w10.limb2.into());
        output.append(val.w10.limb3.into());

        output.append(val.w11.limb0.into());
        output.append(val.w11.limb1.into());
        output.append(val.w11.limb2.into());
        output.append(val.w11.limb3.into());
=======
        output.append(val.w2.limb0.into());
>>>>>>> e7f232dc
    }

    fn deserialize(ref serialized: Span<felt252>) -> Option<E12D> {
        let [
            w0l0,
            w0l1,
            w0l2,
            w0l3,
            w1l0,
            w1l1,
            w1l2,
            w1l3,
            w2l0,
            w2l1,
            w2l2,
            w2l3,
            w3l0,
            w3l1,
            w3l2,
            w3l3,
            w4l0,
            w4l1,
            w4l2,
            w4l3,
            w5l0,
            w5l1,
            w5l2,
            w5l3,
            w6l0,
            w6l1,
            w6l2,
            w6l3,
            w7l0,
            w7l1,
            w7l2,
            w7l3,
            w8l0,
            w8l1,
            w8l2,
            w8l3,
            w9l0,
            w9l1,
            w9l2,
            w9l3,
            w10l0,
            w10l1,
            w10l2,
            w10l3,
            w11l0,
            w11l1,
            w11l2,
            w11l3
        ] =
            (*serialized
            .multi_pop_front::<48>()
            .unwrap())
            .unbox();
        Option::Some(
            E12D {
                w0: u384 {
                    limb0: downcast(w0l0).unwrap(),
                    limb1: downcast(w0l1).unwrap(),
                    limb2: downcast(w0l2).unwrap(),
                    limb3: downcast(w0l3).unwrap()
                },
                w1: u384 {
                    limb0: downcast(w1l0).unwrap(),
                    limb1: downcast(w1l1).unwrap(),
                    limb2: downcast(w1l2).unwrap(),
                    limb3: downcast(w1l3).unwrap()
                },
                w2: u384 {
                    limb0: downcast(w2l0).unwrap(),
                    limb1: downcast(w2l1).unwrap(),
                    limb2: downcast(w2l2).unwrap(),
                    limb3: downcast(w2l3).unwrap()
                },
                w3: u384 {
                    limb0: downcast(w3l0).unwrap(),
                    limb1: downcast(w3l1).unwrap(),
                    limb2: downcast(w3l2).unwrap(),
                    limb3: downcast(w3l3).unwrap()
                },
                w4: u384 {
                    limb0: downcast(w4l0).unwrap(),
                    limb1: downcast(w4l1).unwrap(),
                    limb2: downcast(w4l2).unwrap(),
                    limb3: downcast(w4l3).unwrap()
                },
                w5: u384 {
                    limb0: downcast(w5l0).unwrap(),
                    limb1: downcast(w5l1).unwrap(),
                    limb2: downcast(w5l2).unwrap(),
                    limb3: downcast(w5l3).unwrap()
                },
                w6: u384 {
                    limb0: downcast(w6l0).unwrap(),
                    limb1: downcast(w6l1).unwrap(),
                    limb2: downcast(w6l2).unwrap(),
                    limb3: downcast(w6l3).unwrap()
                },
                w7: u384 {
                    limb0: downcast(w7l0).unwrap(),
                    limb1: downcast(w7l1).unwrap(),
                    limb2: downcast(w7l2).unwrap(),
                    limb3: downcast(w7l3).unwrap()
                },
                w8: u384 {
                    limb0: downcast(w8l0).unwrap(),
                    limb1: downcast(w8l1).unwrap(),
                    limb2: downcast(w8l2).unwrap(),
                    limb3: downcast(w8l3).unwrap()
                },
                w9: u384 {
                    limb0: downcast(w9l0).unwrap(),
                    limb1: downcast(w9l1).unwrap(),
                    limb2: downcast(w9l2).unwrap(),
                    limb3: downcast(w9l3).unwrap()
                },
                w10: u384 {
                    limb0: downcast(w10l0).unwrap(),
                    limb1: downcast(w10l1).unwrap(),
                    limb2: downcast(w10l2).unwrap(),
                    limb3: downcast(w10l3).unwrap()
                },
                w11: u384 {
                    limb0: downcast(w11l0).unwrap(),
                    limb1: downcast(w11l1).unwrap(),
                    limb2: downcast(w11l2).unwrap(),
                    limb3: downcast(w11l3).unwrap()
                },
            }
        )
    }
}


#[derive(Copy, Drop, Debug, PartialEq, Serde)]
struct MillerLoopResultScalingFactor {
    w0: u384,
    w2: u384,
    w4: u384,
    w6: u384,
    w8: u384,
    w10: u384,
}
#[derive(Copy, Drop, Debug, PartialEq, Serde)]
struct E12DMulQuotient {
    w0: u384,
    w1: u384,
    w2: u384,
    w3: u384,
    w4: u384,
    w5: u384,
    w6: u384,
    w7: u384,
    w8: u384,
    w9: u384,
    w10: u384,
}

trait FieldDefinitions<F> {
    fn one() -> F;
    fn zero() -> F;
    fn conjugate(self: F, curve_index: usize) -> F;
}

// scalar_to_base_neg3_le(0xD201000000010000**2)
const BLS_X_SEED_SQ_EPNS: (felt252, felt252, felt252, felt252) =
    (49064175553473225114813626085204666029, 278052985706122803179667203045598799533, -1, -1);

const THIRD_ROOT_OF_UNITY_BLS12_381_G1: u384 =
    u384 {
        limb0: 0x4f49fffd8bfd00000000aaac,
        limb1: 0x897d29650fb85f9b409427eb,
        limb2: 0x63d4de85aa0d857d89759ad4,
        limb3: 0x1a0111ea397fe699ec024086
    };


impl E12DDefinitions of FieldDefinitions<E12D> {
    fn one() -> E12D {
        E12D {
            w0: u384 { limb0: 1, limb1: 0, limb2: 0, limb3: 0 },
            w1: u384 { limb0: 0, limb1: 0, limb2: 0, limb3: 0 },
            w2: u384 { limb0: 0, limb1: 0, limb2: 0, limb3: 0 },
            w3: u384 { limb0: 0, limb1: 0, limb2: 0, limb3: 0 },
            w4: u384 { limb0: 0, limb1: 0, limb2: 0, limb3: 0 },
            w5: u384 { limb0: 0, limb1: 0, limb2: 0, limb3: 0 },
            w6: u384 { limb0: 0, limb1: 0, limb2: 0, limb3: 0 },
            w7: u384 { limb0: 0, limb1: 0, limb2: 0, limb3: 0 },
            w8: u384 { limb0: 0, limb1: 0, limb2: 0, limb3: 0 },
            w9: u384 { limb0: 0, limb1: 0, limb2: 0, limb3: 0 },
            w10: u384 { limb0: 0, limb1: 0, limb2: 0, limb3: 0 },
            w11: u384 { limb0: 0, limb1: 0, limb2: 0, limb3: 0 },
        }
    }

    fn zero() -> E12D {
        E12D {
            w0: u384 { limb0: 0, limb1: 0, limb2: 0, limb3: 0 },
            w1: u384 { limb0: 0, limb1: 0, limb2: 0, limb3: 0 },
            w2: u384 { limb0: 0, limb1: 0, limb2: 0, limb3: 0 },
            w3: u384 { limb0: 0, limb1: 0, limb2: 0, limb3: 0 },
            w4: u384 { limb0: 0, limb1: 0, limb2: 0, limb3: 0 },
            w5: u384 { limb0: 0, limb1: 0, limb2: 0, limb3: 0 },
            w6: u384 { limb0: 0, limb1: 0, limb2: 0, limb3: 0 },
            w7: u384 { limb0: 0, limb1: 0, limb2: 0, limb3: 0 },
            w8: u384 { limb0: 0, limb1: 0, limb2: 0, limb3: 0 },
            w9: u384 { limb0: 0, limb1: 0, limb2: 0, limb3: 0 },
            w10: u384 { limb0: 0, limb1: 0, limb2: 0, limb3: 0 },
            w11: u384 { limb0: 0, limb1: 0, limb2: 0, limb3: 0 },
        }
    }

    fn conjugate(self: E12D, curve_index: usize) -> E12D {
        let p = get_p(curve_index);
        E12D {
            w0: self.w0,
            w1: neg_mod_p(self.w1, p),
            w2: self.w2,
            w3: neg_mod_p(self.w3, p),
            w4: self.w4,
            w5: neg_mod_p(self.w5, p),
            w6: self.w6,
            w7: neg_mod_p(self.w7, p),
            w8: self.w8,
            w9: neg_mod_p(self.w9, p),
            w10: self.w10,
            w11: neg_mod_p(self.w11, p),
        }
    }
}


// From a G1G2Pair(Px, Py, Qx0, Qx1, Qy0, Qy1), returns (1/Py, -Px/Py)
#[derive(Drop, Debug, PartialEq)]
struct BLSProcessedPair {
    yInv: u384,
    xNegOverY: u384,
}


// From a G1G2Pair(Px, Py, Qx0, Qx1, Qy0, Qy1), returns (1/Py, -Px/Py,-Qy0, -Qy1)
#[derive(Drop, Debug, PartialEq)]
struct BNProcessedPair {
    yInv: u384,
    xNegOverY: u384,
    QyNeg0: u384,
    QyNeg1: u384,
}

// curve_index 0: BN254
// curve_index 1: BLS12_381
// curve_index 2: SECP256K1
// curve_index 3: SECP256R1
// curve_index 4: ED25519

struct Curve {
    p: u384, // Prime modulus
    n: u256, // Order of the curve
    a: u384, // Weierstrass a parameter in eqn: y^2 = x^3 + ax + b
    b: u384, // Weierstrass b parameter in eqn: y^2 = x^3 + ax + b
    g: u384, // Generator of Fp. (Used to verify square roots)
    min_one: u384, // (-1) % p
}


// Returns the prime modulus for a given curve index
fn get_p(curve_index: usize) -> u384 {
    if curve_index == 0 {
        return BN254.p;
    }
    if curve_index == 1 {
        return BLS12_381.p;
    }
    if curve_index == 2 {
        return SECP256K1.p;
    }
    if curve_index == 3 {
        return SECP256R1.p;
    }
    if curve_index == 4 {
        return ED25519.p;
    }
    return u384 { limb0: 0, limb1: 0, limb2: 0, limb3: 0 };
}

// Returns the Weierstrass 'a' parameter for a given curve index
fn get_a(curve_index: usize) -> u384 {
    if curve_index == 0 {
        return BN254.a;
    }
    if curve_index == 1 {
        return BLS12_381.a;
    }
    if curve_index == 2 {
        return SECP256K1.a;
    }
    if curve_index == 3 {
        return SECP256R1.a;
    }
    if curve_index == 4 {
        return ED25519.a;
    }
    return u384 { limb0: 0, limb1: 0, limb2: 0, limb3: 0 };
}

// Returns the Weierstrass 'b' parameter for a given curve index
fn get_b(curve_index: usize) -> u384 {
    if curve_index == 0 {
        return BN254.b;
    }
    if curve_index == 1 {
        return BLS12_381.b;
    }
    if curve_index == 2 {
        return SECP256K1.b;
    }
    if curve_index == 3 {
        return SECP256R1.b;
    }
    if curve_index == 4 {
        return ED25519.b;
    }
    return u384 { limb0: 0, limb1: 0, limb2: 0, limb3: 0 };
}

fn get_b2(curve_index: usize) -> Result<(u384, u384), felt252> {
    if curve_index == 0 {
        return Result::Ok(
            (
                u384 {
                    limb0: 27810052284636130223308486885,
                    limb1: 40153378333836448380344387045,
                    limb2: 3104278944836790958,
                    limb3: 0
                },
                u384 {
                    limb0: 70926583776874220189091304914,
                    limb1: 63498449372070794915149226116,
                    limb2: 42524369107353300,
                    limb3: 0
                }
            )
        );
    }
    if curve_index == 1 {
        return Result::Ok(
            (
                u384 { limb0: 4, limb1: 0, limb2: 0, limb3: 0 },
                u384 { limb0: 4, limb1: 0, limb2: 0, limb3: 0 }
            )
        );
    } else {
        return Result::Err('Invalid curve index');
    }
}

// Returns a generator of the curve base field for a given curve index
fn get_g(curve_index: usize) -> u384 {
    if curve_index == 0 {
        return BN254.g;
    }
    if curve_index == 1 {
        return BLS12_381.g;
    }
    if curve_index == 2 {
        return SECP256K1.g;
    }
    if curve_index == 3 {
        return SECP256R1.g;
    }
    if curve_index == 4 {
        return ED25519.g;
    }
    return u384 { limb0: 0, limb1: 0, limb2: 0, limb3: 0 };
}

fn get_n(curve_index: usize) -> u256 {
    if curve_index == 0 {
        return BN254.n;
    }
    if curve_index == 1 {
        return BLS12_381.n;
    }
    if curve_index == 2 {
        return SECP256K1.n;
    }
    if curve_index == 3 {
        return SECP256R1.n;
    }
    if curve_index == 4 {
        return ED25519.n;
    }
    return u256 { low: 0, high: 0 };
}

// Returns (-1) % p for a given curve index
fn get_min_one(curve_index: usize) -> u384 {
    if curve_index == 0 {
        return BN254.min_one;
    }
    if curve_index == 1 {
        return BLS12_381.min_one;
    }
    if curve_index == 2 {
        return SECP256K1.min_one;
    }
    if curve_index == 3 {
        return SECP256R1.min_one;
    }
    if curve_index == 4 {
        return ED25519.min_one;
    }
    return u384 { limb0: 0, limb1: 0, limb2: 0, limb3: 0 };
}

const BN254: Curve =
    Curve {
        p: u384 {
            limb0: 0x6871ca8d3c208c16d87cfd47,
            limb1: 0xb85045b68181585d97816a91,
            limb2: 0x30644e72e131a029,
            limb3: 0x0
        },
        n: u256 {
            low: 0x2833e84879b9709143e1f593f0000001, high: 0x30644e72e131a029b85045b68181585d
        },
        a: u384 { limb0: 0x0, limb1: 0x0, limb2: 0x0, limb3: 0x0 },
        b: u384 { limb0: 0x3, limb1: 0x0, limb2: 0x0, limb3: 0x0 },
        g: u384 { limb0: 0x3, limb1: 0x0, limb2: 0x0, limb3: 0x0 },
        min_one: u384 {
            limb0: 0x6871ca8d3c208c16d87cfd46,
            limb1: 0xb85045b68181585d97816a91,
            limb2: 0x30644e72e131a029,
            limb3: 0x0
        },
    };

const BLS12_381: Curve =
    Curve {
        p: u384 {
            limb0: 0xb153ffffb9feffffffffaaab,
            limb1: 0x6730d2a0f6b0f6241eabfffe,
            limb2: 0x434bacd764774b84f38512bf,
            limb3: 0x1a0111ea397fe69a4b1ba7b6
        },
        n: u256 {
            low: 0x53bda402fffe5bfeffffffff00000001, high: 0x73eda753299d7d483339d80809a1d805
        },
        a: u384 { limb0: 0x0, limb1: 0x0, limb2: 0x0, limb3: 0x0 },
        b: u384 { limb0: 0x4, limb1: 0x0, limb2: 0x0, limb3: 0x0 },
        g: u384 { limb0: 0x3, limb1: 0x0, limb2: 0x0, limb3: 0x0 },
        min_one: u384 {
            limb0: 0xb153ffffb9feffffffffaaaa,
            limb1: 0x6730d2a0f6b0f6241eabfffe,
            limb2: 0x434bacd764774b84f38512bf,
            limb3: 0x1a0111ea397fe69a4b1ba7b6
        },
    };

const SECP256K1: Curve =
    Curve {
        p: u384 {
            limb0: 0xfffffffffffffffefffffc2f,
            limb1: 0xffffffffffffffffffffffff,
            limb2: 0xffffffffffffffff,
            limb3: 0x0
        },
        n: u256 {
            low: 0xbaaedce6af48a03bbfd25e8cd0364141, high: 0xfffffffffffffffffffffffffffffffe
        },
        a: u384 { limb0: 0x0, limb1: 0x0, limb2: 0x0, limb3: 0x0 },
        b: u384 { limb0: 0x7, limb1: 0x0, limb2: 0x0, limb3: 0x0 },
        g: u384 { limb0: 0x3, limb1: 0x0, limb2: 0x0, limb3: 0x0 },
        min_one: u384 {
            limb0: 0xfffffffffffffffefffffc2e,
            limb1: 0xffffffffffffffffffffffff,
            limb2: 0xffffffffffffffff,
            limb3: 0x0
        },
    };

const SECP256R1: Curve =
    Curve {
        p: u384 {
            limb0: 0xffffffffffffffffffffffff, limb1: 0x0, limb2: 0xffffffff00000001, limb3: 0x0
        },
        n: u256 {
            low: 0xbce6faada7179e84f3b9cac2fc632551, high: 0xffffffff00000000ffffffffffffffff
        },
        a: u384 {
            limb0: 0xfffffffffffffffffffffffc, limb1: 0x0, limb2: 0xffffffff00000001, limb3: 0x0
        },
        b: u384 {
            limb0: 0xcc53b0f63bce3c3e27d2604b,
            limb1: 0xb3ebbd55769886bc651d06b0,
            limb2: 0x5ac635d8aa3a93e7,
            limb3: 0x0
        },
        g: u384 { limb0: 0x6, limb1: 0x0, limb2: 0x0, limb3: 0x0 },
        min_one: u384 {
            limb0: 0xfffffffffffffffffffffffe, limb1: 0x0, limb2: 0xffffffff00000001, limb3: 0x0
        },
    };

const ED25519: Curve =
    Curve {
        p: u384 {
            limb0: 0xffffffffffffffffffffffed,
            limb1: 0xffffffffffffffffffffffff,
            limb2: 0x7fffffffffffffff,
            limb3: 0x0
        },
        n: u256 {
            low: 0x14def9dea2f79cd65812631a5cf5d3ed, high: 0x10000000000000000000000000000000
        },
        a: u384 {
            limb0: 0xca52af7ac71e18ef8bc172d,
            limb1: 0x3197e10d617b3dd66bb8b65d,
            limb2: 0x5d4eacd3a5b9bee6,
            limb3: 0x0
        },
        b: u384 {
            limb0: 0x6b9fbc329004ebc1f364b2a4,
            limb1: 0x550ddb06105780d5f5483197,
            limb2: 0x1d11b29bcfd0b3e0,
            limb3: 0x0
        },
        g: u384 { limb0: 0x6, limb1: 0x0, limb2: 0x0, limb3: 0x0 },
        min_one: u384 {
            limb0: 0xffffffffffffffffffffffec,
            limb1: 0xffffffffffffffffffffffff,
            limb2: 0x7fffffffffffffff,
            limb3: 0x0
        },
    };

// jy00(6 * 0x44E992B44A6909F1 + 2)[2:] with consecutive zeros replaced by 3, and -1 replaced by 2
const bn_bits: [
    felt252
    ; 49] = [
    2,
    0,
    1,
    3,
    0,
    2,
    0,
    2,
    3,
    0,
    2,
    3,
    1,
    1,
    3,
    2,
    3,
    3,
    0,
    1,
    3,
    2,
    0,
    1,
    3,
    2,
    3,
    3,
    2,
    0,
    1,
    3,
    0,
    2,
    0,
    2,
    3,
    1,
    3,
    0,
    2,
    3,
    0,
    2,
    0,
    2,
    2,
    3,
    0
];

// [int(x) for x in bin(0xD201000000010000)[2:]][2:] with two-consecutive zeros replaced by 3
const bls_bits: [
    felt252
    ; 34] = [
    0,
    1,
    3,
    1,
    3,
    3,
    3,
    3,
    1,
    3,
    3,
    3,
    3,
    3,
    3,
    3,
    3,
    3,
    3,
    3,
    3,
    3,
    3,
    3,
    0,
    1,
    3,
    3,
    3,
    3,
    3,
    3,
    3,
    3
];<|MERGE_RESOLUTION|>--- conflicted
+++ resolved
@@ -81,15 +81,10 @@
         output.append(val.w0.limb1.into());
         output.append(val.w0.limb2.into());
         output.append(val.w0.limb3.into());
-<<<<<<< HEAD
-
-=======
->>>>>>> e7f232dc
         output.append(val.w1.limb0.into());
         output.append(val.w1.limb1.into());
         output.append(val.w1.limb2.into());
         output.append(val.w1.limb3.into());
-<<<<<<< HEAD
 
         output.append(val.w2.limb0.into());
         output.append(val.w2.limb1.into());
@@ -140,9 +135,6 @@
         output.append(val.w11.limb1.into());
         output.append(val.w11.limb2.into());
         output.append(val.w11.limb3.into());
-=======
-        output.append(val.w2.limb0.into());
->>>>>>> e7f232dc
     }
 
     fn deserialize(ref serialized: Span<felt252>) -> Option<E12D> {
