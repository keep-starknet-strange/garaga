--- conflicted
+++ resolved
@@ -6,13 +6,8 @@
     AddInputResultTrait, CircuitInputs, CircuitDefinition, CircuitData, CircuitInputAccumulator,
 };
 use garaga::definitions::{
-<<<<<<< HEAD
     get_a, get_b, get_modulus, get_g, get_min_one, get_b2, get_n, G1Point, G2Point,
-    BLS_X_SEED_SQ_EPNS, BLS_X_SEED_SQ, G1PointZero, THIRD_ROOT_OF_UNITY_BLS12_381_G1, u384Serde
-=======
-    get_a, get_b, get_p, get_g, get_min_one, get_b2, get_n, G1Point, G2Point, BLS_X_SEED_SQ_EPNS,
-    BLS_X_SEED_SQ, G1PointZero, THIRD_ROOT_OF_UNITY_BLS12_381_G1, u384Serde,
->>>>>>> 73095cf7
+    BLS_X_SEED_SQ_EPNS, BLS_X_SEED_SQ, G1PointZero, THIRD_ROOT_OF_UNITY_BLS12_381_G1, u384Serde,
 };
 use core::option::Option;
 use core::panic_with_felt252;
@@ -48,11 +43,8 @@
                 let modulus = get_modulus(curve_index);
                 let x_sq_phi_P = scalar_mul_g1_fixed_small_scalar(
                     G1Point {
-<<<<<<< HEAD
-                        x: mul_mod_p(THIRD_ROOT_OF_UNITY_BLS12_381_G1, *self.x, modulus), y: *self.y
-=======
-                        x: mul_mod_p(THIRD_ROOT_OF_UNITY_BLS12_381_G1, *self.x, p), y: *self.y,
->>>>>>> 73095cf7
+                        x: mul_mod_p(THIRD_ROOT_OF_UNITY_BLS12_381_G1, *self.x, modulus),
+                        y: *self.y,
                     },
                     BLS_X_SEED_SQ_EPNS,
                     BLS_X_SEED_SQ,
@@ -482,10 +474,10 @@
         curve_index,
     );
 
-    let p_curve = get_p(curve_index);
+    let modulus_curve = get_modulus(curve_index);
 
     let zk_ecip_batched_rhs = batch_3_mod_p(
-        rhs_low, rhs_high, rhs_high_shifted, base_rlc_coeff.into(), p_curve,
+        rhs_low, rhs_high, rhs_high_shifted, base_rlc_coeff.into(), modulus_curve,
     );
 
     let batched_lhs = compute_lhs_ecip(
@@ -727,10 +719,6 @@
     return res;
 }
 
-<<<<<<< HEAD
-// #[inline(always)]
-=======
->>>>>>> 73095cf7
 fn compute_rhs_ecip(
     mut points: Span<G1Point>,
     m_A0: u384,
