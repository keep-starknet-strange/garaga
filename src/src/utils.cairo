pub mod neg_3;
pub mod hashing;
pub mod calldata;
pub mod risc0;
pub mod drand;
<<<<<<< HEAD
pub mod noir;

use core::circuit::{u384, u96};
=======
use core::circuit::{u384};
use core::panic_with_felt252;
>>>>>>> 73095cf7

pub fn u384_assert_zero(x: u384) {
    if x.limb0 != 0 {
        panic_with_felt252('not zero l0');
    }
    if x.limb1 != 0 {
        panic_with_felt252('not zero l1');
    }
    if x.limb2 != 0 {
        panic_with_felt252('not zero l2');
    }
    if x.limb3 != 0 {
        panic_with_felt252('not zero l3');
    }
}

pub fn u384_assert_eq(x: u384, y: u384) {
    if x.limb0 != y.limb0 {
        panic_with_felt252('not equal l0');
    }
    if x.limb1 != y.limb1 {
        panic_with_felt252('not equal l1');
    }
    if x.limb2 != y.limb2 {
        panic_with_felt252('not equal l2');
    }
    if x.limb3 != y.limb3 {
        panic_with_felt252('not equal l3');
    }
}
pub fn usize_assert_eq(x: usize, y: usize) {
    if x != y {
        panic_with_felt252('not equal usize');
    }
}


// Returns true if all limbs of x are zero, false otherwise.
pub fn u384_eq_zero(x: u384) -> bool {
    if x.limb0 != 0 {
        return false;
    }
    if x.limb1 != 0 {
        return false;
    }
    if x.limb2 != 0 {
        return false;
    }
    if x.limb3 != 0 {
        return false;
    }
    true
}<|MERGE_RESOLUTION|>--- conflicted
+++ resolved
@@ -3,14 +3,10 @@
 pub mod calldata;
 pub mod risc0;
 pub mod drand;
-<<<<<<< HEAD
 pub mod noir;
 
 use core::circuit::{u384, u96};
-=======
-use core::circuit::{u384};
 use core::panic_with_felt252;
->>>>>>> 73095cf7
 
 pub fn u384_assert_zero(x: u384) {
     if x.limb0 != 0 {
