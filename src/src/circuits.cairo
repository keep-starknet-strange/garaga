mod ec;
mod dummy;
mod multi_pairing_check;
mod extf_mul;
mod isogeny;
<<<<<<< HEAD
mod honk_circuits;
=======
mod tower_circuits;
>>>>>>> eb9be301
<|MERGE_RESOLUTION|>--- conflicted
+++ resolved
@@ -3,8 +3,5 @@
 mod multi_pairing_check;
 mod extf_mul;
 mod isogeny;
-<<<<<<< HEAD
 mod honk_circuits;
-=======
-mod tower_circuits;
->>>>>>> eb9be301
+mod tower_circuits;