--- conflicted
+++ resolved
@@ -1,28 +1,15 @@
 use core::circuit::{
-<<<<<<< HEAD
     RangeCheck96, AddMod, MulMod, u384, u96, circuit_add, circuit_sub, circuit_mul, circuit_inverse,
     EvalCircuitResult, EvalCircuitTrait, CircuitOutputsTrait, CircuitModulus, AddInputResultTrait,
-    CircuitInputs, CircuitDefinition, CircuitData, CircuitInputAccumulator
-=======
-    RangeCheck96, AddMod, MulMod, u384, u96, CircuitElement, CircuitInput, circuit_add, circuit_sub,
-    circuit_mul, circuit_inverse, EvalCircuitResult, EvalCircuitTrait, CircuitOutputsTrait,
-    CircuitModulus, AddInputResultTrait, CircuitInputs, CircuitDefinition, CircuitData,
-    CircuitInputAccumulator,
->>>>>>> 73095cf7
+    CircuitInputs, CircuitDefinition, CircuitData, CircuitInputAccumulator,
 };
 use garaga::core::circuit::AddInputResultTrait2;
 use core::circuit::CircuitElement as CE;
 use core::circuit::CircuitInput as CI;
 use garaga::definitions::{
-<<<<<<< HEAD
     get_a, get_b, get_modulus, get_g, get_min_one, G1Point, G2Point, E12D, u288, E12DMulQuotient,
     G1G2Pair, BNProcessedPair, BLSProcessedPair, MillerLoopResultScalingFactor, G2Line, E12T,
-    get_BLS12_381_modulus
-=======
-    get_a, get_b, get_p, get_g, get_min_one, G1Point, G2Point, E12D, u288, E12DMulQuotient,
-    G1G2Pair, BNProcessedPair, BLSProcessedPair, MillerLoopResultScalingFactor, G2Line,
-    get_BLS12_381_modulus, get_BN254_modulus,
->>>>>>> 73095cf7
+    get_BLS12_381_modulus,
 };
 use garaga::ec_ops::{SlopeInterceptOutput, FunctionFeltEvaluations, FunctionFelt};
 use core::option::Option;
