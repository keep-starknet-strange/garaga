use core::circuit::{
    RangeCheck96, AddMod, MulMod, u384, u96, circuit_add, circuit_sub, circuit_mul, circuit_inverse,
    EvalCircuitResult, EvalCircuitTrait, CircuitOutputsTrait, CircuitModulus, AddInputResultTrait,
    CircuitInputs, CircuitDefinition, CircuitData, CircuitInputAccumulator,
};
use garaga::core::circuit::AddInputResultTrait2;
use core::circuit::CircuitElement as CE;
use core::circuit::CircuitInput as CI;
use garaga::definitions::{
    get_a, get_b, get_modulus, get_g, get_min_one, G1Point, G2Point, E12D, u288, E12DMulQuotient,
    G1G2Pair, BNProcessedPair, BLSProcessedPair, MillerLoopResultScalingFactor, G2Line, E12T,
    get_BLS12_381_modulus, get_BN254_modulus,
};
use garaga::ec_ops::{SlopeInterceptOutput, FunctionFeltEvaluations, FunctionFelt};
use core::option::Option;
#[inline(always)]
pub fn run_BLS12_381_MP_CHECK_BIT00_2P_2F_circuit(
    yInv_0: u384,
    xNegOverY_0: u384,
    G2_line_dbl_0: G2Line<u384>,
    G2_line_2nd_0_0: G2Line<u384>,
    yInv_1: u384,
    xNegOverY_1: u384,
    G2_line_dbl_1: G2Line<u384>,
    G2_line_2nd_0_1: G2Line<u384>,
    lhs_i: u384,
    f_i_of_z: u384,
    f_i_plus_one_of_z: u384,
    z: u384,
    ci: u384,
) -> (u384, u384) {
    // INPUT stack
    let (in0, in1, in2) = (CE::<CI<0>> {}, CE::<CI<1>> {}, CE::<CI<2>> {});
    let (in3, in4, in5) = (CE::<CI<3>> {}, CE::<CI<4>> {}, CE::<CI<5>> {});
    let (in6, in7, in8) = (CE::<CI<6>> {}, CE::<CI<7>> {}, CE::<CI<8>> {});
    let (in9, in10, in11) = (CE::<CI<9>> {}, CE::<CI<10>> {}, CE::<CI<11>> {});
    let (in12, in13, in14) = (CE::<CI<12>> {}, CE::<CI<13>> {}, CE::<CI<14>> {});
    let (in15, in16, in17) = (CE::<CI<15>> {}, CE::<CI<16>> {}, CE::<CI<17>> {});
    let (in18, in19, in20) = (CE::<CI<18>> {}, CE::<CI<19>> {}, CE::<CI<20>> {});
    let (in21, in22, in23) = (CE::<CI<21>> {}, CE::<CI<22>> {}, CE::<CI<23>> {});
    let in24 = CE::<CI<24>> {};
    let t0 = circuit_mul(in23, in23); // compute z^2
    let t1 = circuit_mul(t0, in23); // compute z^3
    let t2 = circuit_mul(t1, t1); // compute z^6
    let t3 = circuit_mul(t2, t0); // compute z^8
    let t4 = circuit_mul(in24, in24); // Compute c_i = (c_(i-1))^2
    let t5 = circuit_mul(in21, in21); // Square f evaluation in Z, the result of previous bit.
    let t6 = circuit_sub(in4, in5);
    let t7 = circuit_mul(t6, in0); // eval bls line by yInv
    let t8 = circuit_sub(in2, in3);
    let t9 = circuit_mul(t8, in1); // eval blsline by xNegOverY
    let t10 = circuit_mul(in5, in0); // eval bls line by yInv
    let t11 = circuit_mul(in3, in1); // eval bls line by xNegOverY
    let t12 = circuit_mul(t9, t0); // Eval sparse poly line_0p_1 step coeff_2 * z^2
    let t13 = circuit_add(t7, t12); // Eval sparse poly line_0p_1 step + coeff_2 * z^2
    let t14 = circuit_add(t13, t1); // Eval sparse poly line_0p_1 step + 1*z^3
    let t15 = circuit_mul(t10, t2); // Eval sparse poly line_0p_1 step coeff_6 * z^6
    let t16 = circuit_add(t14, t15); // Eval sparse poly line_0p_1 step + coeff_6 * z^6
    let t17 = circuit_mul(t11, t3); // Eval sparse poly line_0p_1 step coeff_8 * z^8
    let t18 = circuit_add(t16, t17); // Eval sparse poly line_0p_1 step + coeff_8 * z^8
    let t19 = circuit_mul(t5, t18); // Mul (f(z)^2 * Π_0_k-1(line_k(z))) * line_i_0(z)
    let t20 = circuit_sub(in8, in9);
    let t21 = circuit_mul(t20, in10); // eval bls line by yInv
    let t22 = circuit_sub(in6, in7);
    let t23 = circuit_mul(t22, in11); // eval blsline by xNegOverY
    let t24 = circuit_mul(in9, in10); // eval bls line by yInv
    let t25 = circuit_mul(in7, in11); // eval bls line by xNegOverY
    let t26 = circuit_mul(t23, t0); // Eval sparse poly line_1p_1 step coeff_2 * z^2
    let t27 = circuit_add(t21, t26); // Eval sparse poly line_1p_1 step + coeff_2 * z^2
    let t28 = circuit_add(t27, t1); // Eval sparse poly line_1p_1 step + 1*z^3
    let t29 = circuit_mul(t24, t2); // Eval sparse poly line_1p_1 step coeff_6 * z^6
    let t30 = circuit_add(t28, t29); // Eval sparse poly line_1p_1 step + coeff_6 * z^6
    let t31 = circuit_mul(t25, t3); // Eval sparse poly line_1p_1 step coeff_8 * z^8
    let t32 = circuit_add(t30, t31); // Eval sparse poly line_1p_1 step + coeff_8 * z^8
    let t33 = circuit_mul(t19, t32); // Mul (f(z)^2 * Π_0_k-1(line_k(z))) * line_i_1(z)
    let t34 = circuit_mul(
        t33, t33,
    ); // Compute (f^2 * Π(i,k) (line_i,k(z))) ^ 2 = f^4 * (Π(i,k) (line_i,k(z)))^2
    let t35 = circuit_sub(in14, in15);
    let t36 = circuit_mul(t35, in0); // eval bls line by yInv
    let t37 = circuit_sub(in12, in13);
    let t38 = circuit_mul(t37, in1); // eval blsline by xNegOverY
    let t39 = circuit_mul(in15, in0); // eval bls line by yInv
    let t40 = circuit_mul(in13, in1); // eval bls line by xNegOverY
    let t41 = circuit_mul(t38, t0); // Eval sparse poly line_0p_1 step coeff_2 * z^2
    let t42 = circuit_add(t36, t41); // Eval sparse poly line_0p_1 step + coeff_2 * z^2
    let t43 = circuit_add(t42, t1); // Eval sparse poly line_0p_1 step + 1*z^3
    let t44 = circuit_mul(t39, t2); // Eval sparse poly line_0p_1 step coeff_6 * z^6
    let t45 = circuit_add(t43, t44); // Eval sparse poly line_0p_1 step + coeff_6 * z^6
    let t46 = circuit_mul(t40, t3); // Eval sparse poly line_0p_1 step coeff_8 * z^8
    let t47 = circuit_add(t45, t46); // Eval sparse poly line_0p_1 step + coeff_8 * z^8
    let t48 = circuit_mul(t34, t47); // Mul (f(z)^2 * Π_0_k-1(line_k(z))) * line_i_0(z)
    let t49 = circuit_sub(in18, in19);
    let t50 = circuit_mul(t49, in10); // eval bls line by yInv
    let t51 = circuit_sub(in16, in17);
    let t52 = circuit_mul(t51, in11); // eval blsline by xNegOverY
    let t53 = circuit_mul(in19, in10); // eval bls line by yInv
    let t54 = circuit_mul(in17, in11); // eval bls line by xNegOverY
    let t55 = circuit_mul(t52, t0); // Eval sparse poly line_1p_1 step coeff_2 * z^2
    let t56 = circuit_add(t50, t55); // Eval sparse poly line_1p_1 step + coeff_2 * z^2
    let t57 = circuit_add(t56, t1); // Eval sparse poly line_1p_1 step + 1*z^3
    let t58 = circuit_mul(t53, t2); // Eval sparse poly line_1p_1 step coeff_6 * z^6
    let t59 = circuit_add(t57, t58); // Eval sparse poly line_1p_1 step + coeff_6 * z^6
    let t60 = circuit_mul(t54, t3); // Eval sparse poly line_1p_1 step coeff_8 * z^8
    let t61 = circuit_add(t59, t60); // Eval sparse poly line_1p_1 step + coeff_8 * z^8
    let t62 = circuit_mul(t48, t61); // Mul (f(z)^2 * Π_0_k-1(line_k(z))) * line_i_1(z)
    let t63 = circuit_sub(t62, in22); // (Π(i,k) (Pk(z))) - Ri(z)
    let t64 = circuit_mul(t4, t63); // ci * ((Π(i,k) (Pk(z)) - Ri(z))
    let t65 = circuit_add(in20, t64); // LHS = LHS + ci * ((Π(i,k) (Pk(z)) - Ri(z))

    let modulus = TryInto::<
        _, CircuitModulus
    >::try_into(
        [
            0xb153ffffb9feffffffffaaab,
            0x6730d2a0f6b0f6241eabfffe,
            0x434bacd764774b84f38512bf,
            0x1a0111ea397fe69a4b1ba7b6
        ]
    )
        .unwrap(); // BLS12_381 prime field modulus

    let mut circuit_inputs = (t65, t4).new_inputs();
    // Prefill constants:

    // Fill inputs:
    circuit_inputs = circuit_inputs.next_2(yInv_0); // in0
    circuit_inputs = circuit_inputs.next_2(xNegOverY_0); // in1
    circuit_inputs = circuit_inputs.next_2(G2_line_dbl_0.r0a0); // in2
    circuit_inputs = circuit_inputs.next_2(G2_line_dbl_0.r0a1); // in3
    circuit_inputs = circuit_inputs.next_2(G2_line_dbl_0.r1a0); // in4
    circuit_inputs = circuit_inputs.next_2(G2_line_dbl_0.r1a1); // in5
    circuit_inputs = circuit_inputs.next_2(G2_line_2nd_0_0.r0a0); // in6
    circuit_inputs = circuit_inputs.next_2(G2_line_2nd_0_0.r0a1); // in7
    circuit_inputs = circuit_inputs.next_2(G2_line_2nd_0_0.r1a0); // in8
    circuit_inputs = circuit_inputs.next_2(G2_line_2nd_0_0.r1a1); // in9
    circuit_inputs = circuit_inputs.next_2(yInv_1); // in10
    circuit_inputs = circuit_inputs.next_2(xNegOverY_1); // in11
    circuit_inputs = circuit_inputs.next_2(G2_line_dbl_1.r0a0); // in12
    circuit_inputs = circuit_inputs.next_2(G2_line_dbl_1.r0a1); // in13
    circuit_inputs = circuit_inputs.next_2(G2_line_dbl_1.r1a0); // in14
    circuit_inputs = circuit_inputs.next_2(G2_line_dbl_1.r1a1); // in15
    circuit_inputs = circuit_inputs.next_2(G2_line_2nd_0_1.r0a0); // in16
    circuit_inputs = circuit_inputs.next_2(G2_line_2nd_0_1.r0a1); // in17
    circuit_inputs = circuit_inputs.next_2(G2_line_2nd_0_1.r1a0); // in18
    circuit_inputs = circuit_inputs.next_2(G2_line_2nd_0_1.r1a1); // in19
    circuit_inputs = circuit_inputs.next_2(lhs_i); // in20
    circuit_inputs = circuit_inputs.next_2(f_i_of_z); // in21
    circuit_inputs = circuit_inputs.next_2(f_i_plus_one_of_z); // in22
    circuit_inputs = circuit_inputs.next_2(z); // in23
    circuit_inputs = circuit_inputs.next_2(ci); // in24

    let outputs = circuit_inputs.done_2().eval(modulus).unwrap();
    let lhs_i_plus_one: u384 = outputs.get_output(t65);
    let ci_plus_one: u384 = outputs.get_output(t4);
    return (lhs_i_plus_one, ci_plus_one);
}
#[inline(always)]
pub fn run_BLS12_381_MP_CHECK_BIT00_3P_2F_circuit(
    yInv_0: u384,
    xNegOverY_0: u384,
    G2_line_dbl_0: G2Line<u384>,
    G2_line_2nd_0_0: G2Line<u384>,
    yInv_1: u384,
    xNegOverY_1: u384,
    G2_line_dbl_1: G2Line<u384>,
    G2_line_2nd_0_1: G2Line<u384>,
    yInv_2: u384,
    xNegOverY_2: u384,
    Q_2: G2Point,
    lhs_i: u384,
    f_i_of_z: u384,
    f_i_plus_one_of_z: u384,
    z: u384,
    ci: u384,
) -> (G2Point, u384, u384) {
    // CONSTANT stack
    let in0 = CE::<CI<0>> {}; // 0x3
    let in1 = CE::<CI<1>> {}; // 0x6
    let in2 = CE::<CI<2>> {}; // 0x0

    // INPUT stack
    let (in3, in4, in5) = (CE::<CI<3>> {}, CE::<CI<4>> {}, CE::<CI<5>> {});
    let (in6, in7, in8) = (CE::<CI<6>> {}, CE::<CI<7>> {}, CE::<CI<8>> {});
    let (in9, in10, in11) = (CE::<CI<9>> {}, CE::<CI<10>> {}, CE::<CI<11>> {});
    let (in12, in13, in14) = (CE::<CI<12>> {}, CE::<CI<13>> {}, CE::<CI<14>> {});
    let (in15, in16, in17) = (CE::<CI<15>> {}, CE::<CI<16>> {}, CE::<CI<17>> {});
    let (in18, in19, in20) = (CE::<CI<18>> {}, CE::<CI<19>> {}, CE::<CI<20>> {});
    let (in21, in22, in23) = (CE::<CI<21>> {}, CE::<CI<22>> {}, CE::<CI<23>> {});
    let (in24, in25, in26) = (CE::<CI<24>> {}, CE::<CI<25>> {}, CE::<CI<26>> {});
    let (in27, in28, in29) = (CE::<CI<27>> {}, CE::<CI<28>> {}, CE::<CI<29>> {});
    let (in30, in31, in32) = (CE::<CI<30>> {}, CE::<CI<31>> {}, CE::<CI<32>> {});
    let in33 = CE::<CI<33>> {};
    let t0 = circuit_mul(in32, in32); // compute z^2
    let t1 = circuit_mul(t0, in32); // compute z^3
    let t2 = circuit_mul(t1, t1); // compute z^6
    let t3 = circuit_mul(t2, t0); // compute z^8
    let t4 = circuit_mul(in33, in33); // Compute c_i = (c_(i-1))^2
    let t5 = circuit_mul(in30, in30); // Square f evaluation in Z, the result of previous bit.
    let t6 = circuit_sub(in7, in8);
    let t7 = circuit_mul(t6, in3); // eval bls line by yInv
    let t8 = circuit_sub(in5, in6);
    let t9 = circuit_mul(t8, in4); // eval blsline by xNegOverY
    let t10 = circuit_mul(in8, in3); // eval bls line by yInv
    let t11 = circuit_mul(in6, in4); // eval bls line by xNegOverY
    let t12 = circuit_mul(t9, t0); // Eval sparse poly line_0p_1 step coeff_2 * z^2
    let t13 = circuit_add(t7, t12); // Eval sparse poly line_0p_1 step + coeff_2 * z^2
    let t14 = circuit_add(t13, t1); // Eval sparse poly line_0p_1 step + 1*z^3
    let t15 = circuit_mul(t10, t2); // Eval sparse poly line_0p_1 step coeff_6 * z^6
    let t16 = circuit_add(t14, t15); // Eval sparse poly line_0p_1 step + coeff_6 * z^6
    let t17 = circuit_mul(t11, t3); // Eval sparse poly line_0p_1 step coeff_8 * z^8
    let t18 = circuit_add(t16, t17); // Eval sparse poly line_0p_1 step + coeff_8 * z^8
    let t19 = circuit_mul(t5, t18); // Mul (f(z)^2 * Π_0_k-1(line_k(z))) * line_i_0(z)
    let t20 = circuit_sub(in11, in12);
    let t21 = circuit_mul(t20, in13); // eval bls line by yInv
    let t22 = circuit_sub(in9, in10);
    let t23 = circuit_mul(t22, in14); // eval blsline by xNegOverY
    let t24 = circuit_mul(in12, in13); // eval bls line by yInv
    let t25 = circuit_mul(in10, in14); // eval bls line by xNegOverY
    let t26 = circuit_mul(t23, t0); // Eval sparse poly line_1p_1 step coeff_2 * z^2
    let t27 = circuit_add(t21, t26); // Eval sparse poly line_1p_1 step + coeff_2 * z^2
    let t28 = circuit_add(t27, t1); // Eval sparse poly line_1p_1 step + 1*z^3
    let t29 = circuit_mul(t24, t2); // Eval sparse poly line_1p_1 step coeff_6 * z^6
    let t30 = circuit_add(t28, t29); // Eval sparse poly line_1p_1 step + coeff_6 * z^6
    let t31 = circuit_mul(t25, t3); // Eval sparse poly line_1p_1 step coeff_8 * z^8
    let t32 = circuit_add(t30, t31); // Eval sparse poly line_1p_1 step + coeff_8 * z^8
    let t33 = circuit_mul(t19, t32); // Mul (f(z)^2 * Π_0_k-1(line_k(z))) * line_i_1(z)
    let t34 = circuit_add(in25, in26); // Doubling slope numerator start
    let t35 = circuit_sub(in25, in26);
    let t36 = circuit_mul(t34, t35);
    let t37 = circuit_mul(in25, in26);
    let t38 = circuit_mul(t36, in0);
    let t39 = circuit_mul(t37, in1); // Doubling slope numerator end
    let t40 = circuit_add(in27, in27); // Fp2 add coeff 0/1
    let t41 = circuit_add(in28, in28); // Fp2 add coeff 1/1
    let t42 = circuit_sub(in2, t41);
    let t43 = circuit_mul(t40, t40);
    let t44 = circuit_mul(t41, t41);
    let t45 = circuit_add(t43, t44);
    let t46 = circuit_inverse(t45);
    let t47 = circuit_mul(t40, t46);
    let t48 = circuit_mul(t42, t46);
    let t49 = circuit_mul(t38, t47); // Fp2 mul start
    let t50 = circuit_mul(t39, t48);
    let t51 = circuit_sub(t49, t50); // Fp2 mul real part end
    let t52 = circuit_mul(t38, t48);
    let t53 = circuit_mul(t39, t47);
    let t54 = circuit_add(t52, t53); // Fp2 mul imag part end
    let t55 = circuit_add(t51, t54);
    let t56 = circuit_sub(t51, t54);
    let t57 = circuit_mul(t55, t56);
    let t58 = circuit_mul(t51, t54);
    let t59 = circuit_add(t58, t58);
    let t60 = circuit_add(in25, in25); // Fp2 add coeff 0/1
    let t61 = circuit_add(in26, in26); // Fp2 add coeff 1/1
    let t62 = circuit_sub(t57, t60); // Fp2 sub coeff 0/1
    let t63 = circuit_sub(t59, t61); // Fp2 sub coeff 1/1
    let t64 = circuit_sub(in25, t62); // Fp2 sub coeff 0/1
    let t65 = circuit_sub(in26, t63); // Fp2 sub coeff 1/1
    let t66 = circuit_mul(t51, t64); // Fp2 mul start
    let t67 = circuit_mul(t54, t65);
    let t68 = circuit_sub(t66, t67); // Fp2 mul real part end
    let t69 = circuit_mul(t51, t65);
    let t70 = circuit_mul(t54, t64);
    let t71 = circuit_add(t69, t70); // Fp2 mul imag part end
    let t72 = circuit_sub(t68, in27); // Fp2 sub coeff 0/1
    let t73 = circuit_sub(t71, in28); // Fp2 sub coeff 1/1
    let t74 = circuit_mul(t51, in25); // Fp2 mul start
    let t75 = circuit_mul(t54, in26);
    let t76 = circuit_sub(t74, t75); // Fp2 mul real part end
    let t77 = circuit_mul(t51, in26);
    let t78 = circuit_mul(t54, in25);
    let t79 = circuit_add(t77, t78); // Fp2 mul imag part end
    let t80 = circuit_sub(t76, in27); // Fp2 sub coeff 0/1
    let t81 = circuit_sub(t79, in28); // Fp2 sub coeff 1/1
    let t82 = circuit_sub(t80, t81);
    let t83 = circuit_mul(t82, in23); // eval bls line by yInv
    let t84 = circuit_sub(t51, t54);
    let t85 = circuit_mul(t84, in24); // eval blsline by xNegOverY
    let t86 = circuit_mul(t81, in23); // eval bls line by yInv
    let t87 = circuit_mul(t54, in24); // eval bls line by xNegOverY
    let t88 = circuit_mul(t85, t0); // Eval sparse poly line_2p_1 step coeff_2 * z^2
    let t89 = circuit_add(t83, t88); // Eval sparse poly line_2p_1 step + coeff_2 * z^2
    let t90 = circuit_add(t89, t1); // Eval sparse poly line_2p_1 step + 1*z^3
    let t91 = circuit_mul(t86, t2); // Eval sparse poly line_2p_1 step coeff_6 * z^6
    let t92 = circuit_add(t90, t91); // Eval sparse poly line_2p_1 step + coeff_6 * z^6
    let t93 = circuit_mul(t87, t3); // Eval sparse poly line_2p_1 step coeff_8 * z^8
    let t94 = circuit_add(t92, t93); // Eval sparse poly line_2p_1 step + coeff_8 * z^8
    let t95 = circuit_mul(t33, t94); // Mul (f(z)^2 * Π_0_k-1(line_k(z))) * line_i_2(z)
    let t96 = circuit_mul(
        t95, t95,
    ); // Compute (f^2 * Π(i,k) (line_i,k(z))) ^ 2 = f^4 * (Π(i,k) (line_i,k(z)))^2
    let t97 = circuit_sub(in17, in18);
    let t98 = circuit_mul(t97, in3); // eval bls line by yInv
    let t99 = circuit_sub(in15, in16);
    let t100 = circuit_mul(t99, in4); // eval blsline by xNegOverY
    let t101 = circuit_mul(in18, in3); // eval bls line by yInv
    let t102 = circuit_mul(in16, in4); // eval bls line by xNegOverY
    let t103 = circuit_mul(t100, t0); // Eval sparse poly line_0p_1 step coeff_2 * z^2
    let t104 = circuit_add(t98, t103); // Eval sparse poly line_0p_1 step + coeff_2 * z^2
    let t105 = circuit_add(t104, t1); // Eval sparse poly line_0p_1 step + 1*z^3
    let t106 = circuit_mul(t101, t2); // Eval sparse poly line_0p_1 step coeff_6 * z^6
    let t107 = circuit_add(t105, t106); // Eval sparse poly line_0p_1 step + coeff_6 * z^6
    let t108 = circuit_mul(t102, t3); // Eval sparse poly line_0p_1 step coeff_8 * z^8
    let t109 = circuit_add(t107, t108); // Eval sparse poly line_0p_1 step + coeff_8 * z^8
    let t110 = circuit_mul(t96, t109); // Mul (f(z)^2 * Π_0_k-1(line_k(z))) * line_i_0(z)
    let t111 = circuit_sub(in21, in22);
    let t112 = circuit_mul(t111, in13); // eval bls line by yInv
    let t113 = circuit_sub(in19, in20);
    let t114 = circuit_mul(t113, in14); // eval blsline by xNegOverY
    let t115 = circuit_mul(in22, in13); // eval bls line by yInv
    let t116 = circuit_mul(in20, in14); // eval bls line by xNegOverY
    let t117 = circuit_mul(t114, t0); // Eval sparse poly line_1p_1 step coeff_2 * z^2
    let t118 = circuit_add(t112, t117); // Eval sparse poly line_1p_1 step + coeff_2 * z^2
    let t119 = circuit_add(t118, t1); // Eval sparse poly line_1p_1 step + 1*z^3
    let t120 = circuit_mul(t115, t2); // Eval sparse poly line_1p_1 step coeff_6 * z^6
    let t121 = circuit_add(t119, t120); // Eval sparse poly line_1p_1 step + coeff_6 * z^6
    let t122 = circuit_mul(t116, t3); // Eval sparse poly line_1p_1 step coeff_8 * z^8
    let t123 = circuit_add(t121, t122); // Eval sparse poly line_1p_1 step + coeff_8 * z^8
    let t124 = circuit_mul(t110, t123); // Mul (f(z)^2 * Π_0_k-1(line_k(z))) * line_i_1(z)
    let t125 = circuit_add(t62, t63); // Doubling slope numerator start
    let t126 = circuit_sub(t62, t63);
    let t127 = circuit_mul(t125, t126);
    let t128 = circuit_mul(t62, t63);
    let t129 = circuit_mul(t127, in0);
    let t130 = circuit_mul(t128, in1); // Doubling slope numerator end
    let t131 = circuit_add(t72, t72); // Fp2 add coeff 0/1
    let t132 = circuit_add(t73, t73); // Fp2 add coeff 1/1
    let t133 = circuit_sub(in2, t132);
    let t134 = circuit_mul(t131, t131);
    let t135 = circuit_mul(t132, t132);
    let t136 = circuit_add(t134, t135);
    let t137 = circuit_inverse(t136);
    let t138 = circuit_mul(t131, t137);
    let t139 = circuit_mul(t133, t137);
    let t140 = circuit_mul(t129, t138); // Fp2 mul start
    let t141 = circuit_mul(t130, t139);
    let t142 = circuit_sub(t140, t141); // Fp2 mul real part end
    let t143 = circuit_mul(t129, t139);
    let t144 = circuit_mul(t130, t138);
    let t145 = circuit_add(t143, t144); // Fp2 mul imag part end
    let t146 = circuit_add(t142, t145);
    let t147 = circuit_sub(t142, t145);
    let t148 = circuit_mul(t146, t147);
    let t149 = circuit_mul(t142, t145);
    let t150 = circuit_add(t149, t149);
    let t151 = circuit_add(t62, t62); // Fp2 add coeff 0/1
    let t152 = circuit_add(t63, t63); // Fp2 add coeff 1/1
    let t153 = circuit_sub(t148, t151); // Fp2 sub coeff 0/1
    let t154 = circuit_sub(t150, t152); // Fp2 sub coeff 1/1
    let t155 = circuit_sub(t62, t153); // Fp2 sub coeff 0/1
    let t156 = circuit_sub(t63, t154); // Fp2 sub coeff 1/1
    let t157 = circuit_mul(t142, t155); // Fp2 mul start
    let t158 = circuit_mul(t145, t156);
    let t159 = circuit_sub(t157, t158); // Fp2 mul real part end
    let t160 = circuit_mul(t142, t156);
    let t161 = circuit_mul(t145, t155);
    let t162 = circuit_add(t160, t161); // Fp2 mul imag part end
    let t163 = circuit_sub(t159, t72); // Fp2 sub coeff 0/1
    let t164 = circuit_sub(t162, t73); // Fp2 sub coeff 1/1
    let t165 = circuit_mul(t142, t62); // Fp2 mul start
    let t166 = circuit_mul(t145, t63);
    let t167 = circuit_sub(t165, t166); // Fp2 mul real part end
    let t168 = circuit_mul(t142, t63);
    let t169 = circuit_mul(t145, t62);
    let t170 = circuit_add(t168, t169); // Fp2 mul imag part end
    let t171 = circuit_sub(t167, t72); // Fp2 sub coeff 0/1
    let t172 = circuit_sub(t170, t73); // Fp2 sub coeff 1/1
    let t173 = circuit_sub(t171, t172);
    let t174 = circuit_mul(t173, in23); // eval bls line by yInv
    let t175 = circuit_sub(t142, t145);
    let t176 = circuit_mul(t175, in24); // eval blsline by xNegOverY
    let t177 = circuit_mul(t172, in23); // eval bls line by yInv
    let t178 = circuit_mul(t145, in24); // eval bls line by xNegOverY
    let t179 = circuit_mul(t176, t0); // Eval sparse poly line_2p_1 step coeff_2 * z^2
    let t180 = circuit_add(t174, t179); // Eval sparse poly line_2p_1 step + coeff_2 * z^2
    let t181 = circuit_add(t180, t1); // Eval sparse poly line_2p_1 step + 1*z^3
    let t182 = circuit_mul(t177, t2); // Eval sparse poly line_2p_1 step coeff_6 * z^6
    let t183 = circuit_add(t181, t182); // Eval sparse poly line_2p_1 step + coeff_6 * z^6
    let t184 = circuit_mul(t178, t3); // Eval sparse poly line_2p_1 step coeff_8 * z^8
    let t185 = circuit_add(t183, t184); // Eval sparse poly line_2p_1 step + coeff_8 * z^8
    let t186 = circuit_mul(t124, t185); // Mul (f(z)^2 * Π_0_k-1(line_k(z))) * line_i_2(z)
    let t187 = circuit_sub(t186, in31); // (Π(i,k) (Pk(z))) - Ri(z)
    let t188 = circuit_mul(t4, t187); // ci * ((Π(i,k) (Pk(z)) - Ri(z))
    let t189 = circuit_add(in29, t188); // LHS = LHS + ci * ((Π(i,k) (Pk(z)) - Ri(z))

    let modulus = TryInto::<
        _, CircuitModulus
    >::try_into(
        [
            0xb153ffffb9feffffffffaaab,
            0x6730d2a0f6b0f6241eabfffe,
            0x434bacd764774b84f38512bf,
            0x1a0111ea397fe69a4b1ba7b6
        ]
    )
        .unwrap(); // BLS12_381 prime field modulus

    let mut circuit_inputs = (t153, t154, t163, t164, t189, t4).new_inputs();
    // Prefill constants:
    circuit_inputs = circuit_inputs.next_2([0x3, 0x0, 0x0, 0x0]); // in0
    circuit_inputs = circuit_inputs.next_2([0x6, 0x0, 0x0, 0x0]); // in1
    circuit_inputs = circuit_inputs.next_2([0x0, 0x0, 0x0, 0x0]); // in2
    // Fill inputs:
    circuit_inputs = circuit_inputs.next_2(yInv_0); // in3
    circuit_inputs = circuit_inputs.next_2(xNegOverY_0); // in4
    circuit_inputs = circuit_inputs.next_2(G2_line_dbl_0.r0a0); // in5
    circuit_inputs = circuit_inputs.next_2(G2_line_dbl_0.r0a1); // in6
    circuit_inputs = circuit_inputs.next_2(G2_line_dbl_0.r1a0); // in7
    circuit_inputs = circuit_inputs.next_2(G2_line_dbl_0.r1a1); // in8
    circuit_inputs = circuit_inputs.next_2(G2_line_2nd_0_0.r0a0); // in9
    circuit_inputs = circuit_inputs.next_2(G2_line_2nd_0_0.r0a1); // in10
    circuit_inputs = circuit_inputs.next_2(G2_line_2nd_0_0.r1a0); // in11
    circuit_inputs = circuit_inputs.next_2(G2_line_2nd_0_0.r1a1); // in12
    circuit_inputs = circuit_inputs.next_2(yInv_1); // in13
    circuit_inputs = circuit_inputs.next_2(xNegOverY_1); // in14
    circuit_inputs = circuit_inputs.next_2(G2_line_dbl_1.r0a0); // in15
    circuit_inputs = circuit_inputs.next_2(G2_line_dbl_1.r0a1); // in16
    circuit_inputs = circuit_inputs.next_2(G2_line_dbl_1.r1a0); // in17
    circuit_inputs = circuit_inputs.next_2(G2_line_dbl_1.r1a1); // in18
    circuit_inputs = circuit_inputs.next_2(G2_line_2nd_0_1.r0a0); // in19
    circuit_inputs = circuit_inputs.next_2(G2_line_2nd_0_1.r0a1); // in20
    circuit_inputs = circuit_inputs.next_2(G2_line_2nd_0_1.r1a0); // in21
    circuit_inputs = circuit_inputs.next_2(G2_line_2nd_0_1.r1a1); // in22
    circuit_inputs = circuit_inputs.next_2(yInv_2); // in23
    circuit_inputs = circuit_inputs.next_2(xNegOverY_2); // in24
    circuit_inputs = circuit_inputs.next_2(Q_2.x0); // in25
    circuit_inputs = circuit_inputs.next_2(Q_2.x1); // in26
    circuit_inputs = circuit_inputs.next_2(Q_2.y0); // in27
    circuit_inputs = circuit_inputs.next_2(Q_2.y1); // in28
    circuit_inputs = circuit_inputs.next_2(lhs_i); // in29
    circuit_inputs = circuit_inputs.next_2(f_i_of_z); // in30
    circuit_inputs = circuit_inputs.next_2(f_i_plus_one_of_z); // in31
    circuit_inputs = circuit_inputs.next_2(z); // in32
    circuit_inputs = circuit_inputs.next_2(ci); // in33

    let outputs = circuit_inputs.done_2().eval(modulus).unwrap();
    let Q0: G2Point = G2Point {
        x0: outputs.get_output(t153),
        x1: outputs.get_output(t154),
        y0: outputs.get_output(t163),
        y1: outputs.get_output(t164),
    };
    let lhs_i_plus_one: u384 = outputs.get_output(t189);
    let ci_plus_one: u384 = outputs.get_output(t4);
    return (Q0, lhs_i_plus_one, ci_plus_one);
}
#[inline(always)]
pub fn run_BLS12_381_MP_CHECK_BIT0_2P_2F_circuit(
    yInv_0: u384,
    xNegOverY_0: u384,
    G2_line_dbl_0: G2Line<u384>,
    yInv_1: u384,
    xNegOverY_1: u384,
    G2_line_dbl_1: G2Line<u384>,
    lhs_i: u384,
    f_i_of_z: u384,
    f_i_plus_one_of_z: u384,
    z: u384,
    ci: u384,
) -> (u384, u384) {
    // INPUT stack
    let (in0, in1, in2) = (CE::<CI<0>> {}, CE::<CI<1>> {}, CE::<CI<2>> {});
    let (in3, in4, in5) = (CE::<CI<3>> {}, CE::<CI<4>> {}, CE::<CI<5>> {});
    let (in6, in7, in8) = (CE::<CI<6>> {}, CE::<CI<7>> {}, CE::<CI<8>> {});
    let (in9, in10, in11) = (CE::<CI<9>> {}, CE::<CI<10>> {}, CE::<CI<11>> {});
    let (in12, in13, in14) = (CE::<CI<12>> {}, CE::<CI<13>> {}, CE::<CI<14>> {});
    let (in15, in16) = (CE::<CI<15>> {}, CE::<CI<16>> {});
    let t0 = circuit_mul(in15, in15); // compute z^2
    let t1 = circuit_mul(t0, in15); // compute z^3
    let t2 = circuit_mul(t1, t1); // compute z^6
    let t3 = circuit_mul(t2, t0); // compute z^8
    let t4 = circuit_mul(in16, in16); // Compute c_i = (c_(i-1))^2
    let t5 = circuit_mul(in13, in13); // Square f evaluation in Z, the result of previous bit.
    let t6 = circuit_sub(in4, in5);
    let t7 = circuit_mul(t6, in0); // eval bls line by yInv
    let t8 = circuit_sub(in2, in3);
    let t9 = circuit_mul(t8, in1); // eval blsline by xNegOverY
    let t10 = circuit_mul(in5, in0); // eval bls line by yInv
    let t11 = circuit_mul(in3, in1); // eval bls line by xNegOverY
    let t12 = circuit_mul(t9, t0); // Eval sparse poly line_0p_1 step coeff_2 * z^2
    let t13 = circuit_add(t7, t12); // Eval sparse poly line_0p_1 step + coeff_2 * z^2
    let t14 = circuit_add(t13, t1); // Eval sparse poly line_0p_1 step + 1*z^3
    let t15 = circuit_mul(t10, t2); // Eval sparse poly line_0p_1 step coeff_6 * z^6
    let t16 = circuit_add(t14, t15); // Eval sparse poly line_0p_1 step + coeff_6 * z^6
    let t17 = circuit_mul(t11, t3); // Eval sparse poly line_0p_1 step coeff_8 * z^8
    let t18 = circuit_add(t16, t17); // Eval sparse poly line_0p_1 step + coeff_8 * z^8
    let t19 = circuit_mul(t5, t18); // Mul (f(z)^2 * Π_0_k-1(line_k(z))) * line_i_0(z)
    let t20 = circuit_sub(in10, in11);
    let t21 = circuit_mul(t20, in6); // eval bls line by yInv
    let t22 = circuit_sub(in8, in9);
    let t23 = circuit_mul(t22, in7); // eval blsline by xNegOverY
    let t24 = circuit_mul(in11, in6); // eval bls line by yInv
    let t25 = circuit_mul(in9, in7); // eval bls line by xNegOverY
    let t26 = circuit_mul(t23, t0); // Eval sparse poly line_1p_1 step coeff_2 * z^2
    let t27 = circuit_add(t21, t26); // Eval sparse poly line_1p_1 step + coeff_2 * z^2
    let t28 = circuit_add(t27, t1); // Eval sparse poly line_1p_1 step + 1*z^3
    let t29 = circuit_mul(t24, t2); // Eval sparse poly line_1p_1 step coeff_6 * z^6
    let t30 = circuit_add(t28, t29); // Eval sparse poly line_1p_1 step + coeff_6 * z^6
    let t31 = circuit_mul(t25, t3); // Eval sparse poly line_1p_1 step coeff_8 * z^8
    let t32 = circuit_add(t30, t31); // Eval sparse poly line_1p_1 step + coeff_8 * z^8
    let t33 = circuit_mul(t19, t32); // Mul (f(z)^2 * Π_0_k-1(line_k(z))) * line_i_1(z)
    let t34 = circuit_sub(t33, in14); // (Π(i,k) (Pk(z))) - Ri(z)
    let t35 = circuit_mul(t4, t34); // ci * ((Π(i,k) (Pk(z)) - Ri(z))
    let t36 = circuit_add(in12, t35); // LHS = LHS + ci * ((Π(i,k) (Pk(z)) - Ri(z))

    let modulus = TryInto::<
        _, CircuitModulus
    >::try_into(
        [
            0xb153ffffb9feffffffffaaab,
            0x6730d2a0f6b0f6241eabfffe,
            0x434bacd764774b84f38512bf,
            0x1a0111ea397fe69a4b1ba7b6
        ]
    )
        .unwrap(); // BLS12_381 prime field modulus

    let mut circuit_inputs = (t36, t4).new_inputs();
    // Prefill constants:

    // Fill inputs:
    circuit_inputs = circuit_inputs.next_2(yInv_0); // in0
    circuit_inputs = circuit_inputs.next_2(xNegOverY_0); // in1
    circuit_inputs = circuit_inputs.next_2(G2_line_dbl_0.r0a0); // in2
    circuit_inputs = circuit_inputs.next_2(G2_line_dbl_0.r0a1); // in3
    circuit_inputs = circuit_inputs.next_2(G2_line_dbl_0.r1a0); // in4
    circuit_inputs = circuit_inputs.next_2(G2_line_dbl_0.r1a1); // in5
    circuit_inputs = circuit_inputs.next_2(yInv_1); // in6
    circuit_inputs = circuit_inputs.next_2(xNegOverY_1); // in7
    circuit_inputs = circuit_inputs.next_2(G2_line_dbl_1.r0a0); // in8
    circuit_inputs = circuit_inputs.next_2(G2_line_dbl_1.r0a1); // in9
    circuit_inputs = circuit_inputs.next_2(G2_line_dbl_1.r1a0); // in10
    circuit_inputs = circuit_inputs.next_2(G2_line_dbl_1.r1a1); // in11
    circuit_inputs = circuit_inputs.next_2(lhs_i); // in12
    circuit_inputs = circuit_inputs.next_2(f_i_of_z); // in13
    circuit_inputs = circuit_inputs.next_2(f_i_plus_one_of_z); // in14
    circuit_inputs = circuit_inputs.next_2(z); // in15
    circuit_inputs = circuit_inputs.next_2(ci); // in16

    let outputs = circuit_inputs.done_2().eval(modulus).unwrap();
    let lhs_i_plus_one: u384 = outputs.get_output(t36);
    let ci_plus_one: u384 = outputs.get_output(t4);
    return (lhs_i_plus_one, ci_plus_one);
}
#[inline(always)]
pub fn run_BLS12_381_MP_CHECK_BIT0_3P_2F_circuit(
    yInv_0: u384,
    xNegOverY_0: u384,
    G2_line_dbl_0: G2Line<u384>,
    yInv_1: u384,
    xNegOverY_1: u384,
    G2_line_dbl_1: G2Line<u384>,
    yInv_2: u384,
    xNegOverY_2: u384,
    Q_2: G2Point,
    lhs_i: u384,
    f_i_of_z: u384,
    f_i_plus_one_of_z: u384,
    z: u384,
    ci: u384,
) -> (G2Point, u384, u384) {
    // CONSTANT stack
    let in0 = CE::<CI<0>> {}; // 0x3
    let in1 = CE::<CI<1>> {}; // 0x6
    let in2 = CE::<CI<2>> {}; // 0x0

    // INPUT stack
    let (in3, in4, in5) = (CE::<CI<3>> {}, CE::<CI<4>> {}, CE::<CI<5>> {});
    let (in6, in7, in8) = (CE::<CI<6>> {}, CE::<CI<7>> {}, CE::<CI<8>> {});
    let (in9, in10, in11) = (CE::<CI<9>> {}, CE::<CI<10>> {}, CE::<CI<11>> {});
    let (in12, in13, in14) = (CE::<CI<12>> {}, CE::<CI<13>> {}, CE::<CI<14>> {});
    let (in15, in16, in17) = (CE::<CI<15>> {}, CE::<CI<16>> {}, CE::<CI<17>> {});
    let (in18, in19, in20) = (CE::<CI<18>> {}, CE::<CI<19>> {}, CE::<CI<20>> {});
    let (in21, in22, in23) = (CE::<CI<21>> {}, CE::<CI<22>> {}, CE::<CI<23>> {});
    let (in24, in25) = (CE::<CI<24>> {}, CE::<CI<25>> {});
    let t0 = circuit_mul(in24, in24); // compute z^2
    let t1 = circuit_mul(t0, in24); // compute z^3
    let t2 = circuit_mul(t1, t1); // compute z^6
    let t3 = circuit_mul(t2, t0); // compute z^8
    let t4 = circuit_mul(in25, in25); // Compute c_i = (c_(i-1))^2
    let t5 = circuit_mul(in22, in22); // Square f evaluation in Z, the result of previous bit.
    let t6 = circuit_sub(in7, in8);
    let t7 = circuit_mul(t6, in3); // eval bls line by yInv
    let t8 = circuit_sub(in5, in6);
    let t9 = circuit_mul(t8, in4); // eval blsline by xNegOverY
    let t10 = circuit_mul(in8, in3); // eval bls line by yInv
    let t11 = circuit_mul(in6, in4); // eval bls line by xNegOverY
    let t12 = circuit_mul(t9, t0); // Eval sparse poly line_0p_1 step coeff_2 * z^2
    let t13 = circuit_add(t7, t12); // Eval sparse poly line_0p_1 step + coeff_2 * z^2
    let t14 = circuit_add(t13, t1); // Eval sparse poly line_0p_1 step + 1*z^3
    let t15 = circuit_mul(t10, t2); // Eval sparse poly line_0p_1 step coeff_6 * z^6
    let t16 = circuit_add(t14, t15); // Eval sparse poly line_0p_1 step + coeff_6 * z^6
    let t17 = circuit_mul(t11, t3); // Eval sparse poly line_0p_1 step coeff_8 * z^8
    let t18 = circuit_add(t16, t17); // Eval sparse poly line_0p_1 step + coeff_8 * z^8
    let t19 = circuit_mul(t5, t18); // Mul (f(z)^2 * Π_0_k-1(line_k(z))) * line_i_0(z)
    let t20 = circuit_sub(in13, in14);
    let t21 = circuit_mul(t20, in9); // eval bls line by yInv
    let t22 = circuit_sub(in11, in12);
    let t23 = circuit_mul(t22, in10); // eval blsline by xNegOverY
    let t24 = circuit_mul(in14, in9); // eval bls line by yInv
    let t25 = circuit_mul(in12, in10); // eval bls line by xNegOverY
    let t26 = circuit_mul(t23, t0); // Eval sparse poly line_1p_1 step coeff_2 * z^2
    let t27 = circuit_add(t21, t26); // Eval sparse poly line_1p_1 step + coeff_2 * z^2
    let t28 = circuit_add(t27, t1); // Eval sparse poly line_1p_1 step + 1*z^3
    let t29 = circuit_mul(t24, t2); // Eval sparse poly line_1p_1 step coeff_6 * z^6
    let t30 = circuit_add(t28, t29); // Eval sparse poly line_1p_1 step + coeff_6 * z^6
    let t31 = circuit_mul(t25, t3); // Eval sparse poly line_1p_1 step coeff_8 * z^8
    let t32 = circuit_add(t30, t31); // Eval sparse poly line_1p_1 step + coeff_8 * z^8
    let t33 = circuit_mul(t19, t32); // Mul (f(z)^2 * Π_0_k-1(line_k(z))) * line_i_1(z)
    let t34 = circuit_add(in17, in18); // Doubling slope numerator start
    let t35 = circuit_sub(in17, in18);
    let t36 = circuit_mul(t34, t35);
    let t37 = circuit_mul(in17, in18);
    let t38 = circuit_mul(t36, in0);
    let t39 = circuit_mul(t37, in1); // Doubling slope numerator end
    let t40 = circuit_add(in19, in19); // Fp2 add coeff 0/1
    let t41 = circuit_add(in20, in20); // Fp2 add coeff 1/1
    let t42 = circuit_sub(in2, t41);
    let t43 = circuit_mul(t40, t40);
    let t44 = circuit_mul(t41, t41);
    let t45 = circuit_add(t43, t44);
    let t46 = circuit_inverse(t45);
    let t47 = circuit_mul(t40, t46);
    let t48 = circuit_mul(t42, t46);
    let t49 = circuit_mul(t38, t47); // Fp2 mul start
    let t50 = circuit_mul(t39, t48);
    let t51 = circuit_sub(t49, t50); // Fp2 mul real part end
    let t52 = circuit_mul(t38, t48);
    let t53 = circuit_mul(t39, t47);
    let t54 = circuit_add(t52, t53); // Fp2 mul imag part end
    let t55 = circuit_add(t51, t54);
    let t56 = circuit_sub(t51, t54);
    let t57 = circuit_mul(t55, t56);
    let t58 = circuit_mul(t51, t54);
    let t59 = circuit_add(t58, t58);
    let t60 = circuit_add(in17, in17); // Fp2 add coeff 0/1
    let t61 = circuit_add(in18, in18); // Fp2 add coeff 1/1
    let t62 = circuit_sub(t57, t60); // Fp2 sub coeff 0/1
    let t63 = circuit_sub(t59, t61); // Fp2 sub coeff 1/1
    let t64 = circuit_sub(in17, t62); // Fp2 sub coeff 0/1
    let t65 = circuit_sub(in18, t63); // Fp2 sub coeff 1/1
    let t66 = circuit_mul(t51, t64); // Fp2 mul start
    let t67 = circuit_mul(t54, t65);
    let t68 = circuit_sub(t66, t67); // Fp2 mul real part end
    let t69 = circuit_mul(t51, t65);
    let t70 = circuit_mul(t54, t64);
    let t71 = circuit_add(t69, t70); // Fp2 mul imag part end
    let t72 = circuit_sub(t68, in19); // Fp2 sub coeff 0/1
    let t73 = circuit_sub(t71, in20); // Fp2 sub coeff 1/1
    let t74 = circuit_mul(t51, in17); // Fp2 mul start
    let t75 = circuit_mul(t54, in18);
    let t76 = circuit_sub(t74, t75); // Fp2 mul real part end
    let t77 = circuit_mul(t51, in18);
    let t78 = circuit_mul(t54, in17);
    let t79 = circuit_add(t77, t78); // Fp2 mul imag part end
    let t80 = circuit_sub(t76, in19); // Fp2 sub coeff 0/1
    let t81 = circuit_sub(t79, in20); // Fp2 sub coeff 1/1
    let t82 = circuit_sub(t80, t81);
    let t83 = circuit_mul(t82, in15); // eval bls line by yInv
    let t84 = circuit_sub(t51, t54);
    let t85 = circuit_mul(t84, in16); // eval blsline by xNegOverY
    let t86 = circuit_mul(t81, in15); // eval bls line by yInv
    let t87 = circuit_mul(t54, in16); // eval bls line by xNegOverY
    let t88 = circuit_mul(t85, t0); // Eval sparse poly line_2p_1 step coeff_2 * z^2
    let t89 = circuit_add(t83, t88); // Eval sparse poly line_2p_1 step + coeff_2 * z^2
    let t90 = circuit_add(t89, t1); // Eval sparse poly line_2p_1 step + 1*z^3
    let t91 = circuit_mul(t86, t2); // Eval sparse poly line_2p_1 step coeff_6 * z^6
    let t92 = circuit_add(t90, t91); // Eval sparse poly line_2p_1 step + coeff_6 * z^6
    let t93 = circuit_mul(t87, t3); // Eval sparse poly line_2p_1 step coeff_8 * z^8
    let t94 = circuit_add(t92, t93); // Eval sparse poly line_2p_1 step + coeff_8 * z^8
    let t95 = circuit_mul(t33, t94); // Mul (f(z)^2 * Π_0_k-1(line_k(z))) * line_i_2(z)
    let t96 = circuit_sub(t95, in23); // (Π(i,k) (Pk(z))) - Ri(z)
    let t97 = circuit_mul(t4, t96); // ci * ((Π(i,k) (Pk(z)) - Ri(z))
    let t98 = circuit_add(in21, t97); // LHS = LHS + ci * ((Π(i,k) (Pk(z)) - Ri(z))

    let modulus = TryInto::<
        _, CircuitModulus
    >::try_into(
        [
            0xb153ffffb9feffffffffaaab,
            0x6730d2a0f6b0f6241eabfffe,
            0x434bacd764774b84f38512bf,
            0x1a0111ea397fe69a4b1ba7b6
        ]
    )
        .unwrap(); // BLS12_381 prime field modulus

    let mut circuit_inputs = (t62, t63, t72, t73, t98, t4).new_inputs();
    // Prefill constants:
    circuit_inputs = circuit_inputs.next_2([0x3, 0x0, 0x0, 0x0]); // in0
    circuit_inputs = circuit_inputs.next_2([0x6, 0x0, 0x0, 0x0]); // in1
    circuit_inputs = circuit_inputs.next_2([0x0, 0x0, 0x0, 0x0]); // in2
    // Fill inputs:
    circuit_inputs = circuit_inputs.next_2(yInv_0); // in3
    circuit_inputs = circuit_inputs.next_2(xNegOverY_0); // in4
    circuit_inputs = circuit_inputs.next_2(G2_line_dbl_0.r0a0); // in5
    circuit_inputs = circuit_inputs.next_2(G2_line_dbl_0.r0a1); // in6
    circuit_inputs = circuit_inputs.next_2(G2_line_dbl_0.r1a0); // in7
    circuit_inputs = circuit_inputs.next_2(G2_line_dbl_0.r1a1); // in8
    circuit_inputs = circuit_inputs.next_2(yInv_1); // in9
    circuit_inputs = circuit_inputs.next_2(xNegOverY_1); // in10
    circuit_inputs = circuit_inputs.next_2(G2_line_dbl_1.r0a0); // in11
    circuit_inputs = circuit_inputs.next_2(G2_line_dbl_1.r0a1); // in12
    circuit_inputs = circuit_inputs.next_2(G2_line_dbl_1.r1a0); // in13
    circuit_inputs = circuit_inputs.next_2(G2_line_dbl_1.r1a1); // in14
    circuit_inputs = circuit_inputs.next_2(yInv_2); // in15
    circuit_inputs = circuit_inputs.next_2(xNegOverY_2); // in16
    circuit_inputs = circuit_inputs.next_2(Q_2.x0); // in17
    circuit_inputs = circuit_inputs.next_2(Q_2.x1); // in18
    circuit_inputs = circuit_inputs.next_2(Q_2.y0); // in19
    circuit_inputs = circuit_inputs.next_2(Q_2.y1); // in20
    circuit_inputs = circuit_inputs.next_2(lhs_i); // in21
    circuit_inputs = circuit_inputs.next_2(f_i_of_z); // in22
    circuit_inputs = circuit_inputs.next_2(f_i_plus_one_of_z); // in23
    circuit_inputs = circuit_inputs.next_2(z); // in24
    circuit_inputs = circuit_inputs.next_2(ci); // in25

    let outputs = circuit_inputs.done_2().eval(modulus).unwrap();
    let Q0: G2Point = G2Point {
        x0: outputs.get_output(t62),
        x1: outputs.get_output(t63),
        y0: outputs.get_output(t72),
        y1: outputs.get_output(t73),
    };
    let lhs_i_plus_one: u384 = outputs.get_output(t98);
    let ci_plus_one: u384 = outputs.get_output(t4);
    return (Q0, lhs_i_plus_one, ci_plus_one);
}
#[inline(always)]
pub fn run_BLS12_381_MP_CHECK_BIT1_2P_2F_circuit(
    yInv_0: u384,
    xNegOverY_0: u384,
    G2_line_dbl_0: G2Line<u384>,
    G2_line_add_0: G2Line<u384>,
    yInv_1: u384,
    xNegOverY_1: u384,
    G2_line_dbl_1: G2Line<u384>,
    G2_line_add_1: G2Line<u384>,
    lhs_i: u384,
    f_i_of_z: u384,
    f_i_plus_one_of_z: u384,
    c_or_cinv_of_z: u384,
    z: u384,
    ci: u384,
) -> (u384, u384) {
    // INPUT stack
    let (in0, in1, in2) = (CE::<CI<0>> {}, CE::<CI<1>> {}, CE::<CI<2>> {});
    let (in3, in4, in5) = (CE::<CI<3>> {}, CE::<CI<4>> {}, CE::<CI<5>> {});
    let (in6, in7, in8) = (CE::<CI<6>> {}, CE::<CI<7>> {}, CE::<CI<8>> {});
    let (in9, in10, in11) = (CE::<CI<9>> {}, CE::<CI<10>> {}, CE::<CI<11>> {});
    let (in12, in13, in14) = (CE::<CI<12>> {}, CE::<CI<13>> {}, CE::<CI<14>> {});
    let (in15, in16, in17) = (CE::<CI<15>> {}, CE::<CI<16>> {}, CE::<CI<17>> {});
    let (in18, in19, in20) = (CE::<CI<18>> {}, CE::<CI<19>> {}, CE::<CI<20>> {});
    let (in21, in22, in23) = (CE::<CI<21>> {}, CE::<CI<22>> {}, CE::<CI<23>> {});
    let (in24, in25) = (CE::<CI<24>> {}, CE::<CI<25>> {});
    let t0 = circuit_mul(in24, in24); // compute z^2
    let t1 = circuit_mul(t0, in24); // compute z^3
    let t2 = circuit_mul(t1, t1); // compute z^6
    let t3 = circuit_mul(t2, t0); // compute z^8
    let t4 = circuit_mul(in25, in25); // Compute c_i = (c_(i-1))^2
    let t5 = circuit_mul(in21, in21); // Square f evaluation in Z, the result of previous bit.
    let t6 = circuit_sub(in4, in5);
    let t7 = circuit_mul(t6, in0); // eval bls line by yInv
    let t8 = circuit_sub(in2, in3);
    let t9 = circuit_mul(t8, in1); // eval blsline by xNegOverY
    let t10 = circuit_mul(in5, in0); // eval bls line by yInv
    let t11 = circuit_mul(in3, in1); // eval bls line by xNegOverY
    let t12 = circuit_sub(in8, in9);
    let t13 = circuit_mul(t12, in0); // eval bls line by yInv
    let t14 = circuit_sub(in6, in7);
    let t15 = circuit_mul(t14, in1); // eval blsline by xNegOverY
    let t16 = circuit_mul(in9, in0); // eval bls line by yInv
    let t17 = circuit_mul(in7, in1); // eval bls line by xNegOverY
    let t18 = circuit_mul(t9, t0); // Eval sparse poly line_0p_1 step coeff_2 * z^2
    let t19 = circuit_add(t7, t18); // Eval sparse poly line_0p_1 step + coeff_2 * z^2
    let t20 = circuit_add(t19, t1); // Eval sparse poly line_0p_1 step + 1*z^3
    let t21 = circuit_mul(t10, t2); // Eval sparse poly line_0p_1 step coeff_6 * z^6
    let t22 = circuit_add(t20, t21); // Eval sparse poly line_0p_1 step + coeff_6 * z^6
    let t23 = circuit_mul(t11, t3); // Eval sparse poly line_0p_1 step coeff_8 * z^8
    let t24 = circuit_add(t22, t23); // Eval sparse poly line_0p_1 step + coeff_8 * z^8
    let t25 = circuit_mul(t5, t24); // Mul (f(z)^2 * Π_0_k-1(line_k(z))) * line_i_0(z)
    let t26 = circuit_mul(t15, t0); // Eval sparse poly line_0p_2 step coeff_2 * z^2
    let t27 = circuit_add(t13, t26); // Eval sparse poly line_0p_2 step + coeff_2 * z^2
    let t28 = circuit_add(t27, t1); // Eval sparse poly line_0p_2 step + 1*z^3
    let t29 = circuit_mul(t16, t2); // Eval sparse poly line_0p_2 step coeff_6 * z^6
    let t30 = circuit_add(t28, t29); // Eval sparse poly line_0p_2 step + coeff_6 * z^6
    let t31 = circuit_mul(t17, t3); // Eval sparse poly line_0p_2 step coeff_8 * z^8
    let t32 = circuit_add(t30, t31); // Eval sparse poly line_0p_2 step + coeff_8 * z^8
    let t33 = circuit_mul(t25, t32); // Mul (f(z)^2 * Π_0_k-1(line_k(z))) * line_i_0(z)
    let t34 = circuit_sub(in14, in15);
    let t35 = circuit_mul(t34, in10); // eval bls line by yInv
    let t36 = circuit_sub(in12, in13);
    let t37 = circuit_mul(t36, in11); // eval blsline by xNegOverY
    let t38 = circuit_mul(in15, in10); // eval bls line by yInv
    let t39 = circuit_mul(in13, in11); // eval bls line by xNegOverY
    let t40 = circuit_sub(in18, in19);
    let t41 = circuit_mul(t40, in10); // eval bls line by yInv
    let t42 = circuit_sub(in16, in17);
    let t43 = circuit_mul(t42, in11); // eval blsline by xNegOverY
    let t44 = circuit_mul(in19, in10); // eval bls line by yInv
    let t45 = circuit_mul(in17, in11); // eval bls line by xNegOverY
    let t46 = circuit_mul(t37, t0); // Eval sparse poly line_1p_1 step coeff_2 * z^2
    let t47 = circuit_add(t35, t46); // Eval sparse poly line_1p_1 step + coeff_2 * z^2
    let t48 = circuit_add(t47, t1); // Eval sparse poly line_1p_1 step + 1*z^3
    let t49 = circuit_mul(t38, t2); // Eval sparse poly line_1p_1 step coeff_6 * z^6
    let t50 = circuit_add(t48, t49); // Eval sparse poly line_1p_1 step + coeff_6 * z^6
    let t51 = circuit_mul(t39, t3); // Eval sparse poly line_1p_1 step coeff_8 * z^8
    let t52 = circuit_add(t50, t51); // Eval sparse poly line_1p_1 step + coeff_8 * z^8
    let t53 = circuit_mul(t33, t52); // Mul (f(z)^2 * Π_0_k-1(line_k(z))) * line_i_1(z)
    let t54 = circuit_mul(t43, t0); // Eval sparse poly line_1p_2 step coeff_2 * z^2
    let t55 = circuit_add(t41, t54); // Eval sparse poly line_1p_2 step + coeff_2 * z^2
    let t56 = circuit_add(t55, t1); // Eval sparse poly line_1p_2 step + 1*z^3
    let t57 = circuit_mul(t44, t2); // Eval sparse poly line_1p_2 step coeff_6 * z^6
    let t58 = circuit_add(t56, t57); // Eval sparse poly line_1p_2 step + coeff_6 * z^6
    let t59 = circuit_mul(t45, t3); // Eval sparse poly line_1p_2 step coeff_8 * z^8
    let t60 = circuit_add(t58, t59); // Eval sparse poly line_1p_2 step + coeff_8 * z^8
    let t61 = circuit_mul(t53, t60); // Mul (f(z)^2 * Π_0_k-1(line_k(z))) * line_i_1(z)
    let t62 = circuit_mul(t61, in23);
    let t63 = circuit_sub(t62, in22); // (Π(i,k) (Pk(z))) - Ri(z)
    let t64 = circuit_mul(t4, t63); // ci * ((Π(i,k) (Pk(z)) - Ri(z))
    let t65 = circuit_add(in20, t64); // LHS = LHS + ci * ((Π(i,k) (Pk(z)) - Ri(z))

    let modulus = TryInto::<
        _, CircuitModulus
    >::try_into(
        [
            0xb153ffffb9feffffffffaaab,
            0x6730d2a0f6b0f6241eabfffe,
            0x434bacd764774b84f38512bf,
            0x1a0111ea397fe69a4b1ba7b6
        ]
    )
        .unwrap(); // BLS12_381 prime field modulus

    let mut circuit_inputs = (t65, t4).new_inputs();
    // Prefill constants:

    // Fill inputs:
    circuit_inputs = circuit_inputs.next_2(yInv_0); // in0
    circuit_inputs = circuit_inputs.next_2(xNegOverY_0); // in1
    circuit_inputs = circuit_inputs.next_2(G2_line_dbl_0.r0a0); // in2
    circuit_inputs = circuit_inputs.next_2(G2_line_dbl_0.r0a1); // in3
    circuit_inputs = circuit_inputs.next_2(G2_line_dbl_0.r1a0); // in4
    circuit_inputs = circuit_inputs.next_2(G2_line_dbl_0.r1a1); // in5
    circuit_inputs = circuit_inputs.next_2(G2_line_add_0.r0a0); // in6
    circuit_inputs = circuit_inputs.next_2(G2_line_add_0.r0a1); // in7
    circuit_inputs = circuit_inputs.next_2(G2_line_add_0.r1a0); // in8
    circuit_inputs = circuit_inputs.next_2(G2_line_add_0.r1a1); // in9
    circuit_inputs = circuit_inputs.next_2(yInv_1); // in10
    circuit_inputs = circuit_inputs.next_2(xNegOverY_1); // in11
    circuit_inputs = circuit_inputs.next_2(G2_line_dbl_1.r0a0); // in12
    circuit_inputs = circuit_inputs.next_2(G2_line_dbl_1.r0a1); // in13
    circuit_inputs = circuit_inputs.next_2(G2_line_dbl_1.r1a0); // in14
    circuit_inputs = circuit_inputs.next_2(G2_line_dbl_1.r1a1); // in15
    circuit_inputs = circuit_inputs.next_2(G2_line_add_1.r0a0); // in16
    circuit_inputs = circuit_inputs.next_2(G2_line_add_1.r0a1); // in17
    circuit_inputs = circuit_inputs.next_2(G2_line_add_1.r1a0); // in18
    circuit_inputs = circuit_inputs.next_2(G2_line_add_1.r1a1); // in19
    circuit_inputs = circuit_inputs.next_2(lhs_i); // in20
    circuit_inputs = circuit_inputs.next_2(f_i_of_z); // in21
    circuit_inputs = circuit_inputs.next_2(f_i_plus_one_of_z); // in22
    circuit_inputs = circuit_inputs.next_2(c_or_cinv_of_z); // in23
    circuit_inputs = circuit_inputs.next_2(z); // in24
    circuit_inputs = circuit_inputs.next_2(ci); // in25

    let outputs = circuit_inputs.done_2().eval(modulus).unwrap();
    let lhs_i_plus_one: u384 = outputs.get_output(t65);
    let ci_plus_one: u384 = outputs.get_output(t4);
    return (lhs_i_plus_one, ci_plus_one);
}
#[inline(always)]
pub fn run_BLS12_381_MP_CHECK_BIT1_3P_2F_circuit(
    yInv_0: u384,
    xNegOverY_0: u384,
    G2_line_dbl_0: G2Line<u384>,
    G2_line_add_0: G2Line<u384>,
    yInv_1: u384,
    xNegOverY_1: u384,
    G2_line_dbl_1: G2Line<u384>,
    G2_line_add_1: G2Line<u384>,
    yInv_2: u384,
    xNegOverY_2: u384,
    Q_2: G2Point,
    Q_or_Q_neg_2: G2Point,
    lhs_i: u384,
    f_i_of_z: u384,
    f_i_plus_one_of_z: u384,
    c_or_cinv_of_z: u384,
    z: u384,
    ci: u384,
) -> (G2Point, u384, u384) {
    // CONSTANT stack
    let in0 = CE::<CI<0>> {}; // 0x0

    // INPUT stack
    let (in1, in2, in3) = (CE::<CI<1>> {}, CE::<CI<2>> {}, CE::<CI<3>> {});
    let (in4, in5, in6) = (CE::<CI<4>> {}, CE::<CI<5>> {}, CE::<CI<6>> {});
    let (in7, in8, in9) = (CE::<CI<7>> {}, CE::<CI<8>> {}, CE::<CI<9>> {});
    let (in10, in11, in12) = (CE::<CI<10>> {}, CE::<CI<11>> {}, CE::<CI<12>> {});
    let (in13, in14, in15) = (CE::<CI<13>> {}, CE::<CI<14>> {}, CE::<CI<15>> {});
    let (in16, in17, in18) = (CE::<CI<16>> {}, CE::<CI<17>> {}, CE::<CI<18>> {});
    let (in19, in20, in21) = (CE::<CI<19>> {}, CE::<CI<20>> {}, CE::<CI<21>> {});
    let (in22, in23, in24) = (CE::<CI<22>> {}, CE::<CI<23>> {}, CE::<CI<24>> {});
    let (in25, in26, in27) = (CE::<CI<25>> {}, CE::<CI<26>> {}, CE::<CI<27>> {});
    let (in28, in29, in30) = (CE::<CI<28>> {}, CE::<CI<29>> {}, CE::<CI<30>> {});
    let (in31, in32, in33) = (CE::<CI<31>> {}, CE::<CI<32>> {}, CE::<CI<33>> {});
    let (in34, in35, in36) = (CE::<CI<34>> {}, CE::<CI<35>> {}, CE::<CI<36>> {});
    let t0 = circuit_mul(in35, in35); // compute z^2
    let t1 = circuit_mul(t0, in35); // compute z^3
    let t2 = circuit_mul(t1, t1); // compute z^6
    let t3 = circuit_mul(t2, t0); // compute z^8
    let t4 = circuit_mul(in36, in36); // Compute c_i = (c_(i-1))^2
    let t5 = circuit_mul(in32, in32); // Square f evaluation in Z, the result of previous bit.
    let t6 = circuit_sub(in5, in6);
    let t7 = circuit_mul(t6, in1); // eval bls line by yInv
    let t8 = circuit_sub(in3, in4);
    let t9 = circuit_mul(t8, in2); // eval blsline by xNegOverY
    let t10 = circuit_mul(in6, in1); // eval bls line by yInv
    let t11 = circuit_mul(in4, in2); // eval bls line by xNegOverY
    let t12 = circuit_sub(in9, in10);
    let t13 = circuit_mul(t12, in1); // eval bls line by yInv
    let t14 = circuit_sub(in7, in8);
    let t15 = circuit_mul(t14, in2); // eval blsline by xNegOverY
    let t16 = circuit_mul(in10, in1); // eval bls line by yInv
    let t17 = circuit_mul(in8, in2); // eval bls line by xNegOverY
    let t18 = circuit_mul(t9, t0); // Eval sparse poly line_0p_1 step coeff_2 * z^2
    let t19 = circuit_add(t7, t18); // Eval sparse poly line_0p_1 step + coeff_2 * z^2
    let t20 = circuit_add(t19, t1); // Eval sparse poly line_0p_1 step + 1*z^3
    let t21 = circuit_mul(t10, t2); // Eval sparse poly line_0p_1 step coeff_6 * z^6
    let t22 = circuit_add(t20, t21); // Eval sparse poly line_0p_1 step + coeff_6 * z^6
    let t23 = circuit_mul(t11, t3); // Eval sparse poly line_0p_1 step coeff_8 * z^8
    let t24 = circuit_add(t22, t23); // Eval sparse poly line_0p_1 step + coeff_8 * z^8
    let t25 = circuit_mul(t5, t24); // Mul (f(z)^2 * Π_0_k-1(line_k(z))) * line_i_0(z)
    let t26 = circuit_mul(t15, t0); // Eval sparse poly line_0p_2 step coeff_2 * z^2
    let t27 = circuit_add(t13, t26); // Eval sparse poly line_0p_2 step + coeff_2 * z^2
    let t28 = circuit_add(t27, t1); // Eval sparse poly line_0p_2 step + 1*z^3
    let t29 = circuit_mul(t16, t2); // Eval sparse poly line_0p_2 step coeff_6 * z^6
    let t30 = circuit_add(t28, t29); // Eval sparse poly line_0p_2 step + coeff_6 * z^6
    let t31 = circuit_mul(t17, t3); // Eval sparse poly line_0p_2 step coeff_8 * z^8
    let t32 = circuit_add(t30, t31); // Eval sparse poly line_0p_2 step + coeff_8 * z^8
    let t33 = circuit_mul(t25, t32); // Mul (f(z)^2 * Π_0_k-1(line_k(z))) * line_i_0(z)
    let t34 = circuit_sub(in15, in16);
    let t35 = circuit_mul(t34, in11); // eval bls line by yInv
    let t36 = circuit_sub(in13, in14);
    let t37 = circuit_mul(t36, in12); // eval blsline by xNegOverY
    let t38 = circuit_mul(in16, in11); // eval bls line by yInv
    let t39 = circuit_mul(in14, in12); // eval bls line by xNegOverY
    let t40 = circuit_sub(in19, in20);
    let t41 = circuit_mul(t40, in11); // eval bls line by yInv
    let t42 = circuit_sub(in17, in18);
    let t43 = circuit_mul(t42, in12); // eval blsline by xNegOverY
    let t44 = circuit_mul(in20, in11); // eval bls line by yInv
    let t45 = circuit_mul(in18, in12); // eval bls line by xNegOverY
    let t46 = circuit_mul(t37, t0); // Eval sparse poly line_1p_1 step coeff_2 * z^2
    let t47 = circuit_add(t35, t46); // Eval sparse poly line_1p_1 step + coeff_2 * z^2
    let t48 = circuit_add(t47, t1); // Eval sparse poly line_1p_1 step + 1*z^3
    let t49 = circuit_mul(t38, t2); // Eval sparse poly line_1p_1 step coeff_6 * z^6
    let t50 = circuit_add(t48, t49); // Eval sparse poly line_1p_1 step + coeff_6 * z^6
    let t51 = circuit_mul(t39, t3); // Eval sparse poly line_1p_1 step coeff_8 * z^8
    let t52 = circuit_add(t50, t51); // Eval sparse poly line_1p_1 step + coeff_8 * z^8
    let t53 = circuit_mul(t33, t52); // Mul (f(z)^2 * Π_0_k-1(line_k(z))) * line_i_1(z)
    let t54 = circuit_mul(t43, t0); // Eval sparse poly line_1p_2 step coeff_2 * z^2
    let t55 = circuit_add(t41, t54); // Eval sparse poly line_1p_2 step + coeff_2 * z^2
    let t56 = circuit_add(t55, t1); // Eval sparse poly line_1p_2 step + 1*z^3
    let t57 = circuit_mul(t44, t2); // Eval sparse poly line_1p_2 step coeff_6 * z^6
    let t58 = circuit_add(t56, t57); // Eval sparse poly line_1p_2 step + coeff_6 * z^6
    let t59 = circuit_mul(t45, t3); // Eval sparse poly line_1p_2 step coeff_8 * z^8
    let t60 = circuit_add(t58, t59); // Eval sparse poly line_1p_2 step + coeff_8 * z^8
    let t61 = circuit_mul(t53, t60); // Mul (f(z)^2 * Π_0_k-1(line_k(z))) * line_i_1(z)
    let t62 = circuit_sub(in25, in29); // Fp2 sub coeff 0/1
    let t63 = circuit_sub(in26, in30); // Fp2 sub coeff 1/1
    let t64 = circuit_sub(in23, in27); // Fp2 sub coeff 0/1
    let t65 = circuit_sub(in24, in28); // Fp2 sub coeff 1/1
    let t66 = circuit_sub(in0, t65);
    let t67 = circuit_mul(t64, t64);
    let t68 = circuit_mul(t65, t65);
    let t69 = circuit_add(t67, t68);
    let t70 = circuit_inverse(t69);
    let t71 = circuit_mul(t64, t70);
    let t72 = circuit_mul(t66, t70);
    let t73 = circuit_mul(t62, t71); // Fp2 mul start
    let t74 = circuit_mul(t63, t72);
    let t75 = circuit_sub(t73, t74); // Fp2 mul real part end
    let t76 = circuit_mul(t62, t72);
    let t77 = circuit_mul(t63, t71);
    let t78 = circuit_add(t76, t77); // Fp2 mul imag part end
    let t79 = circuit_add(t75, t78);
    let t80 = circuit_sub(t75, t78);
    let t81 = circuit_mul(t79, t80);
    let t82 = circuit_mul(t75, t78);
    let t83 = circuit_add(t82, t82);
    let t84 = circuit_add(in23, in27); // Fp2 add coeff 0/1
    let t85 = circuit_add(in24, in28); // Fp2 add coeff 1/1
    let t86 = circuit_sub(t81, t84); // Fp2 sub coeff 0/1
    let t87 = circuit_sub(t83, t85); // Fp2 sub coeff 1/1
    let t88 = circuit_mul(t75, in23); // Fp2 mul start
    let t89 = circuit_mul(t78, in24);
    let t90 = circuit_sub(t88, t89); // Fp2 mul real part end
    let t91 = circuit_mul(t75, in24);
    let t92 = circuit_mul(t78, in23);
    let t93 = circuit_add(t91, t92); // Fp2 mul imag part end
    let t94 = circuit_sub(t90, in25); // Fp2 sub coeff 0/1
    let t95 = circuit_sub(t93, in26); // Fp2 sub coeff 1/1
    let t96 = circuit_add(in25, in25); // Fp2 add coeff 0/1
    let t97 = circuit_add(in26, in26); // Fp2 add coeff 1/1
    let t98 = circuit_sub(t86, in23); // Fp2 sub coeff 0/1
    let t99 = circuit_sub(t87, in24); // Fp2 sub coeff 1/1
    let t100 = circuit_sub(in0, t99);
    let t101 = circuit_mul(t98, t98);
    let t102 = circuit_mul(t99, t99);
    let t103 = circuit_add(t101, t102);
    let t104 = circuit_inverse(t103);
    let t105 = circuit_mul(t98, t104);
    let t106 = circuit_mul(t100, t104);
    let t107 = circuit_mul(t96, t105); // Fp2 mul start
    let t108 = circuit_mul(t97, t106);
    let t109 = circuit_sub(t107, t108); // Fp2 mul real part end
    let t110 = circuit_mul(t96, t106);
    let t111 = circuit_mul(t97, t105);
    let t112 = circuit_add(t110, t111); // Fp2 mul imag part end
    let t113 = circuit_add(t75, t109); // Fp2 add coeff 0/1
    let t114 = circuit_add(t78, t112); // Fp2 add coeff 1/1
    let t115 = circuit_sub(in0, t113); // Fp2 neg coeff 0/1
    let t116 = circuit_sub(in0, t114); // Fp2 neg coeff 1/1
    let t117 = circuit_add(t115, t116);
    let t118 = circuit_sub(t115, t116);
    let t119 = circuit_mul(t117, t118);
    let t120 = circuit_mul(t115, t116);
    let t121 = circuit_add(t120, t120);
    let t122 = circuit_sub(t119, in23); // Fp2 sub coeff 0/1
    let t123 = circuit_sub(t121, in24); // Fp2 sub coeff 1/1
    let t124 = circuit_sub(t122, t86); // Fp2 sub coeff 0/1
    let t125 = circuit_sub(t123, t87); // Fp2 sub coeff 1/1
    let t126 = circuit_sub(in23, t124); // Fp2 sub coeff 0/1
    let t127 = circuit_sub(in24, t125); // Fp2 sub coeff 1/1
    let t128 = circuit_mul(t115, t126); // Fp2 mul start
    let t129 = circuit_mul(t116, t127);
    let t130 = circuit_sub(t128, t129); // Fp2 mul real part end
    let t131 = circuit_mul(t115, t127);
    let t132 = circuit_mul(t116, t126);
    let t133 = circuit_add(t131, t132); // Fp2 mul imag part end
    let t134 = circuit_sub(t130, in25); // Fp2 sub coeff 0/1
    let t135 = circuit_sub(t133, in26); // Fp2 sub coeff 1/1
    let t136 = circuit_mul(t115, in23); // Fp2 mul start
    let t137 = circuit_mul(t116, in24);
    let t138 = circuit_sub(t136, t137); // Fp2 mul real part end
    let t139 = circuit_mul(t115, in24);
    let t140 = circuit_mul(t116, in23);
    let t141 = circuit_add(t139, t140); // Fp2 mul imag part end
    let t142 = circuit_sub(t138, in25); // Fp2 sub coeff 0/1
    let t143 = circuit_sub(t141, in26); // Fp2 sub coeff 1/1
    let t144 = circuit_sub(t94, t95);
    let t145 = circuit_mul(t144, in21); // eval bls line by yInv
    let t146 = circuit_sub(t75, t78);
    let t147 = circuit_mul(t146, in22); // eval blsline by xNegOverY
    let t148 = circuit_mul(t95, in21); // eval bls line by yInv
    let t149 = circuit_mul(t78, in22); // eval bls line by xNegOverY
    let t150 = circuit_sub(t142, t143);
    let t151 = circuit_mul(t150, in21); // eval bls line by yInv
    let t152 = circuit_sub(t115, t116);
    let t153 = circuit_mul(t152, in22); // eval blsline by xNegOverY
    let t154 = circuit_mul(t143, in21); // eval bls line by yInv
    let t155 = circuit_mul(t116, in22); // eval bls line by xNegOverY
    let t156 = circuit_mul(t147, t0); // Eval sparse poly line_2p_1 step coeff_2 * z^2
    let t157 = circuit_add(t145, t156); // Eval sparse poly line_2p_1 step + coeff_2 * z^2
    let t158 = circuit_add(t157, t1); // Eval sparse poly line_2p_1 step + 1*z^3
    let t159 = circuit_mul(t148, t2); // Eval sparse poly line_2p_1 step coeff_6 * z^6
    let t160 = circuit_add(t158, t159); // Eval sparse poly line_2p_1 step + coeff_6 * z^6
    let t161 = circuit_mul(t149, t3); // Eval sparse poly line_2p_1 step coeff_8 * z^8
    let t162 = circuit_add(t160, t161); // Eval sparse poly line_2p_1 step + coeff_8 * z^8
    let t163 = circuit_mul(t61, t162); // Mul (f(z)^2 * Π_0_k-1(line_k(z))) * line_i_2(z)
    let t164 = circuit_mul(t153, t0); // Eval sparse poly line_2p_2 step coeff_2 * z^2
    let t165 = circuit_add(t151, t164); // Eval sparse poly line_2p_2 step + coeff_2 * z^2
    let t166 = circuit_add(t165, t1); // Eval sparse poly line_2p_2 step + 1*z^3
    let t167 = circuit_mul(t154, t2); // Eval sparse poly line_2p_2 step coeff_6 * z^6
    let t168 = circuit_add(t166, t167); // Eval sparse poly line_2p_2 step + coeff_6 * z^6
    let t169 = circuit_mul(t155, t3); // Eval sparse poly line_2p_2 step coeff_8 * z^8
    let t170 = circuit_add(t168, t169); // Eval sparse poly line_2p_2 step + coeff_8 * z^8
    let t171 = circuit_mul(t163, t170); // Mul (f(z)^2 * Π_0_k-1(line_k(z))) * line_i_2(z)
    let t172 = circuit_mul(t171, in34);
    let t173 = circuit_sub(t172, in33); // (Π(i,k) (Pk(z))) - Ri(z)
    let t174 = circuit_mul(t4, t173); // ci * ((Π(i,k) (Pk(z)) - Ri(z))
    let t175 = circuit_add(in31, t174); // LHS = LHS + ci * ((Π(i,k) (Pk(z)) - Ri(z))

    let modulus = TryInto::<
        _, CircuitModulus
    >::try_into(
        [
            0xb153ffffb9feffffffffaaab,
            0x6730d2a0f6b0f6241eabfffe,
            0x434bacd764774b84f38512bf,
            0x1a0111ea397fe69a4b1ba7b6
        ]
    )
        .unwrap(); // BLS12_381 prime field modulus

    let mut circuit_inputs = (t124, t125, t134, t135, t175, t4).new_inputs();
    // Prefill constants:
    circuit_inputs = circuit_inputs.next_2([0x0, 0x0, 0x0, 0x0]); // in0
    // Fill inputs:
    circuit_inputs = circuit_inputs.next_2(yInv_0); // in1
    circuit_inputs = circuit_inputs.next_2(xNegOverY_0); // in2
    circuit_inputs = circuit_inputs.next_2(G2_line_dbl_0.r0a0); // in3
    circuit_inputs = circuit_inputs.next_2(G2_line_dbl_0.r0a1); // in4
    circuit_inputs = circuit_inputs.next_2(G2_line_dbl_0.r1a0); // in5
    circuit_inputs = circuit_inputs.next_2(G2_line_dbl_0.r1a1); // in6
    circuit_inputs = circuit_inputs.next_2(G2_line_add_0.r0a0); // in7
    circuit_inputs = circuit_inputs.next_2(G2_line_add_0.r0a1); // in8
    circuit_inputs = circuit_inputs.next_2(G2_line_add_0.r1a0); // in9
    circuit_inputs = circuit_inputs.next_2(G2_line_add_0.r1a1); // in10
    circuit_inputs = circuit_inputs.next_2(yInv_1); // in11
    circuit_inputs = circuit_inputs.next_2(xNegOverY_1); // in12
    circuit_inputs = circuit_inputs.next_2(G2_line_dbl_1.r0a0); // in13
    circuit_inputs = circuit_inputs.next_2(G2_line_dbl_1.r0a1); // in14
    circuit_inputs = circuit_inputs.next_2(G2_line_dbl_1.r1a0); // in15
    circuit_inputs = circuit_inputs.next_2(G2_line_dbl_1.r1a1); // in16
    circuit_inputs = circuit_inputs.next_2(G2_line_add_1.r0a0); // in17
    circuit_inputs = circuit_inputs.next_2(G2_line_add_1.r0a1); // in18
    circuit_inputs = circuit_inputs.next_2(G2_line_add_1.r1a0); // in19
    circuit_inputs = circuit_inputs.next_2(G2_line_add_1.r1a1); // in20
    circuit_inputs = circuit_inputs.next_2(yInv_2); // in21
    circuit_inputs = circuit_inputs.next_2(xNegOverY_2); // in22
    circuit_inputs = circuit_inputs.next_2(Q_2.x0); // in23
    circuit_inputs = circuit_inputs.next_2(Q_2.x1); // in24
    circuit_inputs = circuit_inputs.next_2(Q_2.y0); // in25
    circuit_inputs = circuit_inputs.next_2(Q_2.y1); // in26
    circuit_inputs = circuit_inputs.next_2(Q_or_Q_neg_2.x0); // in27
    circuit_inputs = circuit_inputs.next_2(Q_or_Q_neg_2.x1); // in28
    circuit_inputs = circuit_inputs.next_2(Q_or_Q_neg_2.y0); // in29
    circuit_inputs = circuit_inputs.next_2(Q_or_Q_neg_2.y1); // in30
    circuit_inputs = circuit_inputs.next_2(lhs_i); // in31
    circuit_inputs = circuit_inputs.next_2(f_i_of_z); // in32
    circuit_inputs = circuit_inputs.next_2(f_i_plus_one_of_z); // in33
    circuit_inputs = circuit_inputs.next_2(c_or_cinv_of_z); // in34
    circuit_inputs = circuit_inputs.next_2(z); // in35
    circuit_inputs = circuit_inputs.next_2(ci); // in36

    let outputs = circuit_inputs.done_2().eval(modulus).unwrap();
    let Q0: G2Point = G2Point {
        x0: outputs.get_output(t124),
        x1: outputs.get_output(t125),
        y0: outputs.get_output(t134),
        y1: outputs.get_output(t135),
    };
    let lhs_i_plus_one: u384 = outputs.get_output(t175);
    let ci_plus_one: u384 = outputs.get_output(t4);
    return (Q0, lhs_i_plus_one, ci_plus_one);
}
#[inline(always)]
pub fn run_BLS12_381_MP_CHECK_FINALIZE_BLS_2P_circuit(
    R_n_minus_1: E12D<u384>,
    c_n_minus_2: u384,
    w_of_z: u384,
    z: u384,
    c_inv_frob_1_of_z: u384,
    previous_lhs: u384,
    R_n_minus_2_of_z: u384,
    Q: Array<u384>,
) -> (u384,) {
    // CONSTANT stack
    let in0 = CE::<CI<0>> {}; // 0x2
    let in1 = CE::<CI<1>> {}; // -0x2 % p

    // INPUT stack
    let (in2, in3, in4) = (CE::<CI<2>> {}, CE::<CI<3>> {}, CE::<CI<4>> {});
    let (in5, in6, in7) = (CE::<CI<5>> {}, CE::<CI<6>> {}, CE::<CI<7>> {});
    let (in8, in9, in10) = (CE::<CI<8>> {}, CE::<CI<9>> {}, CE::<CI<10>> {});
    let (in11, in12, in13) = (CE::<CI<11>> {}, CE::<CI<12>> {}, CE::<CI<13>> {});
    let (in14, in15, in16) = (CE::<CI<14>> {}, CE::<CI<15>> {}, CE::<CI<16>> {});
    let (in17, in18, in19) = (CE::<CI<17>> {}, CE::<CI<18>> {}, CE::<CI<19>> {});
    let (in20, in21, in22) = (CE::<CI<20>> {}, CE::<CI<21>> {}, CE::<CI<22>> {});
    let (in23, in24, in25) = (CE::<CI<23>> {}, CE::<CI<24>> {}, CE::<CI<25>> {});
    let (in26, in27, in28) = (CE::<CI<26>> {}, CE::<CI<27>> {}, CE::<CI<28>> {});
    let (in29, in30, in31) = (CE::<CI<29>> {}, CE::<CI<30>> {}, CE::<CI<31>> {});
    let (in32, in33, in34) = (CE::<CI<32>> {}, CE::<CI<33>> {}, CE::<CI<34>> {});
    let (in35, in36, in37) = (CE::<CI<35>> {}, CE::<CI<36>> {}, CE::<CI<37>> {});
    let (in38, in39, in40) = (CE::<CI<38>> {}, CE::<CI<39>> {}, CE::<CI<40>> {});
    let (in41, in42, in43) = (CE::<CI<41>> {}, CE::<CI<42>> {}, CE::<CI<43>> {});
    let (in44, in45, in46) = (CE::<CI<44>> {}, CE::<CI<45>> {}, CE::<CI<46>> {});
    let (in47, in48, in49) = (CE::<CI<47>> {}, CE::<CI<48>> {}, CE::<CI<49>> {});
    let (in50, in51, in52) = (CE::<CI<50>> {}, CE::<CI<51>> {}, CE::<CI<52>> {});
    let (in53, in54, in55) = (CE::<CI<53>> {}, CE::<CI<54>> {}, CE::<CI<55>> {});
    let (in56, in57, in58) = (CE::<CI<56>> {}, CE::<CI<57>> {}, CE::<CI<58>> {});
    let (in59, in60, in61) = (CE::<CI<59>> {}, CE::<CI<60>> {}, CE::<CI<61>> {});
    let (in62, in63, in64) = (CE::<CI<62>> {}, CE::<CI<63>> {}, CE::<CI<64>> {});
    let (in65, in66, in67) = (CE::<CI<65>> {}, CE::<CI<66>> {}, CE::<CI<67>> {});
    let (in68, in69, in70) = (CE::<CI<68>> {}, CE::<CI<69>> {}, CE::<CI<70>> {});
    let (in71, in72, in73) = (CE::<CI<71>> {}, CE::<CI<72>> {}, CE::<CI<73>> {});
    let (in74, in75, in76) = (CE::<CI<74>> {}, CE::<CI<75>> {}, CE::<CI<76>> {});
    let (in77, in78, in79) = (CE::<CI<77>> {}, CE::<CI<78>> {}, CE::<CI<79>> {});
    let (in80, in81, in82) = (CE::<CI<80>> {}, CE::<CI<81>> {}, CE::<CI<82>> {});
    let (in83, in84, in85) = (CE::<CI<83>> {}, CE::<CI<84>> {}, CE::<CI<85>> {});
    let (in86, in87, in88) = (CE::<CI<86>> {}, CE::<CI<87>> {}, CE::<CI<88>> {});
    let (in89, in90, in91) = (CE::<CI<89>> {}, CE::<CI<90>> {}, CE::<CI<91>> {});
    let (in92, in93, in94) = (CE::<CI<92>> {}, CE::<CI<93>> {}, CE::<CI<94>> {});
    let (in95, in96, in97) = (CE::<CI<95>> {}, CE::<CI<96>> {}, CE::<CI<97>> {});
    let (in98, in99, in100) = (CE::<CI<98>> {}, CE::<CI<99>> {}, CE::<CI<100>> {});
    let t0 = circuit_mul(in16, in16); // Compute z^2
    let t1 = circuit_mul(t0, in16); // Compute z^3
    let t2 = circuit_mul(t1, in16); // Compute z^4
    let t3 = circuit_mul(t2, in16); // Compute z^5
    let t4 = circuit_mul(t3, in16); // Compute z^6
    let t5 = circuit_mul(t4, in16); // Compute z^7
    let t6 = circuit_mul(t5, in16); // Compute z^8
    let t7 = circuit_mul(t6, in16); // Compute z^9
    let t8 = circuit_mul(t7, in16); // Compute z^10
    let t9 = circuit_mul(t8, in16); // Compute z^11
    let t10 = circuit_mul(t9, in16); // Compute z^12
    let t11 = circuit_mul(in14, in14);
    let t12 = circuit_mul(in3, in16); // Eval R_n_minus_1 step coeff_1 * z^1
    let t13 = circuit_add(in2, t12); // Eval R_n_minus_1 step + (coeff_1 * z^1)
    let t14 = circuit_mul(in4, t0); // Eval R_n_minus_1 step coeff_2 * z^2
    let t15 = circuit_add(t13, t14); // Eval R_n_minus_1 step + (coeff_2 * z^2)
    let t16 = circuit_mul(in5, t1); // Eval R_n_minus_1 step coeff_3 * z^3
    let t17 = circuit_add(t15, t16); // Eval R_n_minus_1 step + (coeff_3 * z^3)
    let t18 = circuit_mul(in6, t2); // Eval R_n_minus_1 step coeff_4 * z^4
    let t19 = circuit_add(t17, t18); // Eval R_n_minus_1 step + (coeff_4 * z^4)
    let t20 = circuit_mul(in7, t3); // Eval R_n_minus_1 step coeff_5 * z^5
    let t21 = circuit_add(t19, t20); // Eval R_n_minus_1 step + (coeff_5 * z^5)
    let t22 = circuit_mul(in8, t4); // Eval R_n_minus_1 step coeff_6 * z^6
    let t23 = circuit_add(t21, t22); // Eval R_n_minus_1 step + (coeff_6 * z^6)
    let t24 = circuit_mul(in9, t5); // Eval R_n_minus_1 step coeff_7 * z^7
    let t25 = circuit_add(t23, t24); // Eval R_n_minus_1 step + (coeff_7 * z^7)
    let t26 = circuit_mul(in10, t6); // Eval R_n_minus_1 step coeff_8 * z^8
    let t27 = circuit_add(t25, t26); // Eval R_n_minus_1 step + (coeff_8 * z^8)
    let t28 = circuit_mul(in11, t7); // Eval R_n_minus_1 step coeff_9 * z^9
    let t29 = circuit_add(t27, t28); // Eval R_n_minus_1 step + (coeff_9 * z^9)
    let t30 = circuit_mul(in12, t8); // Eval R_n_minus_1 step coeff_10 * z^10
    let t31 = circuit_add(t29, t30); // Eval R_n_minus_1 step + (coeff_10 * z^10)
    let t32 = circuit_mul(in13, t9); // Eval R_n_minus_1 step coeff_11 * z^11
    let t33 = circuit_add(t31, t32); // Eval R_n_minus_1 step + (coeff_11 * z^11)
    let t34 = circuit_mul(in19, in17);
    let t35 = circuit_mul(t34, in15);
    let t36 = circuit_sub(t35, t33);
    let t37 = circuit_mul(t11, t36); // c_n_minus_1 * ((Π(n-1,k) (Pk(z)) - R_n_minus_1(z))
    let t38 = circuit_add(in18, t37); // previous_lhs + lhs_n_minus_1
    let t39 = circuit_mul(in1, t4); // Eval sparse poly P_irr step coeff_6 * z^6
    let t40 = circuit_add(in0, t39); // Eval sparse poly P_irr step + coeff_6 * z^6
    let t41 = circuit_add(t40, t10); // Eval sparse poly P_irr step + 1*z^12
    let t42 = circuit_mul(in100, in16); // Eval big_Q Horner step: multiply by z
    let t43 = circuit_add(in99, t42); // Eval big_Q Horner step: add coefficient_79
    let t44 = circuit_mul(t43, in16); // Eval big_Q Horner step: multiply by z
    let t45 = circuit_add(in98, t44); // Eval big_Q Horner step: add coefficient_78
    let t46 = circuit_mul(t45, in16); // Eval big_Q Horner step: multiply by z
    let t47 = circuit_add(in97, t46); // Eval big_Q Horner step: add coefficient_77
    let t48 = circuit_mul(t47, in16); // Eval big_Q Horner step: multiply by z
    let t49 = circuit_add(in96, t48); // Eval big_Q Horner step: add coefficient_76
    let t50 = circuit_mul(t49, in16); // Eval big_Q Horner step: multiply by z
    let t51 = circuit_add(in95, t50); // Eval big_Q Horner step: add coefficient_75
    let t52 = circuit_mul(t51, in16); // Eval big_Q Horner step: multiply by z
    let t53 = circuit_add(in94, t52); // Eval big_Q Horner step: add coefficient_74
    let t54 = circuit_mul(t53, in16); // Eval big_Q Horner step: multiply by z
    let t55 = circuit_add(in93, t54); // Eval big_Q Horner step: add coefficient_73
    let t56 = circuit_mul(t55, in16); // Eval big_Q Horner step: multiply by z
    let t57 = circuit_add(in92, t56); // Eval big_Q Horner step: add coefficient_72
    let t58 = circuit_mul(t57, in16); // Eval big_Q Horner step: multiply by z
    let t59 = circuit_add(in91, t58); // Eval big_Q Horner step: add coefficient_71
    let t60 = circuit_mul(t59, in16); // Eval big_Q Horner step: multiply by z
    let t61 = circuit_add(in90, t60); // Eval big_Q Horner step: add coefficient_70
    let t62 = circuit_mul(t61, in16); // Eval big_Q Horner step: multiply by z
    let t63 = circuit_add(in89, t62); // Eval big_Q Horner step: add coefficient_69
    let t64 = circuit_mul(t63, in16); // Eval big_Q Horner step: multiply by z
    let t65 = circuit_add(in88, t64); // Eval big_Q Horner step: add coefficient_68
    let t66 = circuit_mul(t65, in16); // Eval big_Q Horner step: multiply by z
    let t67 = circuit_add(in87, t66); // Eval big_Q Horner step: add coefficient_67
    let t68 = circuit_mul(t67, in16); // Eval big_Q Horner step: multiply by z
    let t69 = circuit_add(in86, t68); // Eval big_Q Horner step: add coefficient_66
    let t70 = circuit_mul(t69, in16); // Eval big_Q Horner step: multiply by z
    let t71 = circuit_add(in85, t70); // Eval big_Q Horner step: add coefficient_65
    let t72 = circuit_mul(t71, in16); // Eval big_Q Horner step: multiply by z
    let t73 = circuit_add(in84, t72); // Eval big_Q Horner step: add coefficient_64
    let t74 = circuit_mul(t73, in16); // Eval big_Q Horner step: multiply by z
    let t75 = circuit_add(in83, t74); // Eval big_Q Horner step: add coefficient_63
    let t76 = circuit_mul(t75, in16); // Eval big_Q Horner step: multiply by z
    let t77 = circuit_add(in82, t76); // Eval big_Q Horner step: add coefficient_62
    let t78 = circuit_mul(t77, in16); // Eval big_Q Horner step: multiply by z
    let t79 = circuit_add(in81, t78); // Eval big_Q Horner step: add coefficient_61
    let t80 = circuit_mul(t79, in16); // Eval big_Q Horner step: multiply by z
    let t81 = circuit_add(in80, t80); // Eval big_Q Horner step: add coefficient_60
    let t82 = circuit_mul(t81, in16); // Eval big_Q Horner step: multiply by z
    let t83 = circuit_add(in79, t82); // Eval big_Q Horner step: add coefficient_59
    let t84 = circuit_mul(t83, in16); // Eval big_Q Horner step: multiply by z
    let t85 = circuit_add(in78, t84); // Eval big_Q Horner step: add coefficient_58
    let t86 = circuit_mul(t85, in16); // Eval big_Q Horner step: multiply by z
    let t87 = circuit_add(in77, t86); // Eval big_Q Horner step: add coefficient_57
    let t88 = circuit_mul(t87, in16); // Eval big_Q Horner step: multiply by z
    let t89 = circuit_add(in76, t88); // Eval big_Q Horner step: add coefficient_56
    let t90 = circuit_mul(t89, in16); // Eval big_Q Horner step: multiply by z
    let t91 = circuit_add(in75, t90); // Eval big_Q Horner step: add coefficient_55
    let t92 = circuit_mul(t91, in16); // Eval big_Q Horner step: multiply by z
    let t93 = circuit_add(in74, t92); // Eval big_Q Horner step: add coefficient_54
    let t94 = circuit_mul(t93, in16); // Eval big_Q Horner step: multiply by z
    let t95 = circuit_add(in73, t94); // Eval big_Q Horner step: add coefficient_53
    let t96 = circuit_mul(t95, in16); // Eval big_Q Horner step: multiply by z
    let t97 = circuit_add(in72, t96); // Eval big_Q Horner step: add coefficient_52
    let t98 = circuit_mul(t97, in16); // Eval big_Q Horner step: multiply by z
    let t99 = circuit_add(in71, t98); // Eval big_Q Horner step: add coefficient_51
    let t100 = circuit_mul(t99, in16); // Eval big_Q Horner step: multiply by z
    let t101 = circuit_add(in70, t100); // Eval big_Q Horner step: add coefficient_50
    let t102 = circuit_mul(t101, in16); // Eval big_Q Horner step: multiply by z
    let t103 = circuit_add(in69, t102); // Eval big_Q Horner step: add coefficient_49
    let t104 = circuit_mul(t103, in16); // Eval big_Q Horner step: multiply by z
    let t105 = circuit_add(in68, t104); // Eval big_Q Horner step: add coefficient_48
    let t106 = circuit_mul(t105, in16); // Eval big_Q Horner step: multiply by z
    let t107 = circuit_add(in67, t106); // Eval big_Q Horner step: add coefficient_47
    let t108 = circuit_mul(t107, in16); // Eval big_Q Horner step: multiply by z
    let t109 = circuit_add(in66, t108); // Eval big_Q Horner step: add coefficient_46
    let t110 = circuit_mul(t109, in16); // Eval big_Q Horner step: multiply by z
    let t111 = circuit_add(in65, t110); // Eval big_Q Horner step: add coefficient_45
    let t112 = circuit_mul(t111, in16); // Eval big_Q Horner step: multiply by z
    let t113 = circuit_add(in64, t112); // Eval big_Q Horner step: add coefficient_44
    let t114 = circuit_mul(t113, in16); // Eval big_Q Horner step: multiply by z
    let t115 = circuit_add(in63, t114); // Eval big_Q Horner step: add coefficient_43
    let t116 = circuit_mul(t115, in16); // Eval big_Q Horner step: multiply by z
    let t117 = circuit_add(in62, t116); // Eval big_Q Horner step: add coefficient_42
    let t118 = circuit_mul(t117, in16); // Eval big_Q Horner step: multiply by z
    let t119 = circuit_add(in61, t118); // Eval big_Q Horner step: add coefficient_41
    let t120 = circuit_mul(t119, in16); // Eval big_Q Horner step: multiply by z
    let t121 = circuit_add(in60, t120); // Eval big_Q Horner step: add coefficient_40
    let t122 = circuit_mul(t121, in16); // Eval big_Q Horner step: multiply by z
    let t123 = circuit_add(in59, t122); // Eval big_Q Horner step: add coefficient_39
    let t124 = circuit_mul(t123, in16); // Eval big_Q Horner step: multiply by z
    let t125 = circuit_add(in58, t124); // Eval big_Q Horner step: add coefficient_38
    let t126 = circuit_mul(t125, in16); // Eval big_Q Horner step: multiply by z
    let t127 = circuit_add(in57, t126); // Eval big_Q Horner step: add coefficient_37
    let t128 = circuit_mul(t127, in16); // Eval big_Q Horner step: multiply by z
    let t129 = circuit_add(in56, t128); // Eval big_Q Horner step: add coefficient_36
    let t130 = circuit_mul(t129, in16); // Eval big_Q Horner step: multiply by z
    let t131 = circuit_add(in55, t130); // Eval big_Q Horner step: add coefficient_35
    let t132 = circuit_mul(t131, in16); // Eval big_Q Horner step: multiply by z
    let t133 = circuit_add(in54, t132); // Eval big_Q Horner step: add coefficient_34
    let t134 = circuit_mul(t133, in16); // Eval big_Q Horner step: multiply by z
    let t135 = circuit_add(in53, t134); // Eval big_Q Horner step: add coefficient_33
    let t136 = circuit_mul(t135, in16); // Eval big_Q Horner step: multiply by z
    let t137 = circuit_add(in52, t136); // Eval big_Q Horner step: add coefficient_32
    let t138 = circuit_mul(t137, in16); // Eval big_Q Horner step: multiply by z
    let t139 = circuit_add(in51, t138); // Eval big_Q Horner step: add coefficient_31
    let t140 = circuit_mul(t139, in16); // Eval big_Q Horner step: multiply by z
    let t141 = circuit_add(in50, t140); // Eval big_Q Horner step: add coefficient_30
    let t142 = circuit_mul(t141, in16); // Eval big_Q Horner step: multiply by z
    let t143 = circuit_add(in49, t142); // Eval big_Q Horner step: add coefficient_29
    let t144 = circuit_mul(t143, in16); // Eval big_Q Horner step: multiply by z
    let t145 = circuit_add(in48, t144); // Eval big_Q Horner step: add coefficient_28
    let t146 = circuit_mul(t145, in16); // Eval big_Q Horner step: multiply by z
    let t147 = circuit_add(in47, t146); // Eval big_Q Horner step: add coefficient_27
    let t148 = circuit_mul(t147, in16); // Eval big_Q Horner step: multiply by z
    let t149 = circuit_add(in46, t148); // Eval big_Q Horner step: add coefficient_26
    let t150 = circuit_mul(t149, in16); // Eval big_Q Horner step: multiply by z
    let t151 = circuit_add(in45, t150); // Eval big_Q Horner step: add coefficient_25
    let t152 = circuit_mul(t151, in16); // Eval big_Q Horner step: multiply by z
    let t153 = circuit_add(in44, t152); // Eval big_Q Horner step: add coefficient_24
    let t154 = circuit_mul(t153, in16); // Eval big_Q Horner step: multiply by z
    let t155 = circuit_add(in43, t154); // Eval big_Q Horner step: add coefficient_23
    let t156 = circuit_mul(t155, in16); // Eval big_Q Horner step: multiply by z
    let t157 = circuit_add(in42, t156); // Eval big_Q Horner step: add coefficient_22
    let t158 = circuit_mul(t157, in16); // Eval big_Q Horner step: multiply by z
    let t159 = circuit_add(in41, t158); // Eval big_Q Horner step: add coefficient_21
    let t160 = circuit_mul(t159, in16); // Eval big_Q Horner step: multiply by z
    let t161 = circuit_add(in40, t160); // Eval big_Q Horner step: add coefficient_20
    let t162 = circuit_mul(t161, in16); // Eval big_Q Horner step: multiply by z
    let t163 = circuit_add(in39, t162); // Eval big_Q Horner step: add coefficient_19
    let t164 = circuit_mul(t163, in16); // Eval big_Q Horner step: multiply by z
    let t165 = circuit_add(in38, t164); // Eval big_Q Horner step: add coefficient_18
    let t166 = circuit_mul(t165, in16); // Eval big_Q Horner step: multiply by z
    let t167 = circuit_add(in37, t166); // Eval big_Q Horner step: add coefficient_17
    let t168 = circuit_mul(t167, in16); // Eval big_Q Horner step: multiply by z
    let t169 = circuit_add(in36, t168); // Eval big_Q Horner step: add coefficient_16
    let t170 = circuit_mul(t169, in16); // Eval big_Q Horner step: multiply by z
    let t171 = circuit_add(in35, t170); // Eval big_Q Horner step: add coefficient_15
    let t172 = circuit_mul(t171, in16); // Eval big_Q Horner step: multiply by z
    let t173 = circuit_add(in34, t172); // Eval big_Q Horner step: add coefficient_14
    let t174 = circuit_mul(t173, in16); // Eval big_Q Horner step: multiply by z
    let t175 = circuit_add(in33, t174); // Eval big_Q Horner step: add coefficient_13
    let t176 = circuit_mul(t175, in16); // Eval big_Q Horner step: multiply by z
    let t177 = circuit_add(in32, t176); // Eval big_Q Horner step: add coefficient_12
    let t178 = circuit_mul(t177, in16); // Eval big_Q Horner step: multiply by z
    let t179 = circuit_add(in31, t178); // Eval big_Q Horner step: add coefficient_11
    let t180 = circuit_mul(t179, in16); // Eval big_Q Horner step: multiply by z
    let t181 = circuit_add(in30, t180); // Eval big_Q Horner step: add coefficient_10
    let t182 = circuit_mul(t181, in16); // Eval big_Q Horner step: multiply by z
    let t183 = circuit_add(in29, t182); // Eval big_Q Horner step: add coefficient_9
    let t184 = circuit_mul(t183, in16); // Eval big_Q Horner step: multiply by z
    let t185 = circuit_add(in28, t184); // Eval big_Q Horner step: add coefficient_8
    let t186 = circuit_mul(t185, in16); // Eval big_Q Horner step: multiply by z
    let t187 = circuit_add(in27, t186); // Eval big_Q Horner step: add coefficient_7
    let t188 = circuit_mul(t187, in16); // Eval big_Q Horner step: multiply by z
    let t189 = circuit_add(in26, t188); // Eval big_Q Horner step: add coefficient_6
    let t190 = circuit_mul(t189, in16); // Eval big_Q Horner step: multiply by z
    let t191 = circuit_add(in25, t190); // Eval big_Q Horner step: add coefficient_5
    let t192 = circuit_mul(t191, in16); // Eval big_Q Horner step: multiply by z
    let t193 = circuit_add(in24, t192); // Eval big_Q Horner step: add coefficient_4
    let t194 = circuit_mul(t193, in16); // Eval big_Q Horner step: multiply by z
    let t195 = circuit_add(in23, t194); // Eval big_Q Horner step: add coefficient_3
    let t196 = circuit_mul(t195, in16); // Eval big_Q Horner step: multiply by z
    let t197 = circuit_add(in22, t196); // Eval big_Q Horner step: add coefficient_2
    let t198 = circuit_mul(t197, in16); // Eval big_Q Horner step: multiply by z
    let t199 = circuit_add(in21, t198); // Eval big_Q Horner step: add coefficient_1
    let t200 = circuit_mul(t199, in16); // Eval big_Q Horner step: multiply by z
    let t201 = circuit_add(in20, t200); // Eval big_Q Horner step: add coefficient_0
    let t202 = circuit_mul(t201, t41); // Q(z) * P(z)
    let t203 = circuit_sub(t38, t202); // final_lhs - Q(z) * P(z)

    let modulus = TryInto::<
        _, CircuitModulus
    >::try_into(
        [
            0xb153ffffb9feffffffffaaab,
            0x6730d2a0f6b0f6241eabfffe,
            0x434bacd764774b84f38512bf,
            0x1a0111ea397fe69a4b1ba7b6
        ]
    )
        .unwrap(); // BLS12_381 prime field modulus

    let mut circuit_inputs = (t203,).new_inputs();
    // Prefill constants:
    circuit_inputs = circuit_inputs.next_2([0x2, 0x0, 0x0, 0x0]); // in0
    circuit_inputs = circuit_inputs
        .next_2(
            [
                0xb153ffffb9feffffffffaaa9, 0x6730d2a0f6b0f6241eabfffe, 0x434bacd764774b84f38512bf,
                0x1a0111ea397fe69a4b1ba7b6,
            ],
        ); // in1
    // Fill inputs:
    circuit_inputs = circuit_inputs.next_2(R_n_minus_1.w0); // in2
    circuit_inputs = circuit_inputs.next_2(R_n_minus_1.w1); // in3
    circuit_inputs = circuit_inputs.next_2(R_n_minus_1.w2); // in4
    circuit_inputs = circuit_inputs.next_2(R_n_minus_1.w3); // in5
    circuit_inputs = circuit_inputs.next_2(R_n_minus_1.w4); // in6
    circuit_inputs = circuit_inputs.next_2(R_n_minus_1.w5); // in7
    circuit_inputs = circuit_inputs.next_2(R_n_minus_1.w6); // in8
    circuit_inputs = circuit_inputs.next_2(R_n_minus_1.w7); // in9
    circuit_inputs = circuit_inputs.next_2(R_n_minus_1.w8); // in10
    circuit_inputs = circuit_inputs.next_2(R_n_minus_1.w9); // in11
    circuit_inputs = circuit_inputs.next_2(R_n_minus_1.w10); // in12
    circuit_inputs = circuit_inputs.next_2(R_n_minus_1.w11); // in13
    circuit_inputs = circuit_inputs.next_2(c_n_minus_2); // in14
    circuit_inputs = circuit_inputs.next_2(w_of_z); // in15
    circuit_inputs = circuit_inputs.next_2(z); // in16
    circuit_inputs = circuit_inputs.next_2(c_inv_frob_1_of_z); // in17
    circuit_inputs = circuit_inputs.next_2(previous_lhs); // in18
    circuit_inputs = circuit_inputs.next_2(R_n_minus_2_of_z); // in19

    let mut Q = Q;
    while let Option::Some(val) = Q.pop_front() {
        circuit_inputs = circuit_inputs.next_2(val);
    }; // in20 - in100

    let outputs = circuit_inputs.done_2().eval(modulus).unwrap();
    let final_check: u384 = outputs.get_output(t203);
    return (final_check,);
}
#[inline(always)]
pub fn run_BLS12_381_MP_CHECK_FINALIZE_BLS_3P_circuit(
    R_n_minus_1: E12D<u384>,
    c_n_minus_2: u384,
    w_of_z: u384,
    z: u384,
    c_inv_frob_1_of_z: u384,
    previous_lhs: u384,
    R_n_minus_2_of_z: u384,
    Q: Array<u384>,
) -> (u384,) {
    // CONSTANT stack
    let in0 = CE::<CI<0>> {}; // 0x2
    let in1 = CE::<CI<1>> {}; // -0x2 % p

    // INPUT stack
    let (in2, in3, in4) = (CE::<CI<2>> {}, CE::<CI<3>> {}, CE::<CI<4>> {});
    let (in5, in6, in7) = (CE::<CI<5>> {}, CE::<CI<6>> {}, CE::<CI<7>> {});
    let (in8, in9, in10) = (CE::<CI<8>> {}, CE::<CI<9>> {}, CE::<CI<10>> {});
    let (in11, in12, in13) = (CE::<CI<11>> {}, CE::<CI<12>> {}, CE::<CI<13>> {});
    let (in14, in15, in16) = (CE::<CI<14>> {}, CE::<CI<15>> {}, CE::<CI<16>> {});
    let (in17, in18, in19) = (CE::<CI<17>> {}, CE::<CI<18>> {}, CE::<CI<19>> {});
    let (in20, in21, in22) = (CE::<CI<20>> {}, CE::<CI<21>> {}, CE::<CI<22>> {});
    let (in23, in24, in25) = (CE::<CI<23>> {}, CE::<CI<24>> {}, CE::<CI<25>> {});
    let (in26, in27, in28) = (CE::<CI<26>> {}, CE::<CI<27>> {}, CE::<CI<28>> {});
    let (in29, in30, in31) = (CE::<CI<29>> {}, CE::<CI<30>> {}, CE::<CI<31>> {});
    let (in32, in33, in34) = (CE::<CI<32>> {}, CE::<CI<33>> {}, CE::<CI<34>> {});
    let (in35, in36, in37) = (CE::<CI<35>> {}, CE::<CI<36>> {}, CE::<CI<37>> {});
    let (in38, in39, in40) = (CE::<CI<38>> {}, CE::<CI<39>> {}, CE::<CI<40>> {});
    let (in41, in42, in43) = (CE::<CI<41>> {}, CE::<CI<42>> {}, CE::<CI<43>> {});
    let (in44, in45, in46) = (CE::<CI<44>> {}, CE::<CI<45>> {}, CE::<CI<46>> {});
    let (in47, in48, in49) = (CE::<CI<47>> {}, CE::<CI<48>> {}, CE::<CI<49>> {});
    let (in50, in51, in52) = (CE::<CI<50>> {}, CE::<CI<51>> {}, CE::<CI<52>> {});
    let (in53, in54, in55) = (CE::<CI<53>> {}, CE::<CI<54>> {}, CE::<CI<55>> {});
    let (in56, in57, in58) = (CE::<CI<56>> {}, CE::<CI<57>> {}, CE::<CI<58>> {});
    let (in59, in60, in61) = (CE::<CI<59>> {}, CE::<CI<60>> {}, CE::<CI<61>> {});
    let (in62, in63, in64) = (CE::<CI<62>> {}, CE::<CI<63>> {}, CE::<CI<64>> {});
    let (in65, in66, in67) = (CE::<CI<65>> {}, CE::<CI<66>> {}, CE::<CI<67>> {});
    let (in68, in69, in70) = (CE::<CI<68>> {}, CE::<CI<69>> {}, CE::<CI<70>> {});
    let (in71, in72, in73) = (CE::<CI<71>> {}, CE::<CI<72>> {}, CE::<CI<73>> {});
    let (in74, in75, in76) = (CE::<CI<74>> {}, CE::<CI<75>> {}, CE::<CI<76>> {});
    let (in77, in78, in79) = (CE::<CI<77>> {}, CE::<CI<78>> {}, CE::<CI<79>> {});
    let (in80, in81, in82) = (CE::<CI<80>> {}, CE::<CI<81>> {}, CE::<CI<82>> {});
    let (in83, in84, in85) = (CE::<CI<83>> {}, CE::<CI<84>> {}, CE::<CI<85>> {});
    let (in86, in87, in88) = (CE::<CI<86>> {}, CE::<CI<87>> {}, CE::<CI<88>> {});
    let (in89, in90, in91) = (CE::<CI<89>> {}, CE::<CI<90>> {}, CE::<CI<91>> {});
    let (in92, in93, in94) = (CE::<CI<92>> {}, CE::<CI<93>> {}, CE::<CI<94>> {});
    let (in95, in96, in97) = (CE::<CI<95>> {}, CE::<CI<96>> {}, CE::<CI<97>> {});
    let (in98, in99, in100) = (CE::<CI<98>> {}, CE::<CI<99>> {}, CE::<CI<100>> {});
    let (in101, in102, in103) = (CE::<CI<101>> {}, CE::<CI<102>> {}, CE::<CI<103>> {});
    let (in104, in105, in106) = (CE::<CI<104>> {}, CE::<CI<105>> {}, CE::<CI<106>> {});
    let (in107, in108, in109) = (CE::<CI<107>> {}, CE::<CI<108>> {}, CE::<CI<109>> {});
    let (in110, in111, in112) = (CE::<CI<110>> {}, CE::<CI<111>> {}, CE::<CI<112>> {});
    let (in113, in114, in115) = (CE::<CI<113>> {}, CE::<CI<114>> {}, CE::<CI<115>> {});
    let (in116, in117, in118) = (CE::<CI<116>> {}, CE::<CI<117>> {}, CE::<CI<118>> {});
    let (in119, in120, in121) = (CE::<CI<119>> {}, CE::<CI<120>> {}, CE::<CI<121>> {});
    let (in122, in123, in124) = (CE::<CI<122>> {}, CE::<CI<123>> {}, CE::<CI<124>> {});
    let t0 = circuit_mul(in16, in16); // Compute z^2
    let t1 = circuit_mul(t0, in16); // Compute z^3
    let t2 = circuit_mul(t1, in16); // Compute z^4
    let t3 = circuit_mul(t2, in16); // Compute z^5
    let t4 = circuit_mul(t3, in16); // Compute z^6
    let t5 = circuit_mul(t4, in16); // Compute z^7
    let t6 = circuit_mul(t5, in16); // Compute z^8
    let t7 = circuit_mul(t6, in16); // Compute z^9
    let t8 = circuit_mul(t7, in16); // Compute z^10
    let t9 = circuit_mul(t8, in16); // Compute z^11
    let t10 = circuit_mul(t9, in16); // Compute z^12
    let t11 = circuit_mul(in14, in14);
    let t12 = circuit_mul(in3, in16); // Eval R_n_minus_1 step coeff_1 * z^1
    let t13 = circuit_add(in2, t12); // Eval R_n_minus_1 step + (coeff_1 * z^1)
    let t14 = circuit_mul(in4, t0); // Eval R_n_minus_1 step coeff_2 * z^2
    let t15 = circuit_add(t13, t14); // Eval R_n_minus_1 step + (coeff_2 * z^2)
    let t16 = circuit_mul(in5, t1); // Eval R_n_minus_1 step coeff_3 * z^3
    let t17 = circuit_add(t15, t16); // Eval R_n_minus_1 step + (coeff_3 * z^3)
    let t18 = circuit_mul(in6, t2); // Eval R_n_minus_1 step coeff_4 * z^4
    let t19 = circuit_add(t17, t18); // Eval R_n_minus_1 step + (coeff_4 * z^4)
    let t20 = circuit_mul(in7, t3); // Eval R_n_minus_1 step coeff_5 * z^5
    let t21 = circuit_add(t19, t20); // Eval R_n_minus_1 step + (coeff_5 * z^5)
    let t22 = circuit_mul(in8, t4); // Eval R_n_minus_1 step coeff_6 * z^6
    let t23 = circuit_add(t21, t22); // Eval R_n_minus_1 step + (coeff_6 * z^6)
    let t24 = circuit_mul(in9, t5); // Eval R_n_minus_1 step coeff_7 * z^7
    let t25 = circuit_add(t23, t24); // Eval R_n_minus_1 step + (coeff_7 * z^7)
    let t26 = circuit_mul(in10, t6); // Eval R_n_minus_1 step coeff_8 * z^8
    let t27 = circuit_add(t25, t26); // Eval R_n_minus_1 step + (coeff_8 * z^8)
    let t28 = circuit_mul(in11, t7); // Eval R_n_minus_1 step coeff_9 * z^9
    let t29 = circuit_add(t27, t28); // Eval R_n_minus_1 step + (coeff_9 * z^9)
    let t30 = circuit_mul(in12, t8); // Eval R_n_minus_1 step coeff_10 * z^10
    let t31 = circuit_add(t29, t30); // Eval R_n_minus_1 step + (coeff_10 * z^10)
    let t32 = circuit_mul(in13, t9); // Eval R_n_minus_1 step coeff_11 * z^11
    let t33 = circuit_add(t31, t32); // Eval R_n_minus_1 step + (coeff_11 * z^11)
    let t34 = circuit_mul(in19, in17);
    let t35 = circuit_mul(t34, in15);
    let t36 = circuit_sub(t35, t33);
    let t37 = circuit_mul(t11, t36); // c_n_minus_1 * ((Π(n-1,k) (Pk(z)) - R_n_minus_1(z))
    let t38 = circuit_add(in18, t37); // previous_lhs + lhs_n_minus_1
    let t39 = circuit_mul(in1, t4); // Eval sparse poly P_irr step coeff_6 * z^6
    let t40 = circuit_add(in0, t39); // Eval sparse poly P_irr step + coeff_6 * z^6
    let t41 = circuit_add(t40, t10); // Eval sparse poly P_irr step + 1*z^12
    let t42 = circuit_mul(in124, in16); // Eval big_Q Horner step: multiply by z
    let t43 = circuit_add(in123, t42); // Eval big_Q Horner step: add coefficient_103
    let t44 = circuit_mul(t43, in16); // Eval big_Q Horner step: multiply by z
    let t45 = circuit_add(in122, t44); // Eval big_Q Horner step: add coefficient_102
    let t46 = circuit_mul(t45, in16); // Eval big_Q Horner step: multiply by z
    let t47 = circuit_add(in121, t46); // Eval big_Q Horner step: add coefficient_101
    let t48 = circuit_mul(t47, in16); // Eval big_Q Horner step: multiply by z
    let t49 = circuit_add(in120, t48); // Eval big_Q Horner step: add coefficient_100
    let t50 = circuit_mul(t49, in16); // Eval big_Q Horner step: multiply by z
    let t51 = circuit_add(in119, t50); // Eval big_Q Horner step: add coefficient_99
    let t52 = circuit_mul(t51, in16); // Eval big_Q Horner step: multiply by z
    let t53 = circuit_add(in118, t52); // Eval big_Q Horner step: add coefficient_98
    let t54 = circuit_mul(t53, in16); // Eval big_Q Horner step: multiply by z
    let t55 = circuit_add(in117, t54); // Eval big_Q Horner step: add coefficient_97
    let t56 = circuit_mul(t55, in16); // Eval big_Q Horner step: multiply by z
    let t57 = circuit_add(in116, t56); // Eval big_Q Horner step: add coefficient_96
    let t58 = circuit_mul(t57, in16); // Eval big_Q Horner step: multiply by z
    let t59 = circuit_add(in115, t58); // Eval big_Q Horner step: add coefficient_95
    let t60 = circuit_mul(t59, in16); // Eval big_Q Horner step: multiply by z
    let t61 = circuit_add(in114, t60); // Eval big_Q Horner step: add coefficient_94
    let t62 = circuit_mul(t61, in16); // Eval big_Q Horner step: multiply by z
    let t63 = circuit_add(in113, t62); // Eval big_Q Horner step: add coefficient_93
    let t64 = circuit_mul(t63, in16); // Eval big_Q Horner step: multiply by z
    let t65 = circuit_add(in112, t64); // Eval big_Q Horner step: add coefficient_92
    let t66 = circuit_mul(t65, in16); // Eval big_Q Horner step: multiply by z
    let t67 = circuit_add(in111, t66); // Eval big_Q Horner step: add coefficient_91
    let t68 = circuit_mul(t67, in16); // Eval big_Q Horner step: multiply by z
    let t69 = circuit_add(in110, t68); // Eval big_Q Horner step: add coefficient_90
    let t70 = circuit_mul(t69, in16); // Eval big_Q Horner step: multiply by z
    let t71 = circuit_add(in109, t70); // Eval big_Q Horner step: add coefficient_89
    let t72 = circuit_mul(t71, in16); // Eval big_Q Horner step: multiply by z
    let t73 = circuit_add(in108, t72); // Eval big_Q Horner step: add coefficient_88
    let t74 = circuit_mul(t73, in16); // Eval big_Q Horner step: multiply by z
    let t75 = circuit_add(in107, t74); // Eval big_Q Horner step: add coefficient_87
    let t76 = circuit_mul(t75, in16); // Eval big_Q Horner step: multiply by z
    let t77 = circuit_add(in106, t76); // Eval big_Q Horner step: add coefficient_86
    let t78 = circuit_mul(t77, in16); // Eval big_Q Horner step: multiply by z
    let t79 = circuit_add(in105, t78); // Eval big_Q Horner step: add coefficient_85
    let t80 = circuit_mul(t79, in16); // Eval big_Q Horner step: multiply by z
    let t81 = circuit_add(in104, t80); // Eval big_Q Horner step: add coefficient_84
    let t82 = circuit_mul(t81, in16); // Eval big_Q Horner step: multiply by z
    let t83 = circuit_add(in103, t82); // Eval big_Q Horner step: add coefficient_83
    let t84 = circuit_mul(t83, in16); // Eval big_Q Horner step: multiply by z
    let t85 = circuit_add(in102, t84); // Eval big_Q Horner step: add coefficient_82
    let t86 = circuit_mul(t85, in16); // Eval big_Q Horner step: multiply by z
    let t87 = circuit_add(in101, t86); // Eval big_Q Horner step: add coefficient_81
    let t88 = circuit_mul(t87, in16); // Eval big_Q Horner step: multiply by z
    let t89 = circuit_add(in100, t88); // Eval big_Q Horner step: add coefficient_80
    let t90 = circuit_mul(t89, in16); // Eval big_Q Horner step: multiply by z
    let t91 = circuit_add(in99, t90); // Eval big_Q Horner step: add coefficient_79
    let t92 = circuit_mul(t91, in16); // Eval big_Q Horner step: multiply by z
    let t93 = circuit_add(in98, t92); // Eval big_Q Horner step: add coefficient_78
    let t94 = circuit_mul(t93, in16); // Eval big_Q Horner step: multiply by z
    let t95 = circuit_add(in97, t94); // Eval big_Q Horner step: add coefficient_77
    let t96 = circuit_mul(t95, in16); // Eval big_Q Horner step: multiply by z
    let t97 = circuit_add(in96, t96); // Eval big_Q Horner step: add coefficient_76
    let t98 = circuit_mul(t97, in16); // Eval big_Q Horner step: multiply by z
    let t99 = circuit_add(in95, t98); // Eval big_Q Horner step: add coefficient_75
    let t100 = circuit_mul(t99, in16); // Eval big_Q Horner step: multiply by z
    let t101 = circuit_add(in94, t100); // Eval big_Q Horner step: add coefficient_74
    let t102 = circuit_mul(t101, in16); // Eval big_Q Horner step: multiply by z
    let t103 = circuit_add(in93, t102); // Eval big_Q Horner step: add coefficient_73
    let t104 = circuit_mul(t103, in16); // Eval big_Q Horner step: multiply by z
    let t105 = circuit_add(in92, t104); // Eval big_Q Horner step: add coefficient_72
    let t106 = circuit_mul(t105, in16); // Eval big_Q Horner step: multiply by z
    let t107 = circuit_add(in91, t106); // Eval big_Q Horner step: add coefficient_71
    let t108 = circuit_mul(t107, in16); // Eval big_Q Horner step: multiply by z
    let t109 = circuit_add(in90, t108); // Eval big_Q Horner step: add coefficient_70
    let t110 = circuit_mul(t109, in16); // Eval big_Q Horner step: multiply by z
    let t111 = circuit_add(in89, t110); // Eval big_Q Horner step: add coefficient_69
    let t112 = circuit_mul(t111, in16); // Eval big_Q Horner step: multiply by z
    let t113 = circuit_add(in88, t112); // Eval big_Q Horner step: add coefficient_68
    let t114 = circuit_mul(t113, in16); // Eval big_Q Horner step: multiply by z
    let t115 = circuit_add(in87, t114); // Eval big_Q Horner step: add coefficient_67
    let t116 = circuit_mul(t115, in16); // Eval big_Q Horner step: multiply by z
    let t117 = circuit_add(in86, t116); // Eval big_Q Horner step: add coefficient_66
    let t118 = circuit_mul(t117, in16); // Eval big_Q Horner step: multiply by z
    let t119 = circuit_add(in85, t118); // Eval big_Q Horner step: add coefficient_65
    let t120 = circuit_mul(t119, in16); // Eval big_Q Horner step: multiply by z
    let t121 = circuit_add(in84, t120); // Eval big_Q Horner step: add coefficient_64
    let t122 = circuit_mul(t121, in16); // Eval big_Q Horner step: multiply by z
    let t123 = circuit_add(in83, t122); // Eval big_Q Horner step: add coefficient_63
    let t124 = circuit_mul(t123, in16); // Eval big_Q Horner step: multiply by z
    let t125 = circuit_add(in82, t124); // Eval big_Q Horner step: add coefficient_62
    let t126 = circuit_mul(t125, in16); // Eval big_Q Horner step: multiply by z
    let t127 = circuit_add(in81, t126); // Eval big_Q Horner step: add coefficient_61
    let t128 = circuit_mul(t127, in16); // Eval big_Q Horner step: multiply by z
    let t129 = circuit_add(in80, t128); // Eval big_Q Horner step: add coefficient_60
    let t130 = circuit_mul(t129, in16); // Eval big_Q Horner step: multiply by z
    let t131 = circuit_add(in79, t130); // Eval big_Q Horner step: add coefficient_59
    let t132 = circuit_mul(t131, in16); // Eval big_Q Horner step: multiply by z
    let t133 = circuit_add(in78, t132); // Eval big_Q Horner step: add coefficient_58
    let t134 = circuit_mul(t133, in16); // Eval big_Q Horner step: multiply by z
    let t135 = circuit_add(in77, t134); // Eval big_Q Horner step: add coefficient_57
    let t136 = circuit_mul(t135, in16); // Eval big_Q Horner step: multiply by z
    let t137 = circuit_add(in76, t136); // Eval big_Q Horner step: add coefficient_56
    let t138 = circuit_mul(t137, in16); // Eval big_Q Horner step: multiply by z
    let t139 = circuit_add(in75, t138); // Eval big_Q Horner step: add coefficient_55
    let t140 = circuit_mul(t139, in16); // Eval big_Q Horner step: multiply by z
    let t141 = circuit_add(in74, t140); // Eval big_Q Horner step: add coefficient_54
    let t142 = circuit_mul(t141, in16); // Eval big_Q Horner step: multiply by z
    let t143 = circuit_add(in73, t142); // Eval big_Q Horner step: add coefficient_53
    let t144 = circuit_mul(t143, in16); // Eval big_Q Horner step: multiply by z
    let t145 = circuit_add(in72, t144); // Eval big_Q Horner step: add coefficient_52
    let t146 = circuit_mul(t145, in16); // Eval big_Q Horner step: multiply by z
    let t147 = circuit_add(in71, t146); // Eval big_Q Horner step: add coefficient_51
    let t148 = circuit_mul(t147, in16); // Eval big_Q Horner step: multiply by z
    let t149 = circuit_add(in70, t148); // Eval big_Q Horner step: add coefficient_50
    let t150 = circuit_mul(t149, in16); // Eval big_Q Horner step: multiply by z
    let t151 = circuit_add(in69, t150); // Eval big_Q Horner step: add coefficient_49
    let t152 = circuit_mul(t151, in16); // Eval big_Q Horner step: multiply by z
    let t153 = circuit_add(in68, t152); // Eval big_Q Horner step: add coefficient_48
    let t154 = circuit_mul(t153, in16); // Eval big_Q Horner step: multiply by z
    let t155 = circuit_add(in67, t154); // Eval big_Q Horner step: add coefficient_47
    let t156 = circuit_mul(t155, in16); // Eval big_Q Horner step: multiply by z
    let t157 = circuit_add(in66, t156); // Eval big_Q Horner step: add coefficient_46
    let t158 = circuit_mul(t157, in16); // Eval big_Q Horner step: multiply by z
    let t159 = circuit_add(in65, t158); // Eval big_Q Horner step: add coefficient_45
    let t160 = circuit_mul(t159, in16); // Eval big_Q Horner step: multiply by z
    let t161 = circuit_add(in64, t160); // Eval big_Q Horner step: add coefficient_44
    let t162 = circuit_mul(t161, in16); // Eval big_Q Horner step: multiply by z
    let t163 = circuit_add(in63, t162); // Eval big_Q Horner step: add coefficient_43
    let t164 = circuit_mul(t163, in16); // Eval big_Q Horner step: multiply by z
    let t165 = circuit_add(in62, t164); // Eval big_Q Horner step: add coefficient_42
    let t166 = circuit_mul(t165, in16); // Eval big_Q Horner step: multiply by z
    let t167 = circuit_add(in61, t166); // Eval big_Q Horner step: add coefficient_41
    let t168 = circuit_mul(t167, in16); // Eval big_Q Horner step: multiply by z
    let t169 = circuit_add(in60, t168); // Eval big_Q Horner step: add coefficient_40
    let t170 = circuit_mul(t169, in16); // Eval big_Q Horner step: multiply by z
    let t171 = circuit_add(in59, t170); // Eval big_Q Horner step: add coefficient_39
    let t172 = circuit_mul(t171, in16); // Eval big_Q Horner step: multiply by z
    let t173 = circuit_add(in58, t172); // Eval big_Q Horner step: add coefficient_38
    let t174 = circuit_mul(t173, in16); // Eval big_Q Horner step: multiply by z
    let t175 = circuit_add(in57, t174); // Eval big_Q Horner step: add coefficient_37
    let t176 = circuit_mul(t175, in16); // Eval big_Q Horner step: multiply by z
    let t177 = circuit_add(in56, t176); // Eval big_Q Horner step: add coefficient_36
    let t178 = circuit_mul(t177, in16); // Eval big_Q Horner step: multiply by z
    let t179 = circuit_add(in55, t178); // Eval big_Q Horner step: add coefficient_35
    let t180 = circuit_mul(t179, in16); // Eval big_Q Horner step: multiply by z
    let t181 = circuit_add(in54, t180); // Eval big_Q Horner step: add coefficient_34
    let t182 = circuit_mul(t181, in16); // Eval big_Q Horner step: multiply by z
    let t183 = circuit_add(in53, t182); // Eval big_Q Horner step: add coefficient_33
    let t184 = circuit_mul(t183, in16); // Eval big_Q Horner step: multiply by z
    let t185 = circuit_add(in52, t184); // Eval big_Q Horner step: add coefficient_32
    let t186 = circuit_mul(t185, in16); // Eval big_Q Horner step: multiply by z
    let t187 = circuit_add(in51, t186); // Eval big_Q Horner step: add coefficient_31
    let t188 = circuit_mul(t187, in16); // Eval big_Q Horner step: multiply by z
    let t189 = circuit_add(in50, t188); // Eval big_Q Horner step: add coefficient_30
    let t190 = circuit_mul(t189, in16); // Eval big_Q Horner step: multiply by z
    let t191 = circuit_add(in49, t190); // Eval big_Q Horner step: add coefficient_29
    let t192 = circuit_mul(t191, in16); // Eval big_Q Horner step: multiply by z
    let t193 = circuit_add(in48, t192); // Eval big_Q Horner step: add coefficient_28
    let t194 = circuit_mul(t193, in16); // Eval big_Q Horner step: multiply by z
    let t195 = circuit_add(in47, t194); // Eval big_Q Horner step: add coefficient_27
    let t196 = circuit_mul(t195, in16); // Eval big_Q Horner step: multiply by z
    let t197 = circuit_add(in46, t196); // Eval big_Q Horner step: add coefficient_26
    let t198 = circuit_mul(t197, in16); // Eval big_Q Horner step: multiply by z
    let t199 = circuit_add(in45, t198); // Eval big_Q Horner step: add coefficient_25
    let t200 = circuit_mul(t199, in16); // Eval big_Q Horner step: multiply by z
    let t201 = circuit_add(in44, t200); // Eval big_Q Horner step: add coefficient_24
    let t202 = circuit_mul(t201, in16); // Eval big_Q Horner step: multiply by z
    let t203 = circuit_add(in43, t202); // Eval big_Q Horner step: add coefficient_23
    let t204 = circuit_mul(t203, in16); // Eval big_Q Horner step: multiply by z
    let t205 = circuit_add(in42, t204); // Eval big_Q Horner step: add coefficient_22
    let t206 = circuit_mul(t205, in16); // Eval big_Q Horner step: multiply by z
    let t207 = circuit_add(in41, t206); // Eval big_Q Horner step: add coefficient_21
    let t208 = circuit_mul(t207, in16); // Eval big_Q Horner step: multiply by z
    let t209 = circuit_add(in40, t208); // Eval big_Q Horner step: add coefficient_20
    let t210 = circuit_mul(t209, in16); // Eval big_Q Horner step: multiply by z
    let t211 = circuit_add(in39, t210); // Eval big_Q Horner step: add coefficient_19
    let t212 = circuit_mul(t211, in16); // Eval big_Q Horner step: multiply by z
    let t213 = circuit_add(in38, t212); // Eval big_Q Horner step: add coefficient_18
    let t214 = circuit_mul(t213, in16); // Eval big_Q Horner step: multiply by z
    let t215 = circuit_add(in37, t214); // Eval big_Q Horner step: add coefficient_17
    let t216 = circuit_mul(t215, in16); // Eval big_Q Horner step: multiply by z
    let t217 = circuit_add(in36, t216); // Eval big_Q Horner step: add coefficient_16
    let t218 = circuit_mul(t217, in16); // Eval big_Q Horner step: multiply by z
    let t219 = circuit_add(in35, t218); // Eval big_Q Horner step: add coefficient_15
    let t220 = circuit_mul(t219, in16); // Eval big_Q Horner step: multiply by z
    let t221 = circuit_add(in34, t220); // Eval big_Q Horner step: add coefficient_14
    let t222 = circuit_mul(t221, in16); // Eval big_Q Horner step: multiply by z
    let t223 = circuit_add(in33, t222); // Eval big_Q Horner step: add coefficient_13
    let t224 = circuit_mul(t223, in16); // Eval big_Q Horner step: multiply by z
    let t225 = circuit_add(in32, t224); // Eval big_Q Horner step: add coefficient_12
    let t226 = circuit_mul(t225, in16); // Eval big_Q Horner step: multiply by z
    let t227 = circuit_add(in31, t226); // Eval big_Q Horner step: add coefficient_11
    let t228 = circuit_mul(t227, in16); // Eval big_Q Horner step: multiply by z
    let t229 = circuit_add(in30, t228); // Eval big_Q Horner step: add coefficient_10
    let t230 = circuit_mul(t229, in16); // Eval big_Q Horner step: multiply by z
    let t231 = circuit_add(in29, t230); // Eval big_Q Horner step: add coefficient_9
    let t232 = circuit_mul(t231, in16); // Eval big_Q Horner step: multiply by z
    let t233 = circuit_add(in28, t232); // Eval big_Q Horner step: add coefficient_8
    let t234 = circuit_mul(t233, in16); // Eval big_Q Horner step: multiply by z
    let t235 = circuit_add(in27, t234); // Eval big_Q Horner step: add coefficient_7
    let t236 = circuit_mul(t235, in16); // Eval big_Q Horner step: multiply by z
    let t237 = circuit_add(in26, t236); // Eval big_Q Horner step: add coefficient_6
    let t238 = circuit_mul(t237, in16); // Eval big_Q Horner step: multiply by z
    let t239 = circuit_add(in25, t238); // Eval big_Q Horner step: add coefficient_5
    let t240 = circuit_mul(t239, in16); // Eval big_Q Horner step: multiply by z
    let t241 = circuit_add(in24, t240); // Eval big_Q Horner step: add coefficient_4
    let t242 = circuit_mul(t241, in16); // Eval big_Q Horner step: multiply by z
    let t243 = circuit_add(in23, t242); // Eval big_Q Horner step: add coefficient_3
    let t244 = circuit_mul(t243, in16); // Eval big_Q Horner step: multiply by z
    let t245 = circuit_add(in22, t244); // Eval big_Q Horner step: add coefficient_2
    let t246 = circuit_mul(t245, in16); // Eval big_Q Horner step: multiply by z
    let t247 = circuit_add(in21, t246); // Eval big_Q Horner step: add coefficient_1
    let t248 = circuit_mul(t247, in16); // Eval big_Q Horner step: multiply by z
    let t249 = circuit_add(in20, t248); // Eval big_Q Horner step: add coefficient_0
    let t250 = circuit_mul(t249, t41); // Q(z) * P(z)
    let t251 = circuit_sub(t38, t250); // final_lhs - Q(z) * P(z)

    let modulus = TryInto::<
        _, CircuitModulus
    >::try_into(
        [
            0xb153ffffb9feffffffffaaab,
            0x6730d2a0f6b0f6241eabfffe,
            0x434bacd764774b84f38512bf,
            0x1a0111ea397fe69a4b1ba7b6
        ]
    )
        .unwrap(); // BLS12_381 prime field modulus

    let mut circuit_inputs = (t251,).new_inputs();
    // Prefill constants:
    circuit_inputs = circuit_inputs.next_2([0x2, 0x0, 0x0, 0x0]); // in0
    circuit_inputs = circuit_inputs
        .next_2(
            [
                0xb153ffffb9feffffffffaaa9, 0x6730d2a0f6b0f6241eabfffe, 0x434bacd764774b84f38512bf,
                0x1a0111ea397fe69a4b1ba7b6,
            ],
        ); // in1
    // Fill inputs:
    circuit_inputs = circuit_inputs.next_2(R_n_minus_1.w0); // in2
    circuit_inputs = circuit_inputs.next_2(R_n_minus_1.w1); // in3
    circuit_inputs = circuit_inputs.next_2(R_n_minus_1.w2); // in4
    circuit_inputs = circuit_inputs.next_2(R_n_minus_1.w3); // in5
    circuit_inputs = circuit_inputs.next_2(R_n_minus_1.w4); // in6
    circuit_inputs = circuit_inputs.next_2(R_n_minus_1.w5); // in7
    circuit_inputs = circuit_inputs.next_2(R_n_minus_1.w6); // in8
    circuit_inputs = circuit_inputs.next_2(R_n_minus_1.w7); // in9
    circuit_inputs = circuit_inputs.next_2(R_n_minus_1.w8); // in10
    circuit_inputs = circuit_inputs.next_2(R_n_minus_1.w9); // in11
    circuit_inputs = circuit_inputs.next_2(R_n_minus_1.w10); // in12
    circuit_inputs = circuit_inputs.next_2(R_n_minus_1.w11); // in13
    circuit_inputs = circuit_inputs.next_2(c_n_minus_2); // in14
    circuit_inputs = circuit_inputs.next_2(w_of_z); // in15
    circuit_inputs = circuit_inputs.next_2(z); // in16
    circuit_inputs = circuit_inputs.next_2(c_inv_frob_1_of_z); // in17
    circuit_inputs = circuit_inputs.next_2(previous_lhs); // in18
    circuit_inputs = circuit_inputs.next_2(R_n_minus_2_of_z); // in19

    let mut Q = Q;
    while let Option::Some(val) = Q.pop_front() {
        circuit_inputs = circuit_inputs.next_2(val);
    }; // in20 - in124

    let outputs = circuit_inputs.done_2().eval(modulus).unwrap();
    let final_check: u384 = outputs.get_output(t251);
    return (final_check,);
}
#[inline(always)]
pub fn run_BLS12_381_MP_CHECK_INIT_BIT_2P_2F_circuit(
    yInv_0: u384,
    xNegOverY_0: u384,
    G2_line_0: G2Line<u384>,
    G2_line_0_2: G2Line<u384>,
    yInv_1: u384,
    xNegOverY_1: u384,
    G2_line_1: G2Line<u384>,
    G2_line_1_2: G2Line<u384>,
    R_i_of_z: u384,
    c0: u384,
    z: u384,
    c_inv_of_z: u384,
) -> (u384,) {
    // INPUT stack
    let (in0, in1, in2) = (CE::<CI<0>> {}, CE::<CI<1>> {}, CE::<CI<2>> {});
    let (in3, in4, in5) = (CE::<CI<3>> {}, CE::<CI<4>> {}, CE::<CI<5>> {});
    let (in6, in7, in8) = (CE::<CI<6>> {}, CE::<CI<7>> {}, CE::<CI<8>> {});
    let (in9, in10, in11) = (CE::<CI<9>> {}, CE::<CI<10>> {}, CE::<CI<11>> {});
    let (in12, in13, in14) = (CE::<CI<12>> {}, CE::<CI<13>> {}, CE::<CI<14>> {});
    let (in15, in16, in17) = (CE::<CI<15>> {}, CE::<CI<16>> {}, CE::<CI<17>> {});
    let (in18, in19, in20) = (CE::<CI<18>> {}, CE::<CI<19>> {}, CE::<CI<20>> {});
    let (in21, in22, in23) = (CE::<CI<21>> {}, CE::<CI<22>> {}, CE::<CI<23>> {});
    let t0 = circuit_mul(in22, in22); // compute z^2
    let t1 = circuit_mul(t0, in22); // compute z^3
    let t2 = circuit_mul(t1, t1); // compute z^6
    let t3 = circuit_mul(t2, t0); // compute z^8
    let t4 = circuit_mul(in23, in23);
    let t5 = circuit_mul(in23, t4);
    let t6 = circuit_sub(in4, in5);
    let t7 = circuit_mul(t6, in0); // eval bls line by yInv
    let t8 = circuit_sub(in2, in3);
    let t9 = circuit_mul(t8, in1); // eval blsline by xNegOverY
    let t10 = circuit_mul(in5, in0); // eval bls line by yInv
    let t11 = circuit_mul(in3, in1); // eval bls line by xNegOverY
    let t12 = circuit_sub(in8, in9);
    let t13 = circuit_mul(t12, in0); // eval bls line by yInv
    let t14 = circuit_sub(in6, in7);
    let t15 = circuit_mul(t14, in1); // eval blsline by xNegOverY
    let t16 = circuit_mul(in9, in0); // eval bls line by yInv
    let t17 = circuit_mul(in7, in1); // eval bls line by xNegOverY
    let t18 = circuit_mul(t9, t0); // Eval sparse poly line_0p_1 step coeff_2 * z^2
    let t19 = circuit_add(t7, t18); // Eval sparse poly line_0p_1 step + coeff_2 * z^2
    let t20 = circuit_add(t19, t1); // Eval sparse poly line_0p_1 step + 1*z^3
    let t21 = circuit_mul(t10, t2); // Eval sparse poly line_0p_1 step coeff_6 * z^6
    let t22 = circuit_add(t20, t21); // Eval sparse poly line_0p_1 step + coeff_6 * z^6
    let t23 = circuit_mul(t11, t3); // Eval sparse poly line_0p_1 step coeff_8 * z^8
    let t24 = circuit_add(t22, t23); // Eval sparse poly line_0p_1 step + coeff_8 * z^8
    let t25 = circuit_mul(t5, t24);
    let t26 = circuit_mul(t15, t0); // Eval sparse poly line_0p_2 step coeff_2 * z^2
    let t27 = circuit_add(t13, t26); // Eval sparse poly line_0p_2 step + coeff_2 * z^2
    let t28 = circuit_add(t27, t1); // Eval sparse poly line_0p_2 step + 1*z^3
    let t29 = circuit_mul(t16, t2); // Eval sparse poly line_0p_2 step coeff_6 * z^6
    let t30 = circuit_add(t28, t29); // Eval sparse poly line_0p_2 step + coeff_6 * z^6
    let t31 = circuit_mul(t17, t3); // Eval sparse poly line_0p_2 step coeff_8 * z^8
    let t32 = circuit_add(t30, t31); // Eval sparse poly line_0p_2 step + coeff_8 * z^8
    let t33 = circuit_mul(t25, t32);
    let t34 = circuit_sub(in14, in15);
    let t35 = circuit_mul(t34, in10); // eval bls line by yInv
    let t36 = circuit_sub(in12, in13);
    let t37 = circuit_mul(t36, in11); // eval blsline by xNegOverY
    let t38 = circuit_mul(in15, in10); // eval bls line by yInv
    let t39 = circuit_mul(in13, in11); // eval bls line by xNegOverY
    let t40 = circuit_sub(in18, in19);
    let t41 = circuit_mul(t40, in10); // eval bls line by yInv
    let t42 = circuit_sub(in16, in17);
    let t43 = circuit_mul(t42, in11); // eval blsline by xNegOverY
    let t44 = circuit_mul(in19, in10); // eval bls line by yInv
    let t45 = circuit_mul(in17, in11); // eval bls line by xNegOverY
    let t46 = circuit_mul(t37, t0); // Eval sparse poly line_1p_1 step coeff_2 * z^2
    let t47 = circuit_add(t35, t46); // Eval sparse poly line_1p_1 step + coeff_2 * z^2
    let t48 = circuit_add(t47, t1); // Eval sparse poly line_1p_1 step + 1*z^3
    let t49 = circuit_mul(t38, t2); // Eval sparse poly line_1p_1 step coeff_6 * z^6
    let t50 = circuit_add(t48, t49); // Eval sparse poly line_1p_1 step + coeff_6 * z^6
    let t51 = circuit_mul(t39, t3); // Eval sparse poly line_1p_1 step coeff_8 * z^8
    let t52 = circuit_add(t50, t51); // Eval sparse poly line_1p_1 step + coeff_8 * z^8
    let t53 = circuit_mul(t33, t52);
    let t54 = circuit_mul(t43, t0); // Eval sparse poly line_1p_2 step coeff_2 * z^2
    let t55 = circuit_add(t41, t54); // Eval sparse poly line_1p_2 step + coeff_2 * z^2
    let t56 = circuit_add(t55, t1); // Eval sparse poly line_1p_2 step + 1*z^3
    let t57 = circuit_mul(t44, t2); // Eval sparse poly line_1p_2 step coeff_6 * z^6
    let t58 = circuit_add(t56, t57); // Eval sparse poly line_1p_2 step + coeff_6 * z^6
    let t59 = circuit_mul(t45, t3); // Eval sparse poly line_1p_2 step coeff_8 * z^8
    let t60 = circuit_add(t58, t59); // Eval sparse poly line_1p_2 step + coeff_8 * z^8
    let t61 = circuit_mul(t53, t60);
    let t62 = circuit_sub(t61, in20);
    let t63 = circuit_mul(in21, t62); // ci * ((Π(i,k) (Pk(z)) - Ri(z))

    let modulus = TryInto::<
        _, CircuitModulus
    >::try_into(
        [
            0xb153ffffb9feffffffffaaab,
            0x6730d2a0f6b0f6241eabfffe,
            0x434bacd764774b84f38512bf,
            0x1a0111ea397fe69a4b1ba7b6
        ]
    )
        .unwrap(); // BLS12_381 prime field modulus

    let mut circuit_inputs = (t63,).new_inputs();
    // Prefill constants:

    // Fill inputs:
    circuit_inputs = circuit_inputs.next_2(yInv_0); // in0
    circuit_inputs = circuit_inputs.next_2(xNegOverY_0); // in1
    circuit_inputs = circuit_inputs.next_2(G2_line_0.r0a0); // in2
    circuit_inputs = circuit_inputs.next_2(G2_line_0.r0a1); // in3
    circuit_inputs = circuit_inputs.next_2(G2_line_0.r1a0); // in4
    circuit_inputs = circuit_inputs.next_2(G2_line_0.r1a1); // in5
    circuit_inputs = circuit_inputs.next_2(G2_line_0_2.r0a0); // in6
    circuit_inputs = circuit_inputs.next_2(G2_line_0_2.r0a1); // in7
    circuit_inputs = circuit_inputs.next_2(G2_line_0_2.r1a0); // in8
    circuit_inputs = circuit_inputs.next_2(G2_line_0_2.r1a1); // in9
    circuit_inputs = circuit_inputs.next_2(yInv_1); // in10
    circuit_inputs = circuit_inputs.next_2(xNegOverY_1); // in11
    circuit_inputs = circuit_inputs.next_2(G2_line_1.r0a0); // in12
    circuit_inputs = circuit_inputs.next_2(G2_line_1.r0a1); // in13
    circuit_inputs = circuit_inputs.next_2(G2_line_1.r1a0); // in14
    circuit_inputs = circuit_inputs.next_2(G2_line_1.r1a1); // in15
    circuit_inputs = circuit_inputs.next_2(G2_line_1_2.r0a0); // in16
    circuit_inputs = circuit_inputs.next_2(G2_line_1_2.r0a1); // in17
    circuit_inputs = circuit_inputs.next_2(G2_line_1_2.r1a0); // in18
    circuit_inputs = circuit_inputs.next_2(G2_line_1_2.r1a1); // in19
    circuit_inputs = circuit_inputs.next_2(R_i_of_z); // in20
    circuit_inputs = circuit_inputs.next_2(c0); // in21
    circuit_inputs = circuit_inputs.next_2(z); // in22
    circuit_inputs = circuit_inputs.next_2(c_inv_of_z); // in23

    let outputs = circuit_inputs.done_2().eval(modulus).unwrap();
    let new_lhs: u384 = outputs.get_output(t63);
    return (new_lhs,);
}
#[inline(always)]
pub fn run_BLS12_381_MP_CHECK_INIT_BIT_3P_2F_circuit(
    yInv_0: u384,
    xNegOverY_0: u384,
    G2_line_0: G2Line<u384>,
    G2_line_0_2: G2Line<u384>,
    yInv_1: u384,
    xNegOverY_1: u384,
    G2_line_1: G2Line<u384>,
    G2_line_1_2: G2Line<u384>,
    yInv_2: u384,
    xNegOverY_2: u384,
    Q_2: G2Point,
    R_i_of_z: u384,
    c0: u384,
    z: u384,
    c_inv_of_z: u384,
) -> (G2Point, u384) {
    // CONSTANT stack
    let in0 = CE::<CI<0>> {}; // 0x3
    let in1 = CE::<CI<1>> {}; // 0x6
    let in2 = CE::<CI<2>> {}; // 0x0

    // INPUT stack
    let (in3, in4, in5) = (CE::<CI<3>> {}, CE::<CI<4>> {}, CE::<CI<5>> {});
    let (in6, in7, in8) = (CE::<CI<6>> {}, CE::<CI<7>> {}, CE::<CI<8>> {});
    let (in9, in10, in11) = (CE::<CI<9>> {}, CE::<CI<10>> {}, CE::<CI<11>> {});
    let (in12, in13, in14) = (CE::<CI<12>> {}, CE::<CI<13>> {}, CE::<CI<14>> {});
    let (in15, in16, in17) = (CE::<CI<15>> {}, CE::<CI<16>> {}, CE::<CI<17>> {});
    let (in18, in19, in20) = (CE::<CI<18>> {}, CE::<CI<19>> {}, CE::<CI<20>> {});
    let (in21, in22, in23) = (CE::<CI<21>> {}, CE::<CI<22>> {}, CE::<CI<23>> {});
    let (in24, in25, in26) = (CE::<CI<24>> {}, CE::<CI<25>> {}, CE::<CI<26>> {});
    let (in27, in28, in29) = (CE::<CI<27>> {}, CE::<CI<28>> {}, CE::<CI<29>> {});
    let (in30, in31, in32) = (CE::<CI<30>> {}, CE::<CI<31>> {}, CE::<CI<32>> {});
    let t0 = circuit_mul(in31, in31); // compute z^2
    let t1 = circuit_mul(t0, in31); // compute z^3
    let t2 = circuit_mul(t1, t1); // compute z^6
    let t3 = circuit_mul(t2, t0); // compute z^8
    let t4 = circuit_mul(in32, in32);
    let t5 = circuit_mul(in32, t4);
    let t6 = circuit_sub(in7, in8);
    let t7 = circuit_mul(t6, in3); // eval bls line by yInv
    let t8 = circuit_sub(in5, in6);
    let t9 = circuit_mul(t8, in4); // eval blsline by xNegOverY
    let t10 = circuit_mul(in8, in3); // eval bls line by yInv
    let t11 = circuit_mul(in6, in4); // eval bls line by xNegOverY
    let t12 = circuit_sub(in11, in12);
    let t13 = circuit_mul(t12, in3); // eval bls line by yInv
    let t14 = circuit_sub(in9, in10);
    let t15 = circuit_mul(t14, in4); // eval blsline by xNegOverY
    let t16 = circuit_mul(in12, in3); // eval bls line by yInv
    let t17 = circuit_mul(in10, in4); // eval bls line by xNegOverY
    let t18 = circuit_mul(t9, t0); // Eval sparse poly line_0p_1 step coeff_2 * z^2
    let t19 = circuit_add(t7, t18); // Eval sparse poly line_0p_1 step + coeff_2 * z^2
    let t20 = circuit_add(t19, t1); // Eval sparse poly line_0p_1 step + 1*z^3
    let t21 = circuit_mul(t10, t2); // Eval sparse poly line_0p_1 step coeff_6 * z^6
    let t22 = circuit_add(t20, t21); // Eval sparse poly line_0p_1 step + coeff_6 * z^6
    let t23 = circuit_mul(t11, t3); // Eval sparse poly line_0p_1 step coeff_8 * z^8
    let t24 = circuit_add(t22, t23); // Eval sparse poly line_0p_1 step + coeff_8 * z^8
    let t25 = circuit_mul(t5, t24);
    let t26 = circuit_mul(t15, t0); // Eval sparse poly line_0p_2 step coeff_2 * z^2
    let t27 = circuit_add(t13, t26); // Eval sparse poly line_0p_2 step + coeff_2 * z^2
    let t28 = circuit_add(t27, t1); // Eval sparse poly line_0p_2 step + 1*z^3
    let t29 = circuit_mul(t16, t2); // Eval sparse poly line_0p_2 step coeff_6 * z^6
    let t30 = circuit_add(t28, t29); // Eval sparse poly line_0p_2 step + coeff_6 * z^6
    let t31 = circuit_mul(t17, t3); // Eval sparse poly line_0p_2 step coeff_8 * z^8
    let t32 = circuit_add(t30, t31); // Eval sparse poly line_0p_2 step + coeff_8 * z^8
    let t33 = circuit_mul(t25, t32);
    let t34 = circuit_sub(in17, in18);
    let t35 = circuit_mul(t34, in13); // eval bls line by yInv
    let t36 = circuit_sub(in15, in16);
    let t37 = circuit_mul(t36, in14); // eval blsline by xNegOverY
    let t38 = circuit_mul(in18, in13); // eval bls line by yInv
    let t39 = circuit_mul(in16, in14); // eval bls line by xNegOverY
    let t40 = circuit_sub(in21, in22);
    let t41 = circuit_mul(t40, in13); // eval bls line by yInv
    let t42 = circuit_sub(in19, in20);
    let t43 = circuit_mul(t42, in14); // eval blsline by xNegOverY
    let t44 = circuit_mul(in22, in13); // eval bls line by yInv
    let t45 = circuit_mul(in20, in14); // eval bls line by xNegOverY
    let t46 = circuit_mul(t37, t0); // Eval sparse poly line_1p_1 step coeff_2 * z^2
    let t47 = circuit_add(t35, t46); // Eval sparse poly line_1p_1 step + coeff_2 * z^2
    let t48 = circuit_add(t47, t1); // Eval sparse poly line_1p_1 step + 1*z^3
    let t49 = circuit_mul(t38, t2); // Eval sparse poly line_1p_1 step coeff_6 * z^6
    let t50 = circuit_add(t48, t49); // Eval sparse poly line_1p_1 step + coeff_6 * z^6
    let t51 = circuit_mul(t39, t3); // Eval sparse poly line_1p_1 step coeff_8 * z^8
    let t52 = circuit_add(t50, t51); // Eval sparse poly line_1p_1 step + coeff_8 * z^8
    let t53 = circuit_mul(t33, t52);
    let t54 = circuit_mul(t43, t0); // Eval sparse poly line_1p_2 step coeff_2 * z^2
    let t55 = circuit_add(t41, t54); // Eval sparse poly line_1p_2 step + coeff_2 * z^2
    let t56 = circuit_add(t55, t1); // Eval sparse poly line_1p_2 step + 1*z^3
    let t57 = circuit_mul(t44, t2); // Eval sparse poly line_1p_2 step coeff_6 * z^6
    let t58 = circuit_add(t56, t57); // Eval sparse poly line_1p_2 step + coeff_6 * z^6
    let t59 = circuit_mul(t45, t3); // Eval sparse poly line_1p_2 step coeff_8 * z^8
    let t60 = circuit_add(t58, t59); // Eval sparse poly line_1p_2 step + coeff_8 * z^8
    let t61 = circuit_mul(t53, t60);
    let t62 = circuit_add(in25, in26);
    let t63 = circuit_sub(in25, in26);
    let t64 = circuit_mul(t62, t63);
    let t65 = circuit_mul(in25, in26);
    let t66 = circuit_mul(t64, in0);
    let t67 = circuit_mul(t65, in1);
    let t68 = circuit_add(in27, in27); // Fp2 add coeff 0/1
    let t69 = circuit_add(in28, in28); // Fp2 add coeff 1/1
    let t70 = circuit_sub(in2, t69);
    let t71 = circuit_mul(t68, t68);
    let t72 = circuit_mul(t69, t69);
    let t73 = circuit_add(t71, t72);
    let t74 = circuit_inverse(t73);
    let t75 = circuit_mul(t68, t74);
    let t76 = circuit_mul(t70, t74);
    let t77 = circuit_mul(t66, t75); // Fp2 mul start
    let t78 = circuit_mul(t67, t76);
    let t79 = circuit_sub(t77, t78); // Fp2 mul real part end
    let t80 = circuit_mul(t66, t76);
    let t81 = circuit_mul(t67, t75);
    let t82 = circuit_add(t80, t81); // Fp2 mul imag part end
    let t83 = circuit_mul(t79, in25); // Fp2 mul start
    let t84 = circuit_mul(t82, in26);
    let t85 = circuit_sub(t83, t84); // Fp2 mul real part end
    let t86 = circuit_mul(t79, in26);
    let t87 = circuit_mul(t82, in25);
    let t88 = circuit_add(t86, t87); // Fp2 mul imag part end
    let t89 = circuit_sub(t85, in27); // Fp2 sub coeff 0/1
    let t90 = circuit_sub(t88, in28); // Fp2 sub coeff 1/1
    let t91 = circuit_add(t79, t82);
    let t92 = circuit_sub(t79, t82);
    let t93 = circuit_mul(t91, t92);
    let t94 = circuit_mul(t79, t82);
    let t95 = circuit_add(t94, t94);
    let t96 = circuit_add(in25, in25); // Fp2 add coeff 0/1
    let t97 = circuit_add(in26, in26); // Fp2 add coeff 1/1
    let t98 = circuit_sub(t93, t96); // Fp2 sub coeff 0/1
    let t99 = circuit_sub(t95, t97); // Fp2 sub coeff 1/1
    let t100 = circuit_sub(in25, t98); // Fp2 sub coeff 0/1
    let t101 = circuit_sub(in26, t99); // Fp2 sub coeff 1/1
    let t102 = circuit_sub(in2, t101);
    let t103 = circuit_mul(t100, t100);
    let t104 = circuit_mul(t101, t101);
    let t105 = circuit_add(t103, t104);
    let t106 = circuit_inverse(t105);
    let t107 = circuit_mul(t100, t106);
    let t108 = circuit_mul(t102, t106);
    let t109 = circuit_mul(t68, t107); // Fp2 mul start
    let t110 = circuit_mul(t69, t108);
    let t111 = circuit_sub(t109, t110); // Fp2 mul real part end
    let t112 = circuit_mul(t68, t108);
    let t113 = circuit_mul(t69, t107);
    let t114 = circuit_add(t112, t113); // Fp2 mul imag part end
    let t115 = circuit_sub(t111, t79); // Fp2 sub coeff 0/1
    let t116 = circuit_sub(t114, t82); // Fp2 sub coeff 1/1
    let t117 = circuit_mul(t115, in25); // Fp2 mul start
    let t118 = circuit_mul(t116, in26);
    let t119 = circuit_sub(t117, t118); // Fp2 mul real part end
    let t120 = circuit_mul(t115, in26);
    let t121 = circuit_mul(t116, in25);
    let t122 = circuit_add(t120, t121); // Fp2 mul imag part end
    let t123 = circuit_sub(t119, in27); // Fp2 sub coeff 0/1
    let t124 = circuit_sub(t122, in28); // Fp2 sub coeff 1/1
    let t125 = circuit_add(t115, t116);
    let t126 = circuit_sub(t115, t116);
    let t127 = circuit_mul(t125, t126);
    let t128 = circuit_mul(t115, t116);
    let t129 = circuit_add(t128, t128);
    let t130 = circuit_add(in25, t98); // Fp2 add coeff 0/1
    let t131 = circuit_add(in26, t99); // Fp2 add coeff 1/1
    let t132 = circuit_sub(t127, t130); // Fp2 sub coeff 0/1
    let t133 = circuit_sub(t129, t131); // Fp2 sub coeff 1/1
    let t134 = circuit_sub(in25, t132); // Fp2 sub coeff 0/1
    let t135 = circuit_sub(in26, t133); // Fp2 sub coeff 1/1
    let t136 = circuit_mul(t115, t134); // Fp2 mul start
    let t137 = circuit_mul(t116, t135);
    let t138 = circuit_sub(t136, t137); // Fp2 mul real part end
    let t139 = circuit_mul(t115, t135);
    let t140 = circuit_mul(t116, t134);
    let t141 = circuit_add(t139, t140); // Fp2 mul imag part end
    let t142 = circuit_sub(t138, in27); // Fp2 sub coeff 0/1
    let t143 = circuit_sub(t141, in28); // Fp2 sub coeff 1/1
    let t144 = circuit_sub(t89, t90);
    let t145 = circuit_mul(t144, in23); // eval bls line by yInv
    let t146 = circuit_sub(t79, t82);
    let t147 = circuit_mul(t146, in24); // eval blsline by xNegOverY
    let t148 = circuit_mul(t90, in23); // eval bls line by yInv
    let t149 = circuit_mul(t82, in24); // eval bls line by xNegOverY
    let t150 = circuit_sub(t123, t124);
    let t151 = circuit_mul(t150, in23); // eval bls line by yInv
    let t152 = circuit_sub(t115, t116);
    let t153 = circuit_mul(t152, in24); // eval blsline by xNegOverY
    let t154 = circuit_mul(t124, in23); // eval bls line by yInv
    let t155 = circuit_mul(t116, in24); // eval bls line by xNegOverY
    let t156 = circuit_mul(t147, t0); // Eval sparse poly line_2p_1 step coeff_2 * z^2
    let t157 = circuit_add(t145, t156); // Eval sparse poly line_2p_1 step + coeff_2 * z^2
    let t158 = circuit_add(t157, t1); // Eval sparse poly line_2p_1 step + 1*z^3
    let t159 = circuit_mul(t148, t2); // Eval sparse poly line_2p_1 step coeff_6 * z^6
    let t160 = circuit_add(t158, t159); // Eval sparse poly line_2p_1 step + coeff_6 * z^6
    let t161 = circuit_mul(t149, t3); // Eval sparse poly line_2p_1 step coeff_8 * z^8
    let t162 = circuit_add(t160, t161); // Eval sparse poly line_2p_1 step + coeff_8 * z^8
    let t163 = circuit_mul(t61, t162);
    let t164 = circuit_mul(t153, t0); // Eval sparse poly line_2p_2 step coeff_2 * z^2
    let t165 = circuit_add(t151, t164); // Eval sparse poly line_2p_2 step + coeff_2 * z^2
    let t166 = circuit_add(t165, t1); // Eval sparse poly line_2p_2 step + 1*z^3
    let t167 = circuit_mul(t154, t2); // Eval sparse poly line_2p_2 step coeff_6 * z^6
    let t168 = circuit_add(t166, t167); // Eval sparse poly line_2p_2 step + coeff_6 * z^6
    let t169 = circuit_mul(t155, t3); // Eval sparse poly line_2p_2 step coeff_8 * z^8
    let t170 = circuit_add(t168, t169); // Eval sparse poly line_2p_2 step + coeff_8 * z^8
    let t171 = circuit_mul(t163, t170);
    let t172 = circuit_sub(t171, in29);
    let t173 = circuit_mul(in30, t172); // ci * ((Π(i,k) (Pk(z)) - Ri(z))

    let modulus = TryInto::<
        _, CircuitModulus
    >::try_into(
        [
            0xb153ffffb9feffffffffaaab,
            0x6730d2a0f6b0f6241eabfffe,
            0x434bacd764774b84f38512bf,
            0x1a0111ea397fe69a4b1ba7b6
        ]
    )
        .unwrap(); // BLS12_381 prime field modulus

    let mut circuit_inputs = (t132, t133, t142, t143, t173).new_inputs();
    // Prefill constants:
    circuit_inputs = circuit_inputs.next_2([0x3, 0x0, 0x0, 0x0]); // in0
    circuit_inputs = circuit_inputs.next_2([0x6, 0x0, 0x0, 0x0]); // in1
    circuit_inputs = circuit_inputs.next_2([0x0, 0x0, 0x0, 0x0]); // in2
    // Fill inputs:
    circuit_inputs = circuit_inputs.next_2(yInv_0); // in3
    circuit_inputs = circuit_inputs.next_2(xNegOverY_0); // in4
    circuit_inputs = circuit_inputs.next_2(G2_line_0.r0a0); // in5
    circuit_inputs = circuit_inputs.next_2(G2_line_0.r0a1); // in6
    circuit_inputs = circuit_inputs.next_2(G2_line_0.r1a0); // in7
    circuit_inputs = circuit_inputs.next_2(G2_line_0.r1a1); // in8
    circuit_inputs = circuit_inputs.next_2(G2_line_0_2.r0a0); // in9
    circuit_inputs = circuit_inputs.next_2(G2_line_0_2.r0a1); // in10
    circuit_inputs = circuit_inputs.next_2(G2_line_0_2.r1a0); // in11
    circuit_inputs = circuit_inputs.next_2(G2_line_0_2.r1a1); // in12
    circuit_inputs = circuit_inputs.next_2(yInv_1); // in13
    circuit_inputs = circuit_inputs.next_2(xNegOverY_1); // in14
    circuit_inputs = circuit_inputs.next_2(G2_line_1.r0a0); // in15
    circuit_inputs = circuit_inputs.next_2(G2_line_1.r0a1); // in16
    circuit_inputs = circuit_inputs.next_2(G2_line_1.r1a0); // in17
    circuit_inputs = circuit_inputs.next_2(G2_line_1.r1a1); // in18
    circuit_inputs = circuit_inputs.next_2(G2_line_1_2.r0a0); // in19
    circuit_inputs = circuit_inputs.next_2(G2_line_1_2.r0a1); // in20
    circuit_inputs = circuit_inputs.next_2(G2_line_1_2.r1a0); // in21
    circuit_inputs = circuit_inputs.next_2(G2_line_1_2.r1a1); // in22
    circuit_inputs = circuit_inputs.next_2(yInv_2); // in23
    circuit_inputs = circuit_inputs.next_2(xNegOverY_2); // in24
    circuit_inputs = circuit_inputs.next_2(Q_2.x0); // in25
    circuit_inputs = circuit_inputs.next_2(Q_2.x1); // in26
    circuit_inputs = circuit_inputs.next_2(Q_2.y0); // in27
    circuit_inputs = circuit_inputs.next_2(Q_2.y1); // in28
    circuit_inputs = circuit_inputs.next_2(R_i_of_z); // in29
    circuit_inputs = circuit_inputs.next_2(c0); // in30
    circuit_inputs = circuit_inputs.next_2(z); // in31
    circuit_inputs = circuit_inputs.next_2(c_inv_of_z); // in32

    let outputs = circuit_inputs.done_2().eval(modulus).unwrap();
    let Q0: G2Point = G2Point {
        x0: outputs.get_output(t132),
        x1: outputs.get_output(t133),
        y0: outputs.get_output(t142),
        y1: outputs.get_output(t143),
    };
    let new_lhs: u384 = outputs.get_output(t173);
    return (Q0, new_lhs);
}
#[inline(always)]
pub fn run_BLS12_381_MP_CHECK_PREPARE_LAMBDA_ROOT_circuit(
    lambda_root_inverse: E12D<u384>, z: u384, scaling_factor: MillerLoopResultScalingFactor<u384>,
) -> (u384, u384, u384) {
    // CONSTANT stack
    let in0 = CE::<CI<0>> {}; // 0x0
    let in1 = CE::<CI<1>> {}; // 0x2
    let in2 = CE::<
        CI<2>,
    > {}; // 0x18089593cbf626353947d5b1fd0c6d66bb34bc7585f5abdf8f17b50e12c47d65ce514a7c167b027b600febdb244714c5
    let in3 = CE::<
        CI<3>,
    > {}; // 0x5f19672fdf76ce51ba69c6076a0f77eaddb3a93be6f89688de17d813620a00022e01fffffffeffff
    let in4 = CE::<
        CI<4>,
    > {}; // 0xd5e1c086ffe8016d063c6dad7a2fffc9072bb5785a686bcefeedc2e0124838bdccf325ee5d80be9902109f7dbc79812
    let in5 = CE::<
        CI<5>,
    > {}; // 0x1a0111ea397fe699ec02408663d4de85aa0d857d89759ad4897d29650fb85f9b409427eb4f49fffd8bfd00000000aaad
    let in6 = CE::<
        CI<6>,
    > {}; // 0x1a0111ea397fe6998ce8d956845e1033efa3bf761f6622e9abc9802928bfc912627c4fd7ed3ffffb5dfb00000001aaaf
    let in7 = CE::<
        CI<7>,
    > {}; // 0xb659fb20274bfb1be8ff4d69163c08be7302c4818171fdd17d5be9b1d380acd8c747cdc4aff0e653631f5d3000f022c
    let in8 = CE::<CI<8>> {}; // -0x1 % p
    let in9 = CE::<
        CI<9>,
    > {}; // 0xfc3e2b36c4e03288e9e902231f9fb854a14787b6c7b36fec0c8ec971f63c5f282d5ac14d6c7ec22cf78a126ddc4af3
    let in10 = CE::<
        CI<10>,
    > {}; // 0x1f87c566d89c06511d3d204463f3f70a9428f0f6d8f66dfd8191d92e3ec78be505ab5829ad8fd8459ef1424dbb895e6
    let in11 = CE::<
        CI<11>,
    > {}; // 0x1a0111ea397fe699ec02408663d4de85aa0d857d89759ad4897d29650fb85f9b409427eb4f49fffd8bfd00000000aaac
    let in12 = CE::<
        CI<12>,
    > {}; // 0x6af0e0437ff400b6831e36d6bd17ffe48395dabc2d3435e77f76e17009241c5ee67992f72ec05f4c81084fbede3cc09
    let in13 = CE::<
        CI<13>,
    > {}; // 0x5f19672fdf76ce51ba69c6076a0f77eaddb3a93be6f89688de17d813620a00022e01fffffffefffe
    let in14 = CE::<
        CI<14>,
    > {}; // 0x144e4211384586c16bd3ad4afa99cc9170df3560e77982d0db45f3536814f0bd5871c1908bd478cd1ee605167ff82995
    let in15 = CE::<
        CI<15>,
    > {}; // 0xe9b7238370b26e88c8bb2dfb1e7ec4b7d471f3cdb6df2e24f5b1405d978eb56923783226654f19a83cd0a2cfff0a87f

    // INPUT stack
    let (in16, in17, in18) = (CE::<CI<16>> {}, CE::<CI<17>> {}, CE::<CI<18>> {});
    let (in19, in20, in21) = (CE::<CI<19>> {}, CE::<CI<20>> {}, CE::<CI<21>> {});
    let (in22, in23, in24) = (CE::<CI<22>> {}, CE::<CI<23>> {}, CE::<CI<24>> {});
    let (in25, in26, in27) = (CE::<CI<25>> {}, CE::<CI<26>> {}, CE::<CI<27>> {});
    let (in28, in29, in30) = (CE::<CI<28>> {}, CE::<CI<29>> {}, CE::<CI<30>> {});
    let (in31, in32, in33) = (CE::<CI<31>> {}, CE::<CI<32>> {}, CE::<CI<33>> {});
    let in34 = CE::<CI<34>> {};
    let t0 = circuit_mul(in28, in28); // Compute z^2
    let t1 = circuit_mul(t0, in28); // Compute z^3
    let t2 = circuit_mul(t1, in28); // Compute z^4
    let t3 = circuit_mul(t2, in28); // Compute z^5
    let t4 = circuit_mul(t3, in28); // Compute z^6
    let t5 = circuit_mul(t4, in28); // Compute z^7
    let t6 = circuit_mul(t5, in28); // Compute z^8
    let t7 = circuit_mul(t6, in28); // Compute z^9
    let t8 = circuit_mul(t7, in28); // Compute z^10
    let t9 = circuit_mul(t8, in28); // Compute z^11
    let t10 = circuit_sub(in0, in17);
    let t11 = circuit_sub(in0, in19);
    let t12 = circuit_sub(in0, in21);
    let t13 = circuit_sub(in0, in23);
    let t14 = circuit_sub(in0, in25);
    let t15 = circuit_sub(in0, in27);
    let t16 = circuit_mul(t10, in28); // Eval C_inv step coeff_1 * z^1
    let t17 = circuit_add(in16, t16); // Eval C_inv step + (coeff_1 * z^1)
    let t18 = circuit_mul(in18, t0); // Eval C_inv step coeff_2 * z^2
    let t19 = circuit_add(t17, t18); // Eval C_inv step + (coeff_2 * z^2)
    let t20 = circuit_mul(t11, t1); // Eval C_inv step coeff_3 * z^3
    let t21 = circuit_add(t19, t20); // Eval C_inv step + (coeff_3 * z^3)
    let t22 = circuit_mul(in20, t2); // Eval C_inv step coeff_4 * z^4
    let t23 = circuit_add(t21, t22); // Eval C_inv step + (coeff_4 * z^4)
    let t24 = circuit_mul(t12, t3); // Eval C_inv step coeff_5 * z^5
    let t25 = circuit_add(t23, t24); // Eval C_inv step + (coeff_5 * z^5)
    let t26 = circuit_mul(in22, t4); // Eval C_inv step coeff_6 * z^6
    let t27 = circuit_add(t25, t26); // Eval C_inv step + (coeff_6 * z^6)
    let t28 = circuit_mul(t13, t5); // Eval C_inv step coeff_7 * z^7
    let t29 = circuit_add(t27, t28); // Eval C_inv step + (coeff_7 * z^7)
    let t30 = circuit_mul(in24, t6); // Eval C_inv step coeff_8 * z^8
    let t31 = circuit_add(t29, t30); // Eval C_inv step + (coeff_8 * z^8)
    let t32 = circuit_mul(t14, t7); // Eval C_inv step coeff_9 * z^9
    let t33 = circuit_add(t31, t32); // Eval C_inv step + (coeff_9 * z^9)
    let t34 = circuit_mul(in26, t8); // Eval C_inv step coeff_10 * z^10
    let t35 = circuit_add(t33, t34); // Eval C_inv step + (coeff_10 * z^10)
    let t36 = circuit_mul(t15, t9); // Eval C_inv step coeff_11 * z^11
    let t37 = circuit_add(t35, t36); // Eval C_inv step + (coeff_11 * z^11)
    let t38 = circuit_mul(in30, t0); // Eval sparse poly W step coeff_2 * z^2
    let t39 = circuit_add(in29, t38); // Eval sparse poly W step + coeff_2 * z^2
    let t40 = circuit_mul(in31, t2); // Eval sparse poly W step coeff_4 * z^4
    let t41 = circuit_add(t39, t40); // Eval sparse poly W step + coeff_4 * z^4
    let t42 = circuit_mul(in32, t4); // Eval sparse poly W step coeff_6 * z^6
    let t43 = circuit_add(t41, t42); // Eval sparse poly W step + coeff_6 * z^6
    let t44 = circuit_mul(in33, t6); // Eval sparse poly W step coeff_8 * z^8
    let t45 = circuit_add(t43, t44); // Eval sparse poly W step + coeff_8 * z^8
    let t46 = circuit_mul(in34, t8); // Eval sparse poly W step coeff_10 * z^10
    let t47 = circuit_add(t45, t46); // Eval sparse poly W step + coeff_10 * z^10
    let t48 = circuit_mul(in22, in1);
    let t49 = circuit_add(in16, t48);
    let t50 = circuit_mul(t10, in2);
    let t51 = circuit_mul(t13, in2);
    let t52 = circuit_add(t50, t51);
    let t53 = circuit_mul(in18, in3);
    let t54 = circuit_mul(t14, in4);
    let t55 = circuit_mul(in20, in5);
    let t56 = circuit_mul(in26, in6);
    let t57 = circuit_add(t55, t56);
    let t58 = circuit_mul(t12, in7);
    let t59 = circuit_mul(t15, in7);
    let t60 = circuit_add(t58, t59);
    let t61 = circuit_mul(in22, in8);
    let t62 = circuit_mul(t10, in9);
    let t63 = circuit_mul(t13, in10);
    let t64 = circuit_add(t62, t63);
    let t65 = circuit_mul(in18, in11);
    let t66 = circuit_mul(in24, in11);
    let t67 = circuit_add(t65, t66);
    let t68 = circuit_mul(t11, in12);
    let t69 = circuit_mul(in26, in13);
    let t70 = circuit_mul(t12, in14);
    let t71 = circuit_mul(t15, in15);
    let t72 = circuit_add(t70, t71);
    let t73 = circuit_mul(t52, in28); // Eval C_inv_frob_1 step coeff_1 * z^1
    let t74 = circuit_add(t49, t73); // Eval C_inv_frob_1 step + (coeff_1 * z^1)
    let t75 = circuit_mul(t53, t0); // Eval C_inv_frob_1 step coeff_2 * z^2
    let t76 = circuit_add(t74, t75); // Eval C_inv_frob_1 step + (coeff_2 * z^2)
    let t77 = circuit_mul(t54, t1); // Eval C_inv_frob_1 step coeff_3 * z^3
    let t78 = circuit_add(t76, t77); // Eval C_inv_frob_1 step + (coeff_3 * z^3)
    let t79 = circuit_mul(t57, t2); // Eval C_inv_frob_1 step coeff_4 * z^4
    let t80 = circuit_add(t78, t79); // Eval C_inv_frob_1 step + (coeff_4 * z^4)
    let t81 = circuit_mul(t60, t3); // Eval C_inv_frob_1 step coeff_5 * z^5
    let t82 = circuit_add(t80, t81); // Eval C_inv_frob_1 step + (coeff_5 * z^5)
    let t83 = circuit_mul(t61, t4); // Eval C_inv_frob_1 step coeff_6 * z^6
    let t84 = circuit_add(t82, t83); // Eval C_inv_frob_1 step + (coeff_6 * z^6)
    let t85 = circuit_mul(t64, t5); // Eval C_inv_frob_1 step coeff_7 * z^7
    let t86 = circuit_add(t84, t85); // Eval C_inv_frob_1 step + (coeff_7 * z^7)
    let t87 = circuit_mul(t67, t6); // Eval C_inv_frob_1 step coeff_8 * z^8
    let t88 = circuit_add(t86, t87); // Eval C_inv_frob_1 step + (coeff_8 * z^8)
    let t89 = circuit_mul(t68, t7); // Eval C_inv_frob_1 step coeff_9 * z^9
    let t90 = circuit_add(t88, t89); // Eval C_inv_frob_1 step + (coeff_9 * z^9)
    let t91 = circuit_mul(t69, t8); // Eval C_inv_frob_1 step coeff_10 * z^10
    let t92 = circuit_add(t90, t91); // Eval C_inv_frob_1 step + (coeff_10 * z^10)
    let t93 = circuit_mul(t72, t9); // Eval C_inv_frob_1 step coeff_11 * z^11
    let t94 = circuit_add(t92, t93); // Eval C_inv_frob_1 step + (coeff_11 * z^11)

    let modulus = TryInto::<
        _, CircuitModulus
    >::try_into(
        [
            0xb153ffffb9feffffffffaaab,
            0x6730d2a0f6b0f6241eabfffe,
            0x434bacd764774b84f38512bf,
            0x1a0111ea397fe69a4b1ba7b6
        ]
    )
        .unwrap(); // BLS12_381 prime field modulus

    let mut circuit_inputs = (t37, t47, t94).new_inputs();
    // Prefill constants:

    circuit_inputs = circuit_inputs
        .next_span(MP_CHECK_PREPARE_LAMBDA_ROOT_BLS12_381_CONSTANTS.span()); // in0 - in15

    // Fill inputs:
    circuit_inputs = circuit_inputs.next_2(lambda_root_inverse.w0); // in16
    circuit_inputs = circuit_inputs.next_2(lambda_root_inverse.w1); // in17
    circuit_inputs = circuit_inputs.next_2(lambda_root_inverse.w2); // in18
    circuit_inputs = circuit_inputs.next_2(lambda_root_inverse.w3); // in19
    circuit_inputs = circuit_inputs.next_2(lambda_root_inverse.w4); // in20
    circuit_inputs = circuit_inputs.next_2(lambda_root_inverse.w5); // in21
    circuit_inputs = circuit_inputs.next_2(lambda_root_inverse.w6); // in22
    circuit_inputs = circuit_inputs.next_2(lambda_root_inverse.w7); // in23
    circuit_inputs = circuit_inputs.next_2(lambda_root_inverse.w8); // in24
    circuit_inputs = circuit_inputs.next_2(lambda_root_inverse.w9); // in25
    circuit_inputs = circuit_inputs.next_2(lambda_root_inverse.w10); // in26
    circuit_inputs = circuit_inputs.next_2(lambda_root_inverse.w11); // in27
    circuit_inputs = circuit_inputs.next_2(z); // in28
    circuit_inputs = circuit_inputs.next_2(scaling_factor.w0); // in29
    circuit_inputs = circuit_inputs.next_2(scaling_factor.w2); // in30
    circuit_inputs = circuit_inputs.next_2(scaling_factor.w4); // in31
    circuit_inputs = circuit_inputs.next_2(scaling_factor.w6); // in32
    circuit_inputs = circuit_inputs.next_2(scaling_factor.w8); // in33
    circuit_inputs = circuit_inputs.next_2(scaling_factor.w10); // in34

    let outputs = circuit_inputs.done_2().eval(modulus).unwrap();
    let c_inv_of_z: u384 = outputs.get_output(t37);
    let scaling_factor_of_z: u384 = outputs.get_output(t47);
    let c_inv_frob_1_of_z: u384 = outputs.get_output(t94);
    return (c_inv_of_z, scaling_factor_of_z, c_inv_frob_1_of_z);
}
const MP_CHECK_PREPARE_LAMBDA_ROOT_BLS12_381_CONSTANTS: [u384; 16] = [
    u384 { limb0: 0x0, limb1: 0x0, limb2: 0x0, limb3: 0x0 },
    u384 { limb0: 0x2, limb1: 0x0, limb2: 0x0, limb3: 0x0 },
    u384 {
        limb0: 0x167b027b600febdb244714c5,
        limb1: 0x8f17b50e12c47d65ce514a7c,
        limb2: 0xfd0c6d66bb34bc7585f5abdf,
        limb3: 0x18089593cbf626353947d5b1,
    },
    u384 {
        limb0: 0x620a00022e01fffffffeffff,
        limb1: 0xddb3a93be6f89688de17d813,
        limb2: 0xdf76ce51ba69c6076a0f77ea,
        limb3: 0x5f19672f,
    },
    u384 {
        limb0: 0xe5d80be9902109f7dbc79812,
        limb1: 0xefeedc2e0124838bdccf325e,
        limb2: 0xd7a2fffc9072bb5785a686bc,
        limb3: 0xd5e1c086ffe8016d063c6da,
    },
    u384 {
        limb0: 0x4f49fffd8bfd00000000aaad,
        limb1: 0x897d29650fb85f9b409427eb,
        limb2: 0x63d4de85aa0d857d89759ad4,
        limb3: 0x1a0111ea397fe699ec024086,
    },
    u384 {
        limb0: 0xed3ffffb5dfb00000001aaaf,
        limb1: 0xabc9802928bfc912627c4fd7,
        limb2: 0x845e1033efa3bf761f6622e9,
        limb3: 0x1a0111ea397fe6998ce8d956,
    },
    u384 {
        limb0: 0x4aff0e653631f5d3000f022c,
        limb1: 0x17d5be9b1d380acd8c747cdc,
        limb2: 0x9163c08be7302c4818171fdd,
        limb3: 0xb659fb20274bfb1be8ff4d6,
    },
    u384 {
        limb0: 0xb153ffffb9feffffffffaaaa,
        limb1: 0x6730d2a0f6b0f6241eabfffe,
        limb2: 0x434bacd764774b84f38512bf,
        limb3: 0x1a0111ea397fe69a4b1ba7b6,
    },
    u384 {
        limb0: 0x4d6c7ec22cf78a126ddc4af3,
        limb1: 0xec0c8ec971f63c5f282d5ac1,
        limb2: 0x231f9fb854a14787b6c7b36f,
        limb3: 0xfc3e2b36c4e03288e9e902,
    },
    u384 {
        limb0: 0x9ad8fd8459ef1424dbb895e6,
        limb1: 0xd8191d92e3ec78be505ab582,
        limb2: 0x463f3f70a9428f0f6d8f66df,
        limb3: 0x1f87c566d89c06511d3d204,
    },
    u384 {
        limb0: 0x4f49fffd8bfd00000000aaac,
        limb1: 0x897d29650fb85f9b409427eb,
        limb2: 0x63d4de85aa0d857d89759ad4,
        limb3: 0x1a0111ea397fe699ec024086,
    },
    u384 {
        limb0: 0x72ec05f4c81084fbede3cc09,
        limb1: 0x77f76e17009241c5ee67992f,
        limb2: 0x6bd17ffe48395dabc2d3435e,
        limb3: 0x6af0e0437ff400b6831e36d,
    },
    u384 {
        limb0: 0x620a00022e01fffffffefffe,
        limb1: 0xddb3a93be6f89688de17d813,
        limb2: 0xdf76ce51ba69c6076a0f77ea,
        limb3: 0x5f19672f,
    },
    u384 {
        limb0: 0x8bd478cd1ee605167ff82995,
        limb1: 0xdb45f3536814f0bd5871c190,
        limb2: 0xfa99cc9170df3560e77982d0,
        limb3: 0x144e4211384586c16bd3ad4a,
    },
    u384 {
        limb0: 0x6654f19a83cd0a2cfff0a87f,
        limb1: 0x4f5b1405d978eb5692378322,
        limb2: 0xb1e7ec4b7d471f3cdb6df2e2,
        limb3: 0xe9b7238370b26e88c8bb2df,
    },
];
#[inline(always)]
pub fn run_BLS12_381_MP_CHECK_PREPARE_PAIRS_1P_circuit(p_0: G1Point) -> (BLSProcessedPair,) {
    // CONSTANT stack
    let in0 = CE::<CI<0>> {}; // 0x0

    // INPUT stack
    let (in1, in2) = (CE::<CI<1>> {}, CE::<CI<2>> {});
    let t0 = circuit_inverse(in2);
    let t1 = circuit_mul(in1, t0);
    let t2 = circuit_sub(in0, t1);

    let modulus = TryInto::<
        _, CircuitModulus
    >::try_into(
        [
            0xb153ffffb9feffffffffaaab,
            0x6730d2a0f6b0f6241eabfffe,
            0x434bacd764774b84f38512bf,
            0x1a0111ea397fe69a4b1ba7b6
        ]
    )
        .unwrap(); // BLS12_381 prime field modulus

    let mut circuit_inputs = (t0, t2).new_inputs();
    // Prefill constants:
    circuit_inputs = circuit_inputs.next_2([0x0, 0x0, 0x0, 0x0]); // in0
    // Fill inputs:
    circuit_inputs = circuit_inputs.next_2(p_0.x); // in1
    circuit_inputs = circuit_inputs.next_2(p_0.y); // in2

    let outputs = circuit_inputs.done_2().eval(modulus).unwrap();
    let p_0: BLSProcessedPair = BLSProcessedPair {
        yInv: outputs.get_output(t0), xNegOverY: outputs.get_output(t2),
    };
    return (p_0,);
}
#[inline(always)]
pub fn run_BLS12_381_MP_CHECK_PREPARE_PAIRS_2P_circuit(
    p_0: G1Point, p_1: G1Point,
) -> (BLSProcessedPair, BLSProcessedPair) {
    // CONSTANT stack
    let in0 = CE::<CI<0>> {}; // 0x0

    // INPUT stack
    let (in1, in2, in3) = (CE::<CI<1>> {}, CE::<CI<2>> {}, CE::<CI<3>> {});
    let in4 = CE::<CI<4>> {};
    let t0 = circuit_inverse(in2);
    let t1 = circuit_mul(in1, t0);
    let t2 = circuit_sub(in0, t1);
    let t3 = circuit_inverse(in4);
    let t4 = circuit_mul(in3, t3);
    let t5 = circuit_sub(in0, t4);

    let modulus = TryInto::<
        _, CircuitModulus
    >::try_into(
        [
            0xb153ffffb9feffffffffaaab,
            0x6730d2a0f6b0f6241eabfffe,
            0x434bacd764774b84f38512bf,
            0x1a0111ea397fe69a4b1ba7b6
        ]
    )
        .unwrap(); // BLS12_381 prime field modulus

    let mut circuit_inputs = (t0, t2, t3, t5).new_inputs();
    // Prefill constants:
    circuit_inputs = circuit_inputs.next_2([0x0, 0x0, 0x0, 0x0]); // in0
    // Fill inputs:
    circuit_inputs = circuit_inputs.next_2(p_0.x); // in1
    circuit_inputs = circuit_inputs.next_2(p_0.y); // in2
    circuit_inputs = circuit_inputs.next_2(p_1.x); // in3
    circuit_inputs = circuit_inputs.next_2(p_1.y); // in4

    let outputs = circuit_inputs.done_2().eval(modulus).unwrap();
    let p_0: BLSProcessedPair = BLSProcessedPair {
        yInv: outputs.get_output(t0), xNegOverY: outputs.get_output(t2),
    };
    let p_1: BLSProcessedPair = BLSProcessedPair {
        yInv: outputs.get_output(t3), xNegOverY: outputs.get_output(t5),
    };
    return (p_0, p_1);
}
#[inline(always)]
pub fn run_BLS12_381_MP_CHECK_PREPARE_PAIRS_3P_circuit(
    p_0: G1Point, p_1: G1Point, p_2: G1Point,
) -> (BLSProcessedPair, BLSProcessedPair, BLSProcessedPair) {
    // CONSTANT stack
    let in0 = CE::<CI<0>> {}; // 0x0

    // INPUT stack
    let (in1, in2, in3) = (CE::<CI<1>> {}, CE::<CI<2>> {}, CE::<CI<3>> {});
    let (in4, in5, in6) = (CE::<CI<4>> {}, CE::<CI<5>> {}, CE::<CI<6>> {});
    let t0 = circuit_inverse(in2);
    let t1 = circuit_mul(in1, t0);
    let t2 = circuit_sub(in0, t1);
    let t3 = circuit_inverse(in4);
    let t4 = circuit_mul(in3, t3);
    let t5 = circuit_sub(in0, t4);
    let t6 = circuit_inverse(in6);
    let t7 = circuit_mul(in5, t6);
    let t8 = circuit_sub(in0, t7);

    let modulus = TryInto::<
        _, CircuitModulus
    >::try_into(
        [
            0xb153ffffb9feffffffffaaab,
            0x6730d2a0f6b0f6241eabfffe,
            0x434bacd764774b84f38512bf,
            0x1a0111ea397fe69a4b1ba7b6
        ]
    )
        .unwrap(); // BLS12_381 prime field modulus

    let mut circuit_inputs = (t0, t2, t3, t5, t6, t8).new_inputs();
    // Prefill constants:
    circuit_inputs = circuit_inputs.next_2([0x0, 0x0, 0x0, 0x0]); // in0
    // Fill inputs:
    circuit_inputs = circuit_inputs.next_2(p_0.x); // in1
    circuit_inputs = circuit_inputs.next_2(p_0.y); // in2
    circuit_inputs = circuit_inputs.next_2(p_1.x); // in3
    circuit_inputs = circuit_inputs.next_2(p_1.y); // in4
    circuit_inputs = circuit_inputs.next_2(p_2.x); // in5
    circuit_inputs = circuit_inputs.next_2(p_2.y); // in6

    let outputs = circuit_inputs.done_2().eval(modulus).unwrap();
    let p_0: BLSProcessedPair = BLSProcessedPair {
        yInv: outputs.get_output(t0), xNegOverY: outputs.get_output(t2),
    };
    let p_1: BLSProcessedPair = BLSProcessedPair {
        yInv: outputs.get_output(t3), xNegOverY: outputs.get_output(t5),
    };
    let p_2: BLSProcessedPair = BLSProcessedPair {
        yInv: outputs.get_output(t6), xNegOverY: outputs.get_output(t8),
    };
    return (p_0, p_1, p_2);
}
#[inline(always)]
pub fn run_BN254_MP_CHECK_BIT00_2P_2F_circuit(
    yInv_0: u384,
    xNegOverY_0: u384,
    G2_line_dbl_0: G2Line<u288>,
    G2_line_2nd_0_0: G2Line<u288>,
    yInv_1: u384,
    xNegOverY_1: u384,
    G2_line_dbl_1: G2Line<u288>,
    G2_line_2nd_0_1: G2Line<u288>,
    lhs_i: u384,
    f_i_of_z: u384,
    f_i_plus_one_of_z: u384,
    z: u384,
    ci: u384,
) -> (u384, u384) {
    // CONSTANT stack
    let in0 = CE::<CI<0>> {}; // -0x9 % p
    let in1 = CE::<CI<1>> {}; // 0x1

    // INPUT stack
    let (in2, in3, in4) = (CE::<CI<2>> {}, CE::<CI<3>> {}, CE::<CI<4>> {});
    let (in5, in6, in7) = (CE::<CI<5>> {}, CE::<CI<6>> {}, CE::<CI<7>> {});
    let (in8, in9, in10) = (CE::<CI<8>> {}, CE::<CI<9>> {}, CE::<CI<10>> {});
    let (in11, in12, in13) = (CE::<CI<11>> {}, CE::<CI<12>> {}, CE::<CI<13>> {});
    let (in14, in15, in16) = (CE::<CI<14>> {}, CE::<CI<15>> {}, CE::<CI<16>> {});
    let (in17, in18, in19) = (CE::<CI<17>> {}, CE::<CI<18>> {}, CE::<CI<19>> {});
    let (in20, in21, in22) = (CE::<CI<20>> {}, CE::<CI<21>> {}, CE::<CI<22>> {});
    let (in23, in24, in25) = (CE::<CI<23>> {}, CE::<CI<24>> {}, CE::<CI<25>> {});
    let in26 = CE::<CI<26>> {};
    let t0 = circuit_mul(in25, in25); // compute z^2
    let t1 = circuit_mul(t0, in25); // compute z^3
    let t2 = circuit_mul(t1, t1); // compute z^6
    let t3 = circuit_mul(t2, in25); // compute z^7
    let t4 = circuit_mul(t3, t0); // compute z^9
    let t5 = circuit_mul(in26, in26); // Compute c_i = (c_(i-1))^2
    let t6 = circuit_mul(in23, in23); // Square f evaluation in Z, the result of previous bit.
    let t7 = circuit_mul(in0, in5);
    let t8 = circuit_add(in4, t7);
    let t9 = circuit_mul(t8, in3); // eval bn line by xNegOverY
    let t10 = circuit_mul(in0, in7);
    let t11 = circuit_add(in6, t10);
    let t12 = circuit_mul(t11, in2); // eval bn line by yInv
    let t13 = circuit_mul(in5, in3); // eval bn line by xNegOverY
    let t14 = circuit_mul(in7, in2); // eval bn line by yInv
    let t15 = circuit_mul(t9, in25); // Eval sparse poly line_0p_1 step coeff_1 * z^1
    let t16 = circuit_add(in1, t15); // Eval sparse poly line_0p_1 step + coeff_1 * z^1
    let t17 = circuit_mul(t12, t1); // Eval sparse poly line_0p_1 step coeff_3 * z^3
    let t18 = circuit_add(t16, t17); // Eval sparse poly line_0p_1 step + coeff_3 * z^3
    let t19 = circuit_mul(t13, t3); // Eval sparse poly line_0p_1 step coeff_7 * z^7
    let t20 = circuit_add(t18, t19); // Eval sparse poly line_0p_1 step + coeff_7 * z^7
    let t21 = circuit_mul(t14, t4); // Eval sparse poly line_0p_1 step coeff_9 * z^9
    let t22 = circuit_add(t20, t21); // Eval sparse poly line_0p_1 step + coeff_9 * z^9
    let t23 = circuit_mul(t6, t22); // Mul (f(z)^2 * Π_0_k-1(line_k(z))) * line_i_0(z)
    let t24 = circuit_mul(in0, in9);
    let t25 = circuit_add(in8, t24);
    let t26 = circuit_mul(t25, in13); // eval bn line by xNegOverY
    let t27 = circuit_mul(in0, in11);
    let t28 = circuit_add(in10, t27);
    let t29 = circuit_mul(t28, in12); // eval bn line by yInv
    let t30 = circuit_mul(in9, in13); // eval bn line by xNegOverY
    let t31 = circuit_mul(in11, in12); // eval bn line by yInv
    let t32 = circuit_mul(t26, in25); // Eval sparse poly line_1p_1 step coeff_1 * z^1
    let t33 = circuit_add(in1, t32); // Eval sparse poly line_1p_1 step + coeff_1 * z^1
    let t34 = circuit_mul(t29, t1); // Eval sparse poly line_1p_1 step coeff_3 * z^3
    let t35 = circuit_add(t33, t34); // Eval sparse poly line_1p_1 step + coeff_3 * z^3
    let t36 = circuit_mul(t30, t3); // Eval sparse poly line_1p_1 step coeff_7 * z^7
    let t37 = circuit_add(t35, t36); // Eval sparse poly line_1p_1 step + coeff_7 * z^7
    let t38 = circuit_mul(t31, t4); // Eval sparse poly line_1p_1 step coeff_9 * z^9
    let t39 = circuit_add(t37, t38); // Eval sparse poly line_1p_1 step + coeff_9 * z^9
    let t40 = circuit_mul(t23, t39); // Mul (f(z)^2 * Π_0_k-1(line_k(z))) * line_i_1(z)
    let t41 = circuit_mul(
        t40, t40,
    ); // Compute (f^2 * Π(i,k) (line_i,k(z))) ^ 2 = f^4 * (Π(i,k) (line_i,k(z)))^2
    let t42 = circuit_mul(in0, in15);
    let t43 = circuit_add(in14, t42);
    let t44 = circuit_mul(t43, in3); // eval bn line by xNegOverY
    let t45 = circuit_mul(in0, in17);
    let t46 = circuit_add(in16, t45);
    let t47 = circuit_mul(t46, in2); // eval bn line by yInv
    let t48 = circuit_mul(in15, in3); // eval bn line by xNegOverY
    let t49 = circuit_mul(in17, in2); // eval bn line by yInv
    let t50 = circuit_mul(t44, in25); // Eval sparse poly line_0p_1 step coeff_1 * z^1
    let t51 = circuit_add(in1, t50); // Eval sparse poly line_0p_1 step + coeff_1 * z^1
    let t52 = circuit_mul(t47, t1); // Eval sparse poly line_0p_1 step coeff_3 * z^3
    let t53 = circuit_add(t51, t52); // Eval sparse poly line_0p_1 step + coeff_3 * z^3
    let t54 = circuit_mul(t48, t3); // Eval sparse poly line_0p_1 step coeff_7 * z^7
    let t55 = circuit_add(t53, t54); // Eval sparse poly line_0p_1 step + coeff_7 * z^7
    let t56 = circuit_mul(t49, t4); // Eval sparse poly line_0p_1 step coeff_9 * z^9
    let t57 = circuit_add(t55, t56); // Eval sparse poly line_0p_1 step + coeff_9 * z^9
    let t58 = circuit_mul(t41, t57); // Mul (f(z)^2 * Π_0_k-1(line_k(z))) * line_i_0(z)
    let t59 = circuit_mul(in0, in19);
    let t60 = circuit_add(in18, t59);
    let t61 = circuit_mul(t60, in13); // eval bn line by xNegOverY
    let t62 = circuit_mul(in0, in21);
    let t63 = circuit_add(in20, t62);
    let t64 = circuit_mul(t63, in12); // eval bn line by yInv
    let t65 = circuit_mul(in19, in13); // eval bn line by xNegOverY
    let t66 = circuit_mul(in21, in12); // eval bn line by yInv
    let t67 = circuit_mul(t61, in25); // Eval sparse poly line_1p_1 step coeff_1 * z^1
    let t68 = circuit_add(in1, t67); // Eval sparse poly line_1p_1 step + coeff_1 * z^1
    let t69 = circuit_mul(t64, t1); // Eval sparse poly line_1p_1 step coeff_3 * z^3
    let t70 = circuit_add(t68, t69); // Eval sparse poly line_1p_1 step + coeff_3 * z^3
    let t71 = circuit_mul(t65, t3); // Eval sparse poly line_1p_1 step coeff_7 * z^7
    let t72 = circuit_add(t70, t71); // Eval sparse poly line_1p_1 step + coeff_7 * z^7
    let t73 = circuit_mul(t66, t4); // Eval sparse poly line_1p_1 step coeff_9 * z^9
    let t74 = circuit_add(t72, t73); // Eval sparse poly line_1p_1 step + coeff_9 * z^9
    let t75 = circuit_mul(t58, t74); // Mul (f(z)^2 * Π_0_k-1(line_k(z))) * line_i_1(z)
    let t76 = circuit_sub(t75, in24); // (Π(i,k) (Pk(z))) - Ri(z)
    let t77 = circuit_mul(t5, t76); // ci * ((Π(i,k) (Pk(z)) - Ri(z))
    let t78 = circuit_add(in22, t77); // LHS = LHS + ci * ((Π(i,k) (Pk(z)) - Ri(z))

    let modulus = TryInto::<
        _, CircuitModulus
    >::try_into([0x6871ca8d3c208c16d87cfd47, 0xb85045b68181585d97816a91, 0x30644e72e131a029, 0x0])
        .unwrap(); // BN254 prime field modulus

    let mut circuit_inputs = (t78, t5).new_inputs();
    // Prefill constants:
    circuit_inputs = circuit_inputs
        .next_2(
            [0x6871ca8d3c208c16d87cfd3e, 0xb85045b68181585d97816a91, 0x30644e72e131a029, 0x0],
        ); // in0
    circuit_inputs = circuit_inputs.next_2([0x1, 0x0, 0x0, 0x0]); // in1
    // Fill inputs:
    circuit_inputs = circuit_inputs.next_2(yInv_0); // in2
    circuit_inputs = circuit_inputs.next_2(xNegOverY_0); // in3
    circuit_inputs = circuit_inputs.next_u288(G2_line_dbl_0.r0a0); // in4
    circuit_inputs = circuit_inputs.next_u288(G2_line_dbl_0.r0a1); // in5
    circuit_inputs = circuit_inputs.next_u288(G2_line_dbl_0.r1a0); // in6
    circuit_inputs = circuit_inputs.next_u288(G2_line_dbl_0.r1a1); // in7
    circuit_inputs = circuit_inputs.next_u288(G2_line_2nd_0_0.r0a0); // in8
    circuit_inputs = circuit_inputs.next_u288(G2_line_2nd_0_0.r0a1); // in9
    circuit_inputs = circuit_inputs.next_u288(G2_line_2nd_0_0.r1a0); // in10
    circuit_inputs = circuit_inputs.next_u288(G2_line_2nd_0_0.r1a1); // in11
    circuit_inputs = circuit_inputs.next_2(yInv_1); // in12
    circuit_inputs = circuit_inputs.next_2(xNegOverY_1); // in13
    circuit_inputs = circuit_inputs.next_u288(G2_line_dbl_1.r0a0); // in14
    circuit_inputs = circuit_inputs.next_u288(G2_line_dbl_1.r0a1); // in15
    circuit_inputs = circuit_inputs.next_u288(G2_line_dbl_1.r1a0); // in16
    circuit_inputs = circuit_inputs.next_u288(G2_line_dbl_1.r1a1); // in17
    circuit_inputs = circuit_inputs.next_u288(G2_line_2nd_0_1.r0a0); // in18
    circuit_inputs = circuit_inputs.next_u288(G2_line_2nd_0_1.r0a1); // in19
    circuit_inputs = circuit_inputs.next_u288(G2_line_2nd_0_1.r1a0); // in20
    circuit_inputs = circuit_inputs.next_u288(G2_line_2nd_0_1.r1a1); // in21
    circuit_inputs = circuit_inputs.next_2(lhs_i); // in22
    circuit_inputs = circuit_inputs.next_2(f_i_of_z); // in23
    circuit_inputs = circuit_inputs.next_2(f_i_plus_one_of_z); // in24
    circuit_inputs = circuit_inputs.next_2(z); // in25
    circuit_inputs = circuit_inputs.next_2(ci); // in26

    let outputs = circuit_inputs.done_2().eval(modulus).unwrap();
    let lhs_i_plus_one: u384 = outputs.get_output(t78);
    let ci_plus_one: u384 = outputs.get_output(t5);
    return (lhs_i_plus_one, ci_plus_one);
}
#[inline(always)]
pub fn run_BN254_MP_CHECK_BIT00_3P_2F_circuit(
    yInv_0: u384,
    xNegOverY_0: u384,
    G2_line_dbl_0: G2Line<u288>,
    G2_line_2nd_0_0: G2Line<u288>,
    yInv_1: u384,
    xNegOverY_1: u384,
    G2_line_dbl_1: G2Line<u288>,
    G2_line_2nd_0_1: G2Line<u288>,
    yInv_2: u384,
    xNegOverY_2: u384,
    Q_2: G2Point,
    lhs_i: u384,
    f_i_of_z: u384,
    f_i_plus_one_of_z: u384,
    z: u384,
    ci: u384,
) -> (G2Point, u384, u384) {
    // CONSTANT stack
    let in0 = CE::<CI<0>> {}; // -0x9 % p
    let in1 = CE::<CI<1>> {}; // 0x1
    let in2 = CE::<CI<2>> {}; // 0x3
    let in3 = CE::<CI<3>> {}; // 0x6
    let in4 = CE::<CI<4>> {}; // 0x0

    // INPUT stack
    let (in5, in6, in7) = (CE::<CI<5>> {}, CE::<CI<6>> {}, CE::<CI<7>> {});
    let (in8, in9, in10) = (CE::<CI<8>> {}, CE::<CI<9>> {}, CE::<CI<10>> {});
    let (in11, in12, in13) = (CE::<CI<11>> {}, CE::<CI<12>> {}, CE::<CI<13>> {});
    let (in14, in15, in16) = (CE::<CI<14>> {}, CE::<CI<15>> {}, CE::<CI<16>> {});
    let (in17, in18, in19) = (CE::<CI<17>> {}, CE::<CI<18>> {}, CE::<CI<19>> {});
    let (in20, in21, in22) = (CE::<CI<20>> {}, CE::<CI<21>> {}, CE::<CI<22>> {});
    let (in23, in24, in25) = (CE::<CI<23>> {}, CE::<CI<24>> {}, CE::<CI<25>> {});
    let (in26, in27, in28) = (CE::<CI<26>> {}, CE::<CI<27>> {}, CE::<CI<28>> {});
    let (in29, in30, in31) = (CE::<CI<29>> {}, CE::<CI<30>> {}, CE::<CI<31>> {});
    let (in32, in33, in34) = (CE::<CI<32>> {}, CE::<CI<33>> {}, CE::<CI<34>> {});
    let in35 = CE::<CI<35>> {};
    let t0 = circuit_mul(in34, in34); // compute z^2
    let t1 = circuit_mul(t0, in34); // compute z^3
    let t2 = circuit_mul(t1, t1); // compute z^6
    let t3 = circuit_mul(t2, in34); // compute z^7
    let t4 = circuit_mul(t3, t0); // compute z^9
    let t5 = circuit_mul(in35, in35); // Compute c_i = (c_(i-1))^2
    let t6 = circuit_mul(in32, in32); // Square f evaluation in Z, the result of previous bit.
    let t7 = circuit_mul(in0, in8);
    let t8 = circuit_add(in7, t7);
    let t9 = circuit_mul(t8, in6); // eval bn line by xNegOverY
    let t10 = circuit_mul(in0, in10);
    let t11 = circuit_add(in9, t10);
    let t12 = circuit_mul(t11, in5); // eval bn line by yInv
    let t13 = circuit_mul(in8, in6); // eval bn line by xNegOverY
    let t14 = circuit_mul(in10, in5); // eval bn line by yInv
    let t15 = circuit_mul(t9, in34); // Eval sparse poly line_0p_1 step coeff_1 * z^1
    let t16 = circuit_add(in1, t15); // Eval sparse poly line_0p_1 step + coeff_1 * z^1
    let t17 = circuit_mul(t12, t1); // Eval sparse poly line_0p_1 step coeff_3 * z^3
    let t18 = circuit_add(t16, t17); // Eval sparse poly line_0p_1 step + coeff_3 * z^3
    let t19 = circuit_mul(t13, t3); // Eval sparse poly line_0p_1 step coeff_7 * z^7
    let t20 = circuit_add(t18, t19); // Eval sparse poly line_0p_1 step + coeff_7 * z^7
    let t21 = circuit_mul(t14, t4); // Eval sparse poly line_0p_1 step coeff_9 * z^9
    let t22 = circuit_add(t20, t21); // Eval sparse poly line_0p_1 step + coeff_9 * z^9
    let t23 = circuit_mul(t6, t22); // Mul (f(z)^2 * Π_0_k-1(line_k(z))) * line_i_0(z)
    let t24 = circuit_mul(in0, in12);
    let t25 = circuit_add(in11, t24);
    let t26 = circuit_mul(t25, in16); // eval bn line by xNegOverY
    let t27 = circuit_mul(in0, in14);
    let t28 = circuit_add(in13, t27);
    let t29 = circuit_mul(t28, in15); // eval bn line by yInv
    let t30 = circuit_mul(in12, in16); // eval bn line by xNegOverY
    let t31 = circuit_mul(in14, in15); // eval bn line by yInv
    let t32 = circuit_mul(t26, in34); // Eval sparse poly line_1p_1 step coeff_1 * z^1
    let t33 = circuit_add(in1, t32); // Eval sparse poly line_1p_1 step + coeff_1 * z^1
    let t34 = circuit_mul(t29, t1); // Eval sparse poly line_1p_1 step coeff_3 * z^3
    let t35 = circuit_add(t33, t34); // Eval sparse poly line_1p_1 step + coeff_3 * z^3
    let t36 = circuit_mul(t30, t3); // Eval sparse poly line_1p_1 step coeff_7 * z^7
    let t37 = circuit_add(t35, t36); // Eval sparse poly line_1p_1 step + coeff_7 * z^7
    let t38 = circuit_mul(t31, t4); // Eval sparse poly line_1p_1 step coeff_9 * z^9
    let t39 = circuit_add(t37, t38); // Eval sparse poly line_1p_1 step + coeff_9 * z^9
    let t40 = circuit_mul(t23, t39); // Mul (f(z)^2 * Π_0_k-1(line_k(z))) * line_i_1(z)
    let t41 = circuit_add(in27, in28); // Doubling slope numerator start
    let t42 = circuit_sub(in27, in28);
    let t43 = circuit_mul(t41, t42);
    let t44 = circuit_mul(in27, in28);
    let t45 = circuit_mul(t43, in2);
    let t46 = circuit_mul(t44, in3); // Doubling slope numerator end
    let t47 = circuit_add(in29, in29); // Fp2 add coeff 0/1
    let t48 = circuit_add(in30, in30); // Fp2 add coeff 1/1
    let t49 = circuit_sub(in4, t48);
    let t50 = circuit_mul(t47, t47);
    let t51 = circuit_mul(t48, t48);
    let t52 = circuit_add(t50, t51);
    let t53 = circuit_inverse(t52);
    let t54 = circuit_mul(t47, t53);
    let t55 = circuit_mul(t49, t53);
    let t56 = circuit_mul(t45, t54); // Fp2 mul start
    let t57 = circuit_mul(t46, t55);
    let t58 = circuit_sub(t56, t57); // Fp2 mul real part end
    let t59 = circuit_mul(t45, t55);
    let t60 = circuit_mul(t46, t54);
    let t61 = circuit_add(t59, t60); // Fp2 mul imag part end
    let t62 = circuit_add(t58, t61);
    let t63 = circuit_sub(t58, t61);
    let t64 = circuit_mul(t62, t63);
    let t65 = circuit_mul(t58, t61);
    let t66 = circuit_add(t65, t65);
    let t67 = circuit_add(in27, in27); // Fp2 add coeff 0/1
    let t68 = circuit_add(in28, in28); // Fp2 add coeff 1/1
    let t69 = circuit_sub(t64, t67); // Fp2 sub coeff 0/1
    let t70 = circuit_sub(t66, t68); // Fp2 sub coeff 1/1
    let t71 = circuit_sub(in27, t69); // Fp2 sub coeff 0/1
    let t72 = circuit_sub(in28, t70); // Fp2 sub coeff 1/1
    let t73 = circuit_mul(t58, t71); // Fp2 mul start
    let t74 = circuit_mul(t61, t72);
    let t75 = circuit_sub(t73, t74); // Fp2 mul real part end
    let t76 = circuit_mul(t58, t72);
    let t77 = circuit_mul(t61, t71);
    let t78 = circuit_add(t76, t77); // Fp2 mul imag part end
    let t79 = circuit_sub(t75, in29); // Fp2 sub coeff 0/1
    let t80 = circuit_sub(t78, in30); // Fp2 sub coeff 1/1
    let t81 = circuit_mul(t58, in27); // Fp2 mul start
    let t82 = circuit_mul(t61, in28);
    let t83 = circuit_sub(t81, t82); // Fp2 mul real part end
    let t84 = circuit_mul(t58, in28);
    let t85 = circuit_mul(t61, in27);
    let t86 = circuit_add(t84, t85); // Fp2 mul imag part end
    let t87 = circuit_sub(t83, in29); // Fp2 sub coeff 0/1
    let t88 = circuit_sub(t86, in30); // Fp2 sub coeff 1/1
    let t89 = circuit_mul(in0, t61);
    let t90 = circuit_add(t58, t89);
    let t91 = circuit_mul(t90, in26); // eval bn line by xNegOverY
    let t92 = circuit_mul(in0, t88);
    let t93 = circuit_add(t87, t92);
    let t94 = circuit_mul(t93, in25); // eval bn line by yInv
    let t95 = circuit_mul(t61, in26); // eval bn line by xNegOverY
    let t96 = circuit_mul(t88, in25); // eval bn line by yInv
    let t97 = circuit_mul(t91, in34); // Eval sparse poly line_2p_1 step coeff_1 * z^1
    let t98 = circuit_add(in1, t97); // Eval sparse poly line_2p_1 step + coeff_1 * z^1
    let t99 = circuit_mul(t94, t1); // Eval sparse poly line_2p_1 step coeff_3 * z^3
    let t100 = circuit_add(t98, t99); // Eval sparse poly line_2p_1 step + coeff_3 * z^3
    let t101 = circuit_mul(t95, t3); // Eval sparse poly line_2p_1 step coeff_7 * z^7
    let t102 = circuit_add(t100, t101); // Eval sparse poly line_2p_1 step + coeff_7 * z^7
    let t103 = circuit_mul(t96, t4); // Eval sparse poly line_2p_1 step coeff_9 * z^9
    let t104 = circuit_add(t102, t103); // Eval sparse poly line_2p_1 step + coeff_9 * z^9
    let t105 = circuit_mul(t40, t104); // Mul (f(z)^2 * Π_0_k-1(line_k(z))) * line_i_2(z)
    let t106 = circuit_mul(
        t105, t105,
    ); // Compute (f^2 * Π(i,k) (line_i,k(z))) ^ 2 = f^4 * (Π(i,k) (line_i,k(z)))^2
    let t107 = circuit_mul(in0, in18);
    let t108 = circuit_add(in17, t107);
    let t109 = circuit_mul(t108, in6); // eval bn line by xNegOverY
    let t110 = circuit_mul(in0, in20);
    let t111 = circuit_add(in19, t110);
    let t112 = circuit_mul(t111, in5); // eval bn line by yInv
    let t113 = circuit_mul(in18, in6); // eval bn line by xNegOverY
    let t114 = circuit_mul(in20, in5); // eval bn line by yInv
    let t115 = circuit_mul(t109, in34); // Eval sparse poly line_0p_1 step coeff_1 * z^1
    let t116 = circuit_add(in1, t115); // Eval sparse poly line_0p_1 step + coeff_1 * z^1
    let t117 = circuit_mul(t112, t1); // Eval sparse poly line_0p_1 step coeff_3 * z^3
    let t118 = circuit_add(t116, t117); // Eval sparse poly line_0p_1 step + coeff_3 * z^3
    let t119 = circuit_mul(t113, t3); // Eval sparse poly line_0p_1 step coeff_7 * z^7
    let t120 = circuit_add(t118, t119); // Eval sparse poly line_0p_1 step + coeff_7 * z^7
    let t121 = circuit_mul(t114, t4); // Eval sparse poly line_0p_1 step coeff_9 * z^9
    let t122 = circuit_add(t120, t121); // Eval sparse poly line_0p_1 step + coeff_9 * z^9
    let t123 = circuit_mul(t106, t122); // Mul (f(z)^2 * Π_0_k-1(line_k(z))) * line_i_0(z)
    let t124 = circuit_mul(in0, in22);
    let t125 = circuit_add(in21, t124);
    let t126 = circuit_mul(t125, in16); // eval bn line by xNegOverY
    let t127 = circuit_mul(in0, in24);
    let t128 = circuit_add(in23, t127);
    let t129 = circuit_mul(t128, in15); // eval bn line by yInv
    let t130 = circuit_mul(in22, in16); // eval bn line by xNegOverY
    let t131 = circuit_mul(in24, in15); // eval bn line by yInv
    let t132 = circuit_mul(t126, in34); // Eval sparse poly line_1p_1 step coeff_1 * z^1
    let t133 = circuit_add(in1, t132); // Eval sparse poly line_1p_1 step + coeff_1 * z^1
    let t134 = circuit_mul(t129, t1); // Eval sparse poly line_1p_1 step coeff_3 * z^3
    let t135 = circuit_add(t133, t134); // Eval sparse poly line_1p_1 step + coeff_3 * z^3
    let t136 = circuit_mul(t130, t3); // Eval sparse poly line_1p_1 step coeff_7 * z^7
    let t137 = circuit_add(t135, t136); // Eval sparse poly line_1p_1 step + coeff_7 * z^7
    let t138 = circuit_mul(t131, t4); // Eval sparse poly line_1p_1 step coeff_9 * z^9
    let t139 = circuit_add(t137, t138); // Eval sparse poly line_1p_1 step + coeff_9 * z^9
    let t140 = circuit_mul(t123, t139); // Mul (f(z)^2 * Π_0_k-1(line_k(z))) * line_i_1(z)
    let t141 = circuit_add(t69, t70); // Doubling slope numerator start
    let t142 = circuit_sub(t69, t70);
    let t143 = circuit_mul(t141, t142);
    let t144 = circuit_mul(t69, t70);
    let t145 = circuit_mul(t143, in2);
    let t146 = circuit_mul(t144, in3); // Doubling slope numerator end
    let t147 = circuit_add(t79, t79); // Fp2 add coeff 0/1
    let t148 = circuit_add(t80, t80); // Fp2 add coeff 1/1
    let t149 = circuit_sub(in4, t148);
    let t150 = circuit_mul(t147, t147);
    let t151 = circuit_mul(t148, t148);
    let t152 = circuit_add(t150, t151);
    let t153 = circuit_inverse(t152);
    let t154 = circuit_mul(t147, t153);
    let t155 = circuit_mul(t149, t153);
    let t156 = circuit_mul(t145, t154); // Fp2 mul start
    let t157 = circuit_mul(t146, t155);
    let t158 = circuit_sub(t156, t157); // Fp2 mul real part end
    let t159 = circuit_mul(t145, t155);
    let t160 = circuit_mul(t146, t154);
    let t161 = circuit_add(t159, t160); // Fp2 mul imag part end
    let t162 = circuit_add(t158, t161);
    let t163 = circuit_sub(t158, t161);
    let t164 = circuit_mul(t162, t163);
    let t165 = circuit_mul(t158, t161);
    let t166 = circuit_add(t165, t165);
    let t167 = circuit_add(t69, t69); // Fp2 add coeff 0/1
    let t168 = circuit_add(t70, t70); // Fp2 add coeff 1/1
    let t169 = circuit_sub(t164, t167); // Fp2 sub coeff 0/1
    let t170 = circuit_sub(t166, t168); // Fp2 sub coeff 1/1
    let t171 = circuit_sub(t69, t169); // Fp2 sub coeff 0/1
    let t172 = circuit_sub(t70, t170); // Fp2 sub coeff 1/1
    let t173 = circuit_mul(t158, t171); // Fp2 mul start
    let t174 = circuit_mul(t161, t172);
    let t175 = circuit_sub(t173, t174); // Fp2 mul real part end
    let t176 = circuit_mul(t158, t172);
    let t177 = circuit_mul(t161, t171);
    let t178 = circuit_add(t176, t177); // Fp2 mul imag part end
    let t179 = circuit_sub(t175, t79); // Fp2 sub coeff 0/1
    let t180 = circuit_sub(t178, t80); // Fp2 sub coeff 1/1
    let t181 = circuit_mul(t158, t69); // Fp2 mul start
    let t182 = circuit_mul(t161, t70);
    let t183 = circuit_sub(t181, t182); // Fp2 mul real part end
    let t184 = circuit_mul(t158, t70);
    let t185 = circuit_mul(t161, t69);
    let t186 = circuit_add(t184, t185); // Fp2 mul imag part end
    let t187 = circuit_sub(t183, t79); // Fp2 sub coeff 0/1
    let t188 = circuit_sub(t186, t80); // Fp2 sub coeff 1/1
    let t189 = circuit_mul(in0, t161);
    let t190 = circuit_add(t158, t189);
    let t191 = circuit_mul(t190, in26); // eval bn line by xNegOverY
    let t192 = circuit_mul(in0, t188);
    let t193 = circuit_add(t187, t192);
    let t194 = circuit_mul(t193, in25); // eval bn line by yInv
    let t195 = circuit_mul(t161, in26); // eval bn line by xNegOverY
    let t196 = circuit_mul(t188, in25); // eval bn line by yInv
    let t197 = circuit_mul(t191, in34); // Eval sparse poly line_2p_1 step coeff_1 * z^1
    let t198 = circuit_add(in1, t197); // Eval sparse poly line_2p_1 step + coeff_1 * z^1
    let t199 = circuit_mul(t194, t1); // Eval sparse poly line_2p_1 step coeff_3 * z^3
    let t200 = circuit_add(t198, t199); // Eval sparse poly line_2p_1 step + coeff_3 * z^3
    let t201 = circuit_mul(t195, t3); // Eval sparse poly line_2p_1 step coeff_7 * z^7
    let t202 = circuit_add(t200, t201); // Eval sparse poly line_2p_1 step + coeff_7 * z^7
    let t203 = circuit_mul(t196, t4); // Eval sparse poly line_2p_1 step coeff_9 * z^9
    let t204 = circuit_add(t202, t203); // Eval sparse poly line_2p_1 step + coeff_9 * z^9
    let t205 = circuit_mul(t140, t204); // Mul (f(z)^2 * Π_0_k-1(line_k(z))) * line_i_2(z)
    let t206 = circuit_sub(t205, in33); // (Π(i,k) (Pk(z))) - Ri(z)
    let t207 = circuit_mul(t5, t206); // ci * ((Π(i,k) (Pk(z)) - Ri(z))
    let t208 = circuit_add(in31, t207); // LHS = LHS + ci * ((Π(i,k) (Pk(z)) - Ri(z))

    let modulus = TryInto::<
        _, CircuitModulus
    >::try_into([0x6871ca8d3c208c16d87cfd47, 0xb85045b68181585d97816a91, 0x30644e72e131a029, 0x0])
        .unwrap(); // BN254 prime field modulus

    let mut circuit_inputs = (t169, t170, t179, t180, t208, t5).new_inputs();
    // Prefill constants:
    circuit_inputs = circuit_inputs
        .next_2(
            [0x6871ca8d3c208c16d87cfd3e, 0xb85045b68181585d97816a91, 0x30644e72e131a029, 0x0],
        ); // in0
    circuit_inputs = circuit_inputs.next_2([0x1, 0x0, 0x0, 0x0]); // in1
    circuit_inputs = circuit_inputs.next_2([0x3, 0x0, 0x0, 0x0]); // in2
    circuit_inputs = circuit_inputs.next_2([0x6, 0x0, 0x0, 0x0]); // in3
    circuit_inputs = circuit_inputs.next_2([0x0, 0x0, 0x0, 0x0]); // in4
    // Fill inputs:
    circuit_inputs = circuit_inputs.next_2(yInv_0); // in5
    circuit_inputs = circuit_inputs.next_2(xNegOverY_0); // in6
    circuit_inputs = circuit_inputs.next_u288(G2_line_dbl_0.r0a0); // in7
    circuit_inputs = circuit_inputs.next_u288(G2_line_dbl_0.r0a1); // in8
    circuit_inputs = circuit_inputs.next_u288(G2_line_dbl_0.r1a0); // in9
    circuit_inputs = circuit_inputs.next_u288(G2_line_dbl_0.r1a1); // in10
    circuit_inputs = circuit_inputs.next_u288(G2_line_2nd_0_0.r0a0); // in11
    circuit_inputs = circuit_inputs.next_u288(G2_line_2nd_0_0.r0a1); // in12
    circuit_inputs = circuit_inputs.next_u288(G2_line_2nd_0_0.r1a0); // in13
    circuit_inputs = circuit_inputs.next_u288(G2_line_2nd_0_0.r1a1); // in14
    circuit_inputs = circuit_inputs.next_2(yInv_1); // in15
    circuit_inputs = circuit_inputs.next_2(xNegOverY_1); // in16
    circuit_inputs = circuit_inputs.next_u288(G2_line_dbl_1.r0a0); // in17
    circuit_inputs = circuit_inputs.next_u288(G2_line_dbl_1.r0a1); // in18
    circuit_inputs = circuit_inputs.next_u288(G2_line_dbl_1.r1a0); // in19
    circuit_inputs = circuit_inputs.next_u288(G2_line_dbl_1.r1a1); // in20
    circuit_inputs = circuit_inputs.next_u288(G2_line_2nd_0_1.r0a0); // in21
    circuit_inputs = circuit_inputs.next_u288(G2_line_2nd_0_1.r0a1); // in22
    circuit_inputs = circuit_inputs.next_u288(G2_line_2nd_0_1.r1a0); // in23
    circuit_inputs = circuit_inputs.next_u288(G2_line_2nd_0_1.r1a1); // in24
    circuit_inputs = circuit_inputs.next_2(yInv_2); // in25
    circuit_inputs = circuit_inputs.next_2(xNegOverY_2); // in26
    circuit_inputs = circuit_inputs.next_2(Q_2.x0); // in27
    circuit_inputs = circuit_inputs.next_2(Q_2.x1); // in28
    circuit_inputs = circuit_inputs.next_2(Q_2.y0); // in29
    circuit_inputs = circuit_inputs.next_2(Q_2.y1); // in30
    circuit_inputs = circuit_inputs.next_2(lhs_i); // in31
    circuit_inputs = circuit_inputs.next_2(f_i_of_z); // in32
    circuit_inputs = circuit_inputs.next_2(f_i_plus_one_of_z); // in33
    circuit_inputs = circuit_inputs.next_2(z); // in34
    circuit_inputs = circuit_inputs.next_2(ci); // in35

    let outputs = circuit_inputs.done_2().eval(modulus).unwrap();
    let Q0: G2Point = G2Point {
        x0: outputs.get_output(t169),
        x1: outputs.get_output(t170),
        y0: outputs.get_output(t179),
        y1: outputs.get_output(t180),
    };
    let lhs_i_plus_one: u384 = outputs.get_output(t208);
    let ci_plus_one: u384 = outputs.get_output(t5);
    return (Q0, lhs_i_plus_one, ci_plus_one);
}
#[inline(always)]
pub fn run_BN254_MP_CHECK_BIT01_2P_2F_circuit(
    yInv_0: u384,
    xNegOverY_0: u384,
    G2_line_dbl_0: G2Line<u288>,
    G2_line_dbl_10: G2Line<u288>,
    G2_line_add_10: G2Line<u288>,
    yInv_1: u384,
    xNegOverY_1: u384,
    G2_line_dbl_1: G2Line<u288>,
    G2_line_dbl_11: G2Line<u288>,
    G2_line_add_11: G2Line<u288>,
    lhs_i: u384,
    f_i_of_z: u384,
    f_i_plus_one_of_z: u384,
    c_or_cinv_of_z: u384,
    z: u384,
    ci: u384,
) -> (u384, u384) {
    // CONSTANT stack
    let in0 = CE::<CI<0>> {}; // -0x9 % p
    let in1 = CE::<CI<1>> {}; // 0x1

    // INPUT stack
    let (in2, in3, in4) = (CE::<CI<2>> {}, CE::<CI<3>> {}, CE::<CI<4>> {});
    let (in5, in6, in7) = (CE::<CI<5>> {}, CE::<CI<6>> {}, CE::<CI<7>> {});
    let (in8, in9, in10) = (CE::<CI<8>> {}, CE::<CI<9>> {}, CE::<CI<10>> {});
    let (in11, in12, in13) = (CE::<CI<11>> {}, CE::<CI<12>> {}, CE::<CI<13>> {});
    let (in14, in15, in16) = (CE::<CI<14>> {}, CE::<CI<15>> {}, CE::<CI<16>> {});
    let (in17, in18, in19) = (CE::<CI<17>> {}, CE::<CI<18>> {}, CE::<CI<19>> {});
    let (in20, in21, in22) = (CE::<CI<20>> {}, CE::<CI<21>> {}, CE::<CI<22>> {});
    let (in23, in24, in25) = (CE::<CI<23>> {}, CE::<CI<24>> {}, CE::<CI<25>> {});
    let (in26, in27, in28) = (CE::<CI<26>> {}, CE::<CI<27>> {}, CE::<CI<28>> {});
    let (in29, in30, in31) = (CE::<CI<29>> {}, CE::<CI<30>> {}, CE::<CI<31>> {});
    let (in32, in33, in34) = (CE::<CI<32>> {}, CE::<CI<33>> {}, CE::<CI<34>> {});
    let in35 = CE::<CI<35>> {};
    let t0 = circuit_mul(in34, in34); // compute z^2
    let t1 = circuit_mul(t0, in34); // compute z^3
    let t2 = circuit_mul(t1, t1); // compute z^6
    let t3 = circuit_mul(t2, in34); // compute z^7
    let t4 = circuit_mul(t3, t0); // compute z^9
    let t5 = circuit_mul(in35, in35); // Compute c_i = (c_(i-1))^2
    let t6 = circuit_mul(in31, in31); // Square f evaluation in Z, the result of previous bit.
    let t7 = circuit_mul(in0, in5);
    let t8 = circuit_add(in4, t7);
    let t9 = circuit_mul(t8, in3); // eval bn line by xNegOverY
    let t10 = circuit_mul(in0, in7);
    let t11 = circuit_add(in6, t10);
    let t12 = circuit_mul(t11, in2); // eval bn line by yInv
    let t13 = circuit_mul(in5, in3); // eval bn line by xNegOverY
    let t14 = circuit_mul(in7, in2); // eval bn line by yInv
    let t15 = circuit_mul(t9, in34); // Eval sparse poly line_0p_1 step coeff_1 * z^1
    let t16 = circuit_add(in1, t15); // Eval sparse poly line_0p_1 step + coeff_1 * z^1
    let t17 = circuit_mul(t12, t1); // Eval sparse poly line_0p_1 step coeff_3 * z^3
    let t18 = circuit_add(t16, t17); // Eval sparse poly line_0p_1 step + coeff_3 * z^3
    let t19 = circuit_mul(t13, t3); // Eval sparse poly line_0p_1 step coeff_7 * z^7
    let t20 = circuit_add(t18, t19); // Eval sparse poly line_0p_1 step + coeff_7 * z^7
    let t21 = circuit_mul(t14, t4); // Eval sparse poly line_0p_1 step coeff_9 * z^9
    let t22 = circuit_add(t20, t21); // Eval sparse poly line_0p_1 step + coeff_9 * z^9
    let t23 = circuit_mul(t6, t22); // Mul (f(z)^2 * Π_0_k-1(line_k(z))) * line_i_0(z)
    let t24 = circuit_mul(in0, in9);
    let t25 = circuit_add(in8, t24);
    let t26 = circuit_mul(t25, in17); // eval bn line by xNegOverY
    let t27 = circuit_mul(in0, in11);
    let t28 = circuit_add(in10, t27);
    let t29 = circuit_mul(t28, in16); // eval bn line by yInv
    let t30 = circuit_mul(in9, in17); // eval bn line by xNegOverY
    let t31 = circuit_mul(in11, in16); // eval bn line by yInv
    let t32 = circuit_mul(t26, in34); // Eval sparse poly line_1p_1 step coeff_1 * z^1
    let t33 = circuit_add(in1, t32); // Eval sparse poly line_1p_1 step + coeff_1 * z^1
    let t34 = circuit_mul(t29, t1); // Eval sparse poly line_1p_1 step coeff_3 * z^3
    let t35 = circuit_add(t33, t34); // Eval sparse poly line_1p_1 step + coeff_3 * z^3
    let t36 = circuit_mul(t30, t3); // Eval sparse poly line_1p_1 step coeff_7 * z^7
    let t37 = circuit_add(t35, t36); // Eval sparse poly line_1p_1 step + coeff_7 * z^7
    let t38 = circuit_mul(t31, t4); // Eval sparse poly line_1p_1 step coeff_9 * z^9
    let t39 = circuit_add(t37, t38); // Eval sparse poly line_1p_1 step + coeff_9 * z^9
    let t40 = circuit_mul(t23, t39); // Mul (f(z)^2 * Π_0_k-1(line_k(z))) * line_i_1(z)
    let t41 = circuit_mul(
        t40, t40,
    ); // Compute (f^2 * Π(i,k) (line_i,k(z))) ^ 2 = f^4 * (Π(i,k) (line_i,k(z)))^2
    let t42 = circuit_mul(in0, in13);
    let t43 = circuit_add(in12, t42);
    let t44 = circuit_mul(t43, in3); // eval bn line by xNegOverY
    let t45 = circuit_mul(in0, in15);
    let t46 = circuit_add(in14, t45);
    let t47 = circuit_mul(t46, in2); // eval bn line by yInv
    let t48 = circuit_mul(in13, in3); // eval bn line by xNegOverY
    let t49 = circuit_mul(in15, in2); // eval bn line by yInv
    let t50 = circuit_mul(in0, in19);
    let t51 = circuit_add(in18, t50);
    let t52 = circuit_mul(t51, in3); // eval bn line by xNegOverY
    let t53 = circuit_mul(in0, in21);
    let t54 = circuit_add(in20, t53);
    let t55 = circuit_mul(t54, in2); // eval bn line by yInv
    let t56 = circuit_mul(in19, in3); // eval bn line by xNegOverY
    let t57 = circuit_mul(in21, in2); // eval bn line by yInv
    let t58 = circuit_mul(t44, in34); // Eval sparse poly line_0p_1 step coeff_1 * z^1
    let t59 = circuit_add(in1, t58); // Eval sparse poly line_0p_1 step + coeff_1 * z^1
    let t60 = circuit_mul(t47, t1); // Eval sparse poly line_0p_1 step coeff_3 * z^3
    let t61 = circuit_add(t59, t60); // Eval sparse poly line_0p_1 step + coeff_3 * z^3
    let t62 = circuit_mul(t48, t3); // Eval sparse poly line_0p_1 step coeff_7 * z^7
    let t63 = circuit_add(t61, t62); // Eval sparse poly line_0p_1 step + coeff_7 * z^7
    let t64 = circuit_mul(t49, t4); // Eval sparse poly line_0p_1 step coeff_9 * z^9
    let t65 = circuit_add(t63, t64); // Eval sparse poly line_0p_1 step + coeff_9 * z^9
    let t66 = circuit_mul(t41, t65); // Mul (f(z)^2 * Π_0_k-1(line_k(z))) * line_i_0(z)
    let t67 = circuit_mul(t52, in34); // Eval sparse poly line_0p_2 step coeff_1 * z^1
    let t68 = circuit_add(in1, t67); // Eval sparse poly line_0p_2 step + coeff_1 * z^1
    let t69 = circuit_mul(t55, t1); // Eval sparse poly line_0p_2 step coeff_3 * z^3
    let t70 = circuit_add(t68, t69); // Eval sparse poly line_0p_2 step + coeff_3 * z^3
    let t71 = circuit_mul(t56, t3); // Eval sparse poly line_0p_2 step coeff_7 * z^7
    let t72 = circuit_add(t70, t71); // Eval sparse poly line_0p_2 step + coeff_7 * z^7
    let t73 = circuit_mul(t57, t4); // Eval sparse poly line_0p_2 step coeff_9 * z^9
    let t74 = circuit_add(t72, t73); // Eval sparse poly line_0p_2 step + coeff_9 * z^9
    let t75 = circuit_mul(t66, t74); // Mul (f(z)^2 * Π_0_k-1(line_k(z))) * line_i_0(z)
    let t76 = circuit_mul(in0, in23);
    let t77 = circuit_add(in22, t76);
    let t78 = circuit_mul(t77, in17); // eval bn line by xNegOverY
    let t79 = circuit_mul(in0, in25);
    let t80 = circuit_add(in24, t79);
    let t81 = circuit_mul(t80, in16); // eval bn line by yInv
    let t82 = circuit_mul(in23, in17); // eval bn line by xNegOverY
    let t83 = circuit_mul(in25, in16); // eval bn line by yInv
    let t84 = circuit_mul(in0, in27);
    let t85 = circuit_add(in26, t84);
    let t86 = circuit_mul(t85, in17); // eval bn line by xNegOverY
    let t87 = circuit_mul(in0, in29);
    let t88 = circuit_add(in28, t87);
    let t89 = circuit_mul(t88, in16); // eval bn line by yInv
    let t90 = circuit_mul(in27, in17); // eval bn line by xNegOverY
    let t91 = circuit_mul(in29, in16); // eval bn line by yInv
    let t92 = circuit_mul(t78, in34); // Eval sparse poly line_1p_1 step coeff_1 * z^1
    let t93 = circuit_add(in1, t92); // Eval sparse poly line_1p_1 step + coeff_1 * z^1
    let t94 = circuit_mul(t81, t1); // Eval sparse poly line_1p_1 step coeff_3 * z^3
    let t95 = circuit_add(t93, t94); // Eval sparse poly line_1p_1 step + coeff_3 * z^3
    let t96 = circuit_mul(t82, t3); // Eval sparse poly line_1p_1 step coeff_7 * z^7
    let t97 = circuit_add(t95, t96); // Eval sparse poly line_1p_1 step + coeff_7 * z^7
    let t98 = circuit_mul(t83, t4); // Eval sparse poly line_1p_1 step coeff_9 * z^9
    let t99 = circuit_add(t97, t98); // Eval sparse poly line_1p_1 step + coeff_9 * z^9
    let t100 = circuit_mul(t75, t99); // Mul (f(z)^2 * Π_0_k-1(line_k(z))) * line_i_1(z)
    let t101 = circuit_mul(t86, in34); // Eval sparse poly line_1p_2 step coeff_1 * z^1
    let t102 = circuit_add(in1, t101); // Eval sparse poly line_1p_2 step + coeff_1 * z^1
    let t103 = circuit_mul(t89, t1); // Eval sparse poly line_1p_2 step coeff_3 * z^3
    let t104 = circuit_add(t102, t103); // Eval sparse poly line_1p_2 step + coeff_3 * z^3
    let t105 = circuit_mul(t90, t3); // Eval sparse poly line_1p_2 step coeff_7 * z^7
    let t106 = circuit_add(t104, t105); // Eval sparse poly line_1p_2 step + coeff_7 * z^7
    let t107 = circuit_mul(t91, t4); // Eval sparse poly line_1p_2 step coeff_9 * z^9
    let t108 = circuit_add(t106, t107); // Eval sparse poly line_1p_2 step + coeff_9 * z^9
    let t109 = circuit_mul(t100, t108); // Mul (f(z)^2 * Π_0_k-1(line_k(z))) * line_i_1(z)
    let t110 = circuit_mul(t109, in33);
    let t111 = circuit_sub(t110, in32); // (Π(i,k) (Pk(z))) - Ri(z)
    let t112 = circuit_mul(t5, t111); // ci * ((Π(i,k) (Pk(z)) - Ri(z))
    let t113 = circuit_add(in30, t112); // LHS = LHS + ci * ((Π(i,k) (Pk(z)) - Ri(z))

    let modulus = TryInto::<
        _, CircuitModulus
    >::try_into([0x6871ca8d3c208c16d87cfd47, 0xb85045b68181585d97816a91, 0x30644e72e131a029, 0x0])
        .unwrap(); // BN254 prime field modulus

    let mut circuit_inputs = (t113, t5).new_inputs();
    // Prefill constants:
    circuit_inputs = circuit_inputs
        .next_2(
            [0x6871ca8d3c208c16d87cfd3e, 0xb85045b68181585d97816a91, 0x30644e72e131a029, 0x0],
        ); // in0
    circuit_inputs = circuit_inputs.next_2([0x1, 0x0, 0x0, 0x0]); // in1
    // Fill inputs:
    circuit_inputs = circuit_inputs.next_2(yInv_0); // in2
    circuit_inputs = circuit_inputs.next_2(xNegOverY_0); // in3
    circuit_inputs = circuit_inputs.next_u288(G2_line_dbl_0.r0a0); // in4
    circuit_inputs = circuit_inputs.next_u288(G2_line_dbl_0.r0a1); // in5
    circuit_inputs = circuit_inputs.next_u288(G2_line_dbl_0.r1a0); // in6
    circuit_inputs = circuit_inputs.next_u288(G2_line_dbl_0.r1a1); // in7
    circuit_inputs = circuit_inputs.next_u288(G2_line_dbl_10.r0a0); // in8
    circuit_inputs = circuit_inputs.next_u288(G2_line_dbl_10.r0a1); // in9
    circuit_inputs = circuit_inputs.next_u288(G2_line_dbl_10.r1a0); // in10
    circuit_inputs = circuit_inputs.next_u288(G2_line_dbl_10.r1a1); // in11
    circuit_inputs = circuit_inputs.next_u288(G2_line_add_10.r0a0); // in12
    circuit_inputs = circuit_inputs.next_u288(G2_line_add_10.r0a1); // in13
    circuit_inputs = circuit_inputs.next_u288(G2_line_add_10.r1a0); // in14
    circuit_inputs = circuit_inputs.next_u288(G2_line_add_10.r1a1); // in15
    circuit_inputs = circuit_inputs.next_2(yInv_1); // in16
    circuit_inputs = circuit_inputs.next_2(xNegOverY_1); // in17
    circuit_inputs = circuit_inputs.next_u288(G2_line_dbl_1.r0a0); // in18
    circuit_inputs = circuit_inputs.next_u288(G2_line_dbl_1.r0a1); // in19
    circuit_inputs = circuit_inputs.next_u288(G2_line_dbl_1.r1a0); // in20
    circuit_inputs = circuit_inputs.next_u288(G2_line_dbl_1.r1a1); // in21
    circuit_inputs = circuit_inputs.next_u288(G2_line_dbl_11.r0a0); // in22
    circuit_inputs = circuit_inputs.next_u288(G2_line_dbl_11.r0a1); // in23
    circuit_inputs = circuit_inputs.next_u288(G2_line_dbl_11.r1a0); // in24
    circuit_inputs = circuit_inputs.next_u288(G2_line_dbl_11.r1a1); // in25
    circuit_inputs = circuit_inputs.next_u288(G2_line_add_11.r0a0); // in26
    circuit_inputs = circuit_inputs.next_u288(G2_line_add_11.r0a1); // in27
    circuit_inputs = circuit_inputs.next_u288(G2_line_add_11.r1a0); // in28
    circuit_inputs = circuit_inputs.next_u288(G2_line_add_11.r1a1); // in29
    circuit_inputs = circuit_inputs.next_2(lhs_i); // in30
    circuit_inputs = circuit_inputs.next_2(f_i_of_z); // in31
    circuit_inputs = circuit_inputs.next_2(f_i_plus_one_of_z); // in32
    circuit_inputs = circuit_inputs.next_2(c_or_cinv_of_z); // in33
    circuit_inputs = circuit_inputs.next_2(z); // in34
    circuit_inputs = circuit_inputs.next_2(ci); // in35

    let outputs = circuit_inputs.done_2().eval(modulus).unwrap();
    let lhs_i_plus_one: u384 = outputs.get_output(t113);
    let ci_plus_one: u384 = outputs.get_output(t5);
    return (lhs_i_plus_one, ci_plus_one);
}
#[inline(always)]
pub fn run_BN254_MP_CHECK_BIT01_3P_2F_circuit(
    yInv_0: u384,
    xNegOverY_0: u384,
    G2_line_dbl_0: G2Line<u288>,
    G2_line_dbl_10: G2Line<u288>,
    G2_line_add_10: G2Line<u288>,
    yInv_1: u384,
    xNegOverY_1: u384,
    G2_line_dbl_1: G2Line<u288>,
    G2_line_dbl_11: G2Line<u288>,
    G2_line_add_11: G2Line<u288>,
    yInv_2: u384,
    xNegOverY_2: u384,
    Q_2: G2Point,
    Q_or_Q_neg_2: G2Point,
    lhs_i: u384,
    f_i_of_z: u384,
    f_i_plus_one_of_z: u384,
    c_or_cinv_of_z: u384,
    z: u384,
    ci: u384,
) -> (G2Point, u384, u384) {
    // CONSTANT stack
    let in0 = CE::<CI<0>> {}; // -0x9 % p
    let in1 = CE::<CI<1>> {}; // 0x1
    let in2 = CE::<CI<2>> {}; // 0x3
    let in3 = CE::<CI<3>> {}; // 0x6
    let in4 = CE::<CI<4>> {}; // 0x0

    // INPUT stack
    let (in5, in6, in7) = (CE::<CI<5>> {}, CE::<CI<6>> {}, CE::<CI<7>> {});
    let (in8, in9, in10) = (CE::<CI<8>> {}, CE::<CI<9>> {}, CE::<CI<10>> {});
    let (in11, in12, in13) = (CE::<CI<11>> {}, CE::<CI<12>> {}, CE::<CI<13>> {});
    let (in14, in15, in16) = (CE::<CI<14>> {}, CE::<CI<15>> {}, CE::<CI<16>> {});
    let (in17, in18, in19) = (CE::<CI<17>> {}, CE::<CI<18>> {}, CE::<CI<19>> {});
    let (in20, in21, in22) = (CE::<CI<20>> {}, CE::<CI<21>> {}, CE::<CI<22>> {});
    let (in23, in24, in25) = (CE::<CI<23>> {}, CE::<CI<24>> {}, CE::<CI<25>> {});
    let (in26, in27, in28) = (CE::<CI<26>> {}, CE::<CI<27>> {}, CE::<CI<28>> {});
    let (in29, in30, in31) = (CE::<CI<29>> {}, CE::<CI<30>> {}, CE::<CI<31>> {});
    let (in32, in33, in34) = (CE::<CI<32>> {}, CE::<CI<33>> {}, CE::<CI<34>> {});
    let (in35, in36, in37) = (CE::<CI<35>> {}, CE::<CI<36>> {}, CE::<CI<37>> {});
    let (in38, in39, in40) = (CE::<CI<38>> {}, CE::<CI<39>> {}, CE::<CI<40>> {});
    let (in41, in42, in43) = (CE::<CI<41>> {}, CE::<CI<42>> {}, CE::<CI<43>> {});
    let (in44, in45, in46) = (CE::<CI<44>> {}, CE::<CI<45>> {}, CE::<CI<46>> {});
    let (in47, in48) = (CE::<CI<47>> {}, CE::<CI<48>> {});
    let t0 = circuit_mul(in47, in47); // compute z^2
    let t1 = circuit_mul(t0, in47); // compute z^3
    let t2 = circuit_mul(t1, t1); // compute z^6
    let t3 = circuit_mul(t2, in47); // compute z^7
    let t4 = circuit_mul(t3, t0); // compute z^9
    let t5 = circuit_mul(in48, in48); // Compute c_i = (c_(i-1))^2
    let t6 = circuit_mul(in44, in44); // Square f evaluation in Z, the result of previous bit.
    let t7 = circuit_mul(in0, in8);
    let t8 = circuit_add(in7, t7);
    let t9 = circuit_mul(t8, in6); // eval bn line by xNegOverY
    let t10 = circuit_mul(in0, in10);
    let t11 = circuit_add(in9, t10);
    let t12 = circuit_mul(t11, in5); // eval bn line by yInv
    let t13 = circuit_mul(in8, in6); // eval bn line by xNegOverY
    let t14 = circuit_mul(in10, in5); // eval bn line by yInv
    let t15 = circuit_mul(t9, in47); // Eval sparse poly line_0p_1 step coeff_1 * z^1
    let t16 = circuit_add(in1, t15); // Eval sparse poly line_0p_1 step + coeff_1 * z^1
    let t17 = circuit_mul(t12, t1); // Eval sparse poly line_0p_1 step coeff_3 * z^3
    let t18 = circuit_add(t16, t17); // Eval sparse poly line_0p_1 step + coeff_3 * z^3
    let t19 = circuit_mul(t13, t3); // Eval sparse poly line_0p_1 step coeff_7 * z^7
    let t20 = circuit_add(t18, t19); // Eval sparse poly line_0p_1 step + coeff_7 * z^7
    let t21 = circuit_mul(t14, t4); // Eval sparse poly line_0p_1 step coeff_9 * z^9
    let t22 = circuit_add(t20, t21); // Eval sparse poly line_0p_1 step + coeff_9 * z^9
    let t23 = circuit_mul(t6, t22); // Mul (f(z)^2 * Π_0_k-1(line_k(z))) * line_i_0(z)
    let t24 = circuit_mul(in0, in12);
    let t25 = circuit_add(in11, t24);
    let t26 = circuit_mul(t25, in20); // eval bn line by xNegOverY
    let t27 = circuit_mul(in0, in14);
    let t28 = circuit_add(in13, t27);
    let t29 = circuit_mul(t28, in19); // eval bn line by yInv
    let t30 = circuit_mul(in12, in20); // eval bn line by xNegOverY
    let t31 = circuit_mul(in14, in19); // eval bn line by yInv
    let t32 = circuit_mul(t26, in47); // Eval sparse poly line_1p_1 step coeff_1 * z^1
    let t33 = circuit_add(in1, t32); // Eval sparse poly line_1p_1 step + coeff_1 * z^1
    let t34 = circuit_mul(t29, t1); // Eval sparse poly line_1p_1 step coeff_3 * z^3
    let t35 = circuit_add(t33, t34); // Eval sparse poly line_1p_1 step + coeff_3 * z^3
    let t36 = circuit_mul(t30, t3); // Eval sparse poly line_1p_1 step coeff_7 * z^7
    let t37 = circuit_add(t35, t36); // Eval sparse poly line_1p_1 step + coeff_7 * z^7
    let t38 = circuit_mul(t31, t4); // Eval sparse poly line_1p_1 step coeff_9 * z^9
    let t39 = circuit_add(t37, t38); // Eval sparse poly line_1p_1 step + coeff_9 * z^9
    let t40 = circuit_mul(t23, t39); // Mul (f(z)^2 * Π_0_k-1(line_k(z))) * line_i_1(z)
    let t41 = circuit_add(in35, in36); // Doubling slope numerator start
    let t42 = circuit_sub(in35, in36);
    let t43 = circuit_mul(t41, t42);
    let t44 = circuit_mul(in35, in36);
    let t45 = circuit_mul(t43, in2);
    let t46 = circuit_mul(t44, in3); // Doubling slope numerator end
<<<<<<< HEAD
    let t47 = circuit_add(in21, in21); // Fp2 add coeff 0/1
    let t48 = circuit_add(in22, in22); // Fp2 add coeff 1/1
    let t49 = circuit_sub(in4, t48);
    let t50 = circuit_mul(t47, t47);
    let t51 = circuit_mul(t48, t48);
    let t52 = circuit_add(t50, t51);
    let t53 = circuit_inverse(t52);
    let t54 = circuit_mul(t47, t53);
    let t55 = circuit_mul(t49, t53);
    let t56 = circuit_mul(t45, t54); // Fp2 mul start
=======
    let t47 = circuit_add(in37, in37); // Fp2 add coeff 0/1
    let t48 = circuit_add(in38, in38); // Fp2 add coeff 1/1
    let t49 = circuit_mul(t47, t47); // Fp2 Inv start
    let t50 = circuit_mul(t48, t48);
    let t51 = circuit_add(t49, t50);
    let t52 = circuit_inverse(t51);
    let t53 = circuit_mul(t47, t52); // Fp2 Inv real part end
    let t54 = circuit_mul(t48, t52);
    let t55 = circuit_sub(in4, t54); // Fp2 Inv imag part end
    let t56 = circuit_mul(t45, t53); // Fp2 mul start
>>>>>>> 245c09fc
    let t57 = circuit_mul(t46, t55);
    let t58 = circuit_sub(t56, t57); // Fp2 mul real part end
    let t59 = circuit_mul(t45, t55);
    let t60 = circuit_mul(t46, t54);
    let t61 = circuit_add(t59, t60); // Fp2 mul imag part end
    let t62 = circuit_add(t58, t61);
    let t63 = circuit_sub(t58, t61);
    let t64 = circuit_mul(t62, t63);
    let t65 = circuit_mul(t58, t61);
    let t66 = circuit_add(t65, t65);
    let t67 = circuit_add(in35, in35); // Fp2 add coeff 0/1
    let t68 = circuit_add(in36, in36); // Fp2 add coeff 1/1
    let t69 = circuit_sub(t64, t67); // Fp2 sub coeff 0/1
    let t70 = circuit_sub(t66, t68); // Fp2 sub coeff 1/1
    let t71 = circuit_sub(in35, t69); // Fp2 sub coeff 0/1
    let t72 = circuit_sub(in36, t70); // Fp2 sub coeff 1/1
    let t73 = circuit_mul(t58, t71); // Fp2 mul start
    let t74 = circuit_mul(t61, t72);
    let t75 = circuit_sub(t73, t74); // Fp2 mul real part end
    let t76 = circuit_mul(t58, t72);
    let t77 = circuit_mul(t61, t71);
    let t78 = circuit_add(t76, t77); // Fp2 mul imag part end
    let t79 = circuit_sub(t75, in37); // Fp2 sub coeff 0/1
    let t80 = circuit_sub(t78, in38); // Fp2 sub coeff 1/1
    let t81 = circuit_mul(t58, in35); // Fp2 mul start
    let t82 = circuit_mul(t61, in36);
    let t83 = circuit_sub(t81, t82); // Fp2 mul real part end
    let t84 = circuit_mul(t58, in36);
    let t85 = circuit_mul(t61, in35);
    let t86 = circuit_add(t84, t85); // Fp2 mul imag part end
    let t87 = circuit_sub(t83, in37); // Fp2 sub coeff 0/1
    let t88 = circuit_sub(t86, in38); // Fp2 sub coeff 1/1
    let t89 = circuit_mul(in0, t61);
    let t90 = circuit_add(t58, t89);
    let t91 = circuit_mul(t90, in34); // eval bn line by xNegOverY
    let t92 = circuit_mul(in0, t88);
    let t93 = circuit_add(t87, t92);
    let t94 = circuit_mul(t93, in33); // eval bn line by yInv
    let t95 = circuit_mul(t61, in34); // eval bn line by xNegOverY
    let t96 = circuit_mul(t88, in33); // eval bn line by yInv
    let t97 = circuit_mul(t91, in47); // Eval sparse poly line_2p_1 step coeff_1 * z^1
    let t98 = circuit_add(in1, t97); // Eval sparse poly line_2p_1 step + coeff_1 * z^1
    let t99 = circuit_mul(t94, t1); // Eval sparse poly line_2p_1 step coeff_3 * z^3
    let t100 = circuit_add(t98, t99); // Eval sparse poly line_2p_1 step + coeff_3 * z^3
    let t101 = circuit_mul(t95, t3); // Eval sparse poly line_2p_1 step coeff_7 * z^7
    let t102 = circuit_add(t100, t101); // Eval sparse poly line_2p_1 step + coeff_7 * z^7
    let t103 = circuit_mul(t96, t4); // Eval sparse poly line_2p_1 step coeff_9 * z^9
    let t104 = circuit_add(t102, t103); // Eval sparse poly line_2p_1 step + coeff_9 * z^9
    let t105 = circuit_mul(t40, t104); // Mul (f(z)^2 * Π_0_k-1(line_k(z))) * line_i_2(z)
    let t106 = circuit_mul(
        t105, t105,
    ); // Compute (f^2 * Π(i,k) (line_i,k(z))) ^ 2 = f^4 * (Π(i,k) (line_i,k(z)))^2
    let t107 = circuit_mul(in0, in16);
    let t108 = circuit_add(in15, t107);
    let t109 = circuit_mul(t108, in6); // eval bn line by xNegOverY
    let t110 = circuit_mul(in0, in18);
    let t111 = circuit_add(in17, t110);
    let t112 = circuit_mul(t111, in5); // eval bn line by yInv
    let t113 = circuit_mul(in16, in6); // eval bn line by xNegOverY
    let t114 = circuit_mul(in18, in5); // eval bn line by yInv
    let t115 = circuit_mul(in0, in22);
    let t116 = circuit_add(in21, t115);
    let t117 = circuit_mul(t116, in6); // eval bn line by xNegOverY
    let t118 = circuit_mul(in0, in24);
    let t119 = circuit_add(in23, t118);
    let t120 = circuit_mul(t119, in5); // eval bn line by yInv
    let t121 = circuit_mul(in22, in6); // eval bn line by xNegOverY
    let t122 = circuit_mul(in24, in5); // eval bn line by yInv
    let t123 = circuit_mul(t109, in47); // Eval sparse poly line_0p_1 step coeff_1 * z^1
    let t124 = circuit_add(in1, t123); // Eval sparse poly line_0p_1 step + coeff_1 * z^1
    let t125 = circuit_mul(t112, t1); // Eval sparse poly line_0p_1 step coeff_3 * z^3
    let t126 = circuit_add(t124, t125); // Eval sparse poly line_0p_1 step + coeff_3 * z^3
    let t127 = circuit_mul(t113, t3); // Eval sparse poly line_0p_1 step coeff_7 * z^7
    let t128 = circuit_add(t126, t127); // Eval sparse poly line_0p_1 step + coeff_7 * z^7
    let t129 = circuit_mul(t114, t4); // Eval sparse poly line_0p_1 step coeff_9 * z^9
    let t130 = circuit_add(t128, t129); // Eval sparse poly line_0p_1 step + coeff_9 * z^9
    let t131 = circuit_mul(t106, t130); // Mul (f(z)^2 * Π_0_k-1(line_k(z))) * line_i_0(z)
    let t132 = circuit_mul(t117, in47); // Eval sparse poly line_0p_2 step coeff_1 * z^1
    let t133 = circuit_add(in1, t132); // Eval sparse poly line_0p_2 step + coeff_1 * z^1
    let t134 = circuit_mul(t120, t1); // Eval sparse poly line_0p_2 step coeff_3 * z^3
    let t135 = circuit_add(t133, t134); // Eval sparse poly line_0p_2 step + coeff_3 * z^3
    let t136 = circuit_mul(t121, t3); // Eval sparse poly line_0p_2 step coeff_7 * z^7
    let t137 = circuit_add(t135, t136); // Eval sparse poly line_0p_2 step + coeff_7 * z^7
    let t138 = circuit_mul(t122, t4); // Eval sparse poly line_0p_2 step coeff_9 * z^9
    let t139 = circuit_add(t137, t138); // Eval sparse poly line_0p_2 step + coeff_9 * z^9
    let t140 = circuit_mul(t131, t139); // Mul (f(z)^2 * Π_0_k-1(line_k(z))) * line_i_0(z)
    let t141 = circuit_mul(in0, in26);
    let t142 = circuit_add(in25, t141);
    let t143 = circuit_mul(t142, in20); // eval bn line by xNegOverY
    let t144 = circuit_mul(in0, in28);
    let t145 = circuit_add(in27, t144);
    let t146 = circuit_mul(t145, in19); // eval bn line by yInv
    let t147 = circuit_mul(in26, in20); // eval bn line by xNegOverY
    let t148 = circuit_mul(in28, in19); // eval bn line by yInv
    let t149 = circuit_mul(in0, in30);
    let t150 = circuit_add(in29, t149);
    let t151 = circuit_mul(t150, in20); // eval bn line by xNegOverY
    let t152 = circuit_mul(in0, in32);
    let t153 = circuit_add(in31, t152);
    let t154 = circuit_mul(t153, in19); // eval bn line by yInv
    let t155 = circuit_mul(in30, in20); // eval bn line by xNegOverY
    let t156 = circuit_mul(in32, in19); // eval bn line by yInv
    let t157 = circuit_mul(t143, in47); // Eval sparse poly line_1p_1 step coeff_1 * z^1
    let t158 = circuit_add(in1, t157); // Eval sparse poly line_1p_1 step + coeff_1 * z^1
    let t159 = circuit_mul(t146, t1); // Eval sparse poly line_1p_1 step coeff_3 * z^3
    let t160 = circuit_add(t158, t159); // Eval sparse poly line_1p_1 step + coeff_3 * z^3
    let t161 = circuit_mul(t147, t3); // Eval sparse poly line_1p_1 step coeff_7 * z^7
    let t162 = circuit_add(t160, t161); // Eval sparse poly line_1p_1 step + coeff_7 * z^7
    let t163 = circuit_mul(t148, t4); // Eval sparse poly line_1p_1 step coeff_9 * z^9
    let t164 = circuit_add(t162, t163); // Eval sparse poly line_1p_1 step + coeff_9 * z^9
    let t165 = circuit_mul(t140, t164); // Mul (f(z)^2 * Π_0_k-1(line_k(z))) * line_i_1(z)
    let t166 = circuit_mul(t151, in47); // Eval sparse poly line_1p_2 step coeff_1 * z^1
    let t167 = circuit_add(in1, t166); // Eval sparse poly line_1p_2 step + coeff_1 * z^1
    let t168 = circuit_mul(t154, t1); // Eval sparse poly line_1p_2 step coeff_3 * z^3
    let t169 = circuit_add(t167, t168); // Eval sparse poly line_1p_2 step + coeff_3 * z^3
    let t170 = circuit_mul(t155, t3); // Eval sparse poly line_1p_2 step coeff_7 * z^7
    let t171 = circuit_add(t169, t170); // Eval sparse poly line_1p_2 step + coeff_7 * z^7
    let t172 = circuit_mul(t156, t4); // Eval sparse poly line_1p_2 step coeff_9 * z^9
    let t173 = circuit_add(t171, t172); // Eval sparse poly line_1p_2 step + coeff_9 * z^9
    let t174 = circuit_mul(t165, t173); // Mul (f(z)^2 * Π_0_k-1(line_k(z))) * line_i_1(z)
    let t175 = circuit_sub(t79, in41); // Fp2 sub coeff 0/1
    let t176 = circuit_sub(t80, in42); // Fp2 sub coeff 1/1
    let t177 = circuit_sub(t69, in39); // Fp2 sub coeff 0/1
    let t178 = circuit_sub(t70, in40); // Fp2 sub coeff 1/1
    let t179 = circuit_mul(t177, t177); // Fp2 Inv start
    let t180 = circuit_mul(t178, t178);
    let t181 = circuit_add(t179, t180);
    let t182 = circuit_inverse(t181);
    let t183 = circuit_mul(t177, t182); // Fp2 Inv real part end
    let t184 = circuit_mul(t178, t182);
    let t185 = circuit_sub(in4, t184); // Fp2 Inv imag part end
    let t186 = circuit_mul(t175, t183); // Fp2 mul start
    let t187 = circuit_mul(t176, t185);
    let t188 = circuit_sub(t186, t187); // Fp2 mul real part end
    let t189 = circuit_mul(t175, t185);
    let t190 = circuit_mul(t176, t183);
    let t191 = circuit_add(t189, t190); // Fp2 mul imag part end
    let t192 = circuit_add(t188, t191);
    let t193 = circuit_sub(t188, t191);
    let t194 = circuit_mul(t192, t193);
    let t195 = circuit_mul(t188, t191);
    let t196 = circuit_add(t195, t195);
    let t197 = circuit_add(t69, in39); // Fp2 add coeff 0/1
    let t198 = circuit_add(t70, in40); // Fp2 add coeff 1/1
    let t199 = circuit_sub(t194, t197); // Fp2 sub coeff 0/1
    let t200 = circuit_sub(t196, t198); // Fp2 sub coeff 1/1
    let t201 = circuit_mul(t188, t69); // Fp2 mul start
    let t202 = circuit_mul(t191, t70);
    let t203 = circuit_sub(t201, t202); // Fp2 mul real part end
    let t204 = circuit_mul(t188, t70);
    let t205 = circuit_mul(t191, t69);
    let t206 = circuit_add(t204, t205); // Fp2 mul imag part end
    let t207 = circuit_sub(t203, t79); // Fp2 sub coeff 0/1
    let t208 = circuit_sub(t206, t80); // Fp2 sub coeff 1/1
    let t209 = circuit_add(t79, t79); // Fp2 add coeff 0/1
    let t210 = circuit_add(t80, t80); // Fp2 add coeff 1/1
    let t211 = circuit_sub(t199, t69); // Fp2 sub coeff 0/1
    let t212 = circuit_sub(t200, t70); // Fp2 sub coeff 1/1
    let t213 = circuit_mul(t211, t211); // Fp2 Inv start
    let t214 = circuit_mul(t212, t212);
    let t215 = circuit_add(t213, t214);
    let t216 = circuit_inverse(t215);
    let t217 = circuit_mul(t211, t216); // Fp2 Inv real part end
    let t218 = circuit_mul(t212, t216);
    let t219 = circuit_sub(in4, t218); // Fp2 Inv imag part end
    let t220 = circuit_mul(t209, t217); // Fp2 mul start
    let t221 = circuit_mul(t210, t219);
    let t222 = circuit_sub(t220, t221); // Fp2 mul real part end
    let t223 = circuit_mul(t209, t219);
    let t224 = circuit_mul(t210, t217);
    let t225 = circuit_add(t223, t224); // Fp2 mul imag part end
    let t226 = circuit_add(t188, t222); // Fp2 add coeff 0/1
    let t227 = circuit_add(t191, t225); // Fp2 add coeff 1/1
    let t228 = circuit_sub(in4, t226); // Fp2 neg coeff 0/1
    let t229 = circuit_sub(in4, t227); // Fp2 neg coeff 1/1
    let t230 = circuit_add(t228, t229);
    let t231 = circuit_sub(t228, t229);
    let t232 = circuit_mul(t230, t231);
    let t233 = circuit_mul(t228, t229);
    let t234 = circuit_add(t233, t233);
    let t235 = circuit_sub(t232, t69); // Fp2 sub coeff 0/1
    let t236 = circuit_sub(t234, t70); // Fp2 sub coeff 1/1
    let t237 = circuit_sub(t235, t199); // Fp2 sub coeff 0/1
    let t238 = circuit_sub(t236, t200); // Fp2 sub coeff 1/1
    let t239 = circuit_sub(t69, t237); // Fp2 sub coeff 0/1
    let t240 = circuit_sub(t70, t238); // Fp2 sub coeff 1/1
    let t241 = circuit_mul(t228, t239); // Fp2 mul start
    let t242 = circuit_mul(t229, t240);
    let t243 = circuit_sub(t241, t242); // Fp2 mul real part end
    let t244 = circuit_mul(t228, t240);
    let t245 = circuit_mul(t229, t239);
    let t246 = circuit_add(t244, t245); // Fp2 mul imag part end
    let t247 = circuit_sub(t243, t79); // Fp2 sub coeff 0/1
    let t248 = circuit_sub(t246, t80); // Fp2 sub coeff 1/1
    let t249 = circuit_mul(t228, t69); // Fp2 mul start
    let t250 = circuit_mul(t229, t70);
    let t251 = circuit_sub(t249, t250); // Fp2 mul real part end
    let t252 = circuit_mul(t228, t70);
    let t253 = circuit_mul(t229, t69);
    let t254 = circuit_add(t252, t253); // Fp2 mul imag part end
    let t255 = circuit_sub(t251, t79); // Fp2 sub coeff 0/1
    let t256 = circuit_sub(t254, t80); // Fp2 sub coeff 1/1
    let t257 = circuit_mul(in0, t191);
    let t258 = circuit_add(t188, t257);
    let t259 = circuit_mul(t258, in34); // eval bn line by xNegOverY
    let t260 = circuit_mul(in0, t208);
    let t261 = circuit_add(t207, t260);
    let t262 = circuit_mul(t261, in33); // eval bn line by yInv
    let t263 = circuit_mul(t191, in34); // eval bn line by xNegOverY
    let t264 = circuit_mul(t208, in33); // eval bn line by yInv
    let t265 = circuit_mul(in0, t229);
    let t266 = circuit_add(t228, t265);
    let t267 = circuit_mul(t266, in34); // eval bn line by xNegOverY
    let t268 = circuit_mul(in0, t256);
    let t269 = circuit_add(t255, t268);
    let t270 = circuit_mul(t269, in33); // eval bn line by yInv
    let t271 = circuit_mul(t229, in34); // eval bn line by xNegOverY
    let t272 = circuit_mul(t256, in33); // eval bn line by yInv
    let t273 = circuit_mul(t259, in47); // Eval sparse poly line_2p_1 step coeff_1 * z^1
    let t274 = circuit_add(in1, t273); // Eval sparse poly line_2p_1 step + coeff_1 * z^1
    let t275 = circuit_mul(t262, t1); // Eval sparse poly line_2p_1 step coeff_3 * z^3
    let t276 = circuit_add(t274, t275); // Eval sparse poly line_2p_1 step + coeff_3 * z^3
    let t277 = circuit_mul(t263, t3); // Eval sparse poly line_2p_1 step coeff_7 * z^7
    let t278 = circuit_add(t276, t277); // Eval sparse poly line_2p_1 step + coeff_7 * z^7
    let t279 = circuit_mul(t264, t4); // Eval sparse poly line_2p_1 step coeff_9 * z^9
    let t280 = circuit_add(t278, t279); // Eval sparse poly line_2p_1 step + coeff_9 * z^9
    let t281 = circuit_mul(t174, t280); // Mul (f(z)^2 * Π_0_k-1(line_k(z))) * line_i_2(z)
    let t282 = circuit_mul(t267, in47); // Eval sparse poly line_2p_2 step coeff_1 * z^1
    let t283 = circuit_add(in1, t282); // Eval sparse poly line_2p_2 step + coeff_1 * z^1
    let t284 = circuit_mul(t270, t1); // Eval sparse poly line_2p_2 step coeff_3 * z^3
    let t285 = circuit_add(t283, t284); // Eval sparse poly line_2p_2 step + coeff_3 * z^3
    let t286 = circuit_mul(t271, t3); // Eval sparse poly line_2p_2 step coeff_7 * z^7
    let t287 = circuit_add(t285, t286); // Eval sparse poly line_2p_2 step + coeff_7 * z^7
    let t288 = circuit_mul(t272, t4); // Eval sparse poly line_2p_2 step coeff_9 * z^9
    let t289 = circuit_add(t287, t288); // Eval sparse poly line_2p_2 step + coeff_9 * z^9
    let t290 = circuit_mul(t281, t289); // Mul (f(z)^2 * Π_0_k-1(line_k(z))) * line_i_2(z)
    let t291 = circuit_mul(t290, in46);
    let t292 = circuit_sub(t291, in45); // (Π(i,k) (Pk(z))) - Ri(z)
    let t293 = circuit_mul(t5, t292); // ci * ((Π(i,k) (Pk(z)) - Ri(z))
    let t294 = circuit_add(in43, t293); // LHS = LHS + ci * ((Π(i,k) (Pk(z)) - Ri(z))

    let modulus = TryInto::<
        _, CircuitModulus
    >::try_into([0x6871ca8d3c208c16d87cfd47, 0xb85045b68181585d97816a91, 0x30644e72e131a029, 0x0])
        .unwrap(); // BN254 prime field modulus

    let mut circuit_inputs = (t237, t238, t247, t248, t294, t5).new_inputs();
    // Prefill constants:
    circuit_inputs = circuit_inputs
        .next_2(
            [0x6871ca8d3c208c16d87cfd3e, 0xb85045b68181585d97816a91, 0x30644e72e131a029, 0x0],
        ); // in0
    circuit_inputs = circuit_inputs.next_2([0x1, 0x0, 0x0, 0x0]); // in1
    circuit_inputs = circuit_inputs.next_2([0x3, 0x0, 0x0, 0x0]); // in2
    circuit_inputs = circuit_inputs.next_2([0x6, 0x0, 0x0, 0x0]); // in3
    circuit_inputs = circuit_inputs.next_2([0x0, 0x0, 0x0, 0x0]); // in4
    // Fill inputs:
    circuit_inputs = circuit_inputs.next_2(yInv_0); // in5
    circuit_inputs = circuit_inputs.next_2(xNegOverY_0); // in6
    circuit_inputs = circuit_inputs.next_u288(G2_line_dbl_0.r0a0); // in7
    circuit_inputs = circuit_inputs.next_u288(G2_line_dbl_0.r0a1); // in8
    circuit_inputs = circuit_inputs.next_u288(G2_line_dbl_0.r1a0); // in9
    circuit_inputs = circuit_inputs.next_u288(G2_line_dbl_0.r1a1); // in10
    circuit_inputs = circuit_inputs.next_u288(G2_line_dbl_10.r0a0); // in11
    circuit_inputs = circuit_inputs.next_u288(G2_line_dbl_10.r0a1); // in12
    circuit_inputs = circuit_inputs.next_u288(G2_line_dbl_10.r1a0); // in13
    circuit_inputs = circuit_inputs.next_u288(G2_line_dbl_10.r1a1); // in14
    circuit_inputs = circuit_inputs.next_u288(G2_line_add_10.r0a0); // in15
    circuit_inputs = circuit_inputs.next_u288(G2_line_add_10.r0a1); // in16
    circuit_inputs = circuit_inputs.next_u288(G2_line_add_10.r1a0); // in17
    circuit_inputs = circuit_inputs.next_u288(G2_line_add_10.r1a1); // in18
    circuit_inputs = circuit_inputs.next_2(yInv_1); // in19
    circuit_inputs = circuit_inputs.next_2(xNegOverY_1); // in20
    circuit_inputs = circuit_inputs.next_u288(G2_line_dbl_1.r0a0); // in21
    circuit_inputs = circuit_inputs.next_u288(G2_line_dbl_1.r0a1); // in22
    circuit_inputs = circuit_inputs.next_u288(G2_line_dbl_1.r1a0); // in23
    circuit_inputs = circuit_inputs.next_u288(G2_line_dbl_1.r1a1); // in24
    circuit_inputs = circuit_inputs.next_u288(G2_line_dbl_11.r0a0); // in25
    circuit_inputs = circuit_inputs.next_u288(G2_line_dbl_11.r0a1); // in26
    circuit_inputs = circuit_inputs.next_u288(G2_line_dbl_11.r1a0); // in27
    circuit_inputs = circuit_inputs.next_u288(G2_line_dbl_11.r1a1); // in28
    circuit_inputs = circuit_inputs.next_u288(G2_line_add_11.r0a0); // in29
    circuit_inputs = circuit_inputs.next_u288(G2_line_add_11.r0a1); // in30
    circuit_inputs = circuit_inputs.next_u288(G2_line_add_11.r1a0); // in31
    circuit_inputs = circuit_inputs.next_u288(G2_line_add_11.r1a1); // in32
    circuit_inputs = circuit_inputs.next_2(yInv_2); // in33
    circuit_inputs = circuit_inputs.next_2(xNegOverY_2); // in34
    circuit_inputs = circuit_inputs.next_2(Q_2.x0); // in35
    circuit_inputs = circuit_inputs.next_2(Q_2.x1); // in36
    circuit_inputs = circuit_inputs.next_2(Q_2.y0); // in37
    circuit_inputs = circuit_inputs.next_2(Q_2.y1); // in38
    circuit_inputs = circuit_inputs.next_2(Q_or_Q_neg_2.x0); // in39
    circuit_inputs = circuit_inputs.next_2(Q_or_Q_neg_2.x1); // in40
    circuit_inputs = circuit_inputs.next_2(Q_or_Q_neg_2.y0); // in41
    circuit_inputs = circuit_inputs.next_2(Q_or_Q_neg_2.y1); // in42
    circuit_inputs = circuit_inputs.next_2(lhs_i); // in43
    circuit_inputs = circuit_inputs.next_2(f_i_of_z); // in44
    circuit_inputs = circuit_inputs.next_2(f_i_plus_one_of_z); // in45
    circuit_inputs = circuit_inputs.next_2(c_or_cinv_of_z); // in46
    circuit_inputs = circuit_inputs.next_2(z); // in47
    circuit_inputs = circuit_inputs.next_2(ci); // in48

    let outputs = circuit_inputs.done_2().eval(modulus).unwrap();
    let Q0: G2Point = G2Point {
        x0: outputs.get_output(t237),
        x1: outputs.get_output(t238),
        y0: outputs.get_output(t247),
        y1: outputs.get_output(t248),
    };
    let lhs_i_plus_one: u384 = outputs.get_output(t294);
    let ci_plus_one: u384 = outputs.get_output(t5);
    return (Q0, lhs_i_plus_one, ci_plus_one);
}
#[inline(always)]
pub fn run_BN254_MP_CHECK_BIT10_2P_2F_circuit(
    yInv_0: u384,
    xNegOverY_0: u384,
    G2_line_dbl_0: G2Line<u288>,
    G2_line_add_1_0: G2Line<u288>,
    G2_line_dbl_0_0: G2Line<u288>,
    yInv_1: u384,
    xNegOverY_1: u384,
    G2_line_dbl_1: G2Line<u288>,
    G2_line_add_1_1: G2Line<u288>,
    G2_line_dbl_0_1: G2Line<u288>,
    lhs_i: u384,
    f_i_of_z: u384,
    f_i_plus_one_of_z: u384,
    c_or_cinv_of_z: u384,
    z: u384,
    ci: u384,
) -> (u384, u384) {
    // CONSTANT stack
    let in0 = CE::<CI<0>> {}; // -0x9 % p
    let in1 = CE::<CI<1>> {}; // 0x1

    // INPUT stack
    let (in2, in3, in4) = (CE::<CI<2>> {}, CE::<CI<3>> {}, CE::<CI<4>> {});
    let (in5, in6, in7) = (CE::<CI<5>> {}, CE::<CI<6>> {}, CE::<CI<7>> {});
    let (in8, in9, in10) = (CE::<CI<8>> {}, CE::<CI<9>> {}, CE::<CI<10>> {});
    let (in11, in12, in13) = (CE::<CI<11>> {}, CE::<CI<12>> {}, CE::<CI<13>> {});
    let (in14, in15, in16) = (CE::<CI<14>> {}, CE::<CI<15>> {}, CE::<CI<16>> {});
    let (in17, in18, in19) = (CE::<CI<17>> {}, CE::<CI<18>> {}, CE::<CI<19>> {});
    let (in20, in21, in22) = (CE::<CI<20>> {}, CE::<CI<21>> {}, CE::<CI<22>> {});
    let (in23, in24, in25) = (CE::<CI<23>> {}, CE::<CI<24>> {}, CE::<CI<25>> {});
    let (in26, in27, in28) = (CE::<CI<26>> {}, CE::<CI<27>> {}, CE::<CI<28>> {});
    let (in29, in30, in31) = (CE::<CI<29>> {}, CE::<CI<30>> {}, CE::<CI<31>> {});
    let (in32, in33, in34) = (CE::<CI<32>> {}, CE::<CI<33>> {}, CE::<CI<34>> {});
    let in35 = CE::<CI<35>> {};
    let t0 = circuit_mul(in34, in34); // compute z^2
    let t1 = circuit_mul(t0, in34); // compute z^3
    let t2 = circuit_mul(t1, t1); // compute z^6
    let t3 = circuit_mul(t2, in34); // compute z^7
    let t4 = circuit_mul(t3, t0); // compute z^9
    let t5 = circuit_mul(in35, in35); // Compute c_i = (c_(i-1))^2
    let t6 = circuit_mul(in31, in31); // Square f evaluation in Z, the result of previous bit.
    let t7 = circuit_mul(in0, in5);
    let t8 = circuit_add(in4, t7);
    let t9 = circuit_mul(t8, in3); // eval bn line by xNegOverY
    let t10 = circuit_mul(in0, in7);
    let t11 = circuit_add(in6, t10);
    let t12 = circuit_mul(t11, in2); // eval bn line by yInv
    let t13 = circuit_mul(in5, in3); // eval bn line by xNegOverY
    let t14 = circuit_mul(in7, in2); // eval bn line by yInv
    let t15 = circuit_mul(in0, in9);
    let t16 = circuit_add(in8, t15);
    let t17 = circuit_mul(t16, in3); // eval bn line by xNegOverY
    let t18 = circuit_mul(in0, in11);
    let t19 = circuit_add(in10, t18);
    let t20 = circuit_mul(t19, in2); // eval bn line by yInv
    let t21 = circuit_mul(in9, in3); // eval bn line by xNegOverY
    let t22 = circuit_mul(in11, in2); // eval bn line by yInv
    let t23 = circuit_mul(t9, in34); // Eval sparse poly line_0p_1 step coeff_1 * z^1
    let t24 = circuit_add(in1, t23); // Eval sparse poly line_0p_1 step + coeff_1 * z^1
    let t25 = circuit_mul(t12, t1); // Eval sparse poly line_0p_1 step coeff_3 * z^3
    let t26 = circuit_add(t24, t25); // Eval sparse poly line_0p_1 step + coeff_3 * z^3
    let t27 = circuit_mul(t13, t3); // Eval sparse poly line_0p_1 step coeff_7 * z^7
    let t28 = circuit_add(t26, t27); // Eval sparse poly line_0p_1 step + coeff_7 * z^7
    let t29 = circuit_mul(t14, t4); // Eval sparse poly line_0p_1 step coeff_9 * z^9
    let t30 = circuit_add(t28, t29); // Eval sparse poly line_0p_1 step + coeff_9 * z^9
    let t31 = circuit_mul(t6, t30); // Mul (f(z)^2 * Π_0_k-1(line_k(z))) * line_i_0(z)
    let t32 = circuit_mul(t17, in34); // Eval sparse poly line_0p_2 step coeff_1 * z^1
    let t33 = circuit_add(in1, t32); // Eval sparse poly line_0p_2 step + coeff_1 * z^1
    let t34 = circuit_mul(t20, t1); // Eval sparse poly line_0p_2 step coeff_3 * z^3
    let t35 = circuit_add(t33, t34); // Eval sparse poly line_0p_2 step + coeff_3 * z^3
    let t36 = circuit_mul(t21, t3); // Eval sparse poly line_0p_2 step coeff_7 * z^7
    let t37 = circuit_add(t35, t36); // Eval sparse poly line_0p_2 step + coeff_7 * z^7
    let t38 = circuit_mul(t22, t4); // Eval sparse poly line_0p_2 step coeff_9 * z^9
    let t39 = circuit_add(t37, t38); // Eval sparse poly line_0p_2 step + coeff_9 * z^9
    let t40 = circuit_mul(t31, t39); // Mul (f(z)^2 * Π_0_k-1(line_k(z))) * line_i_0(z)
    let t41 = circuit_mul(in0, in13);
    let t42 = circuit_add(in12, t41);
    let t43 = circuit_mul(t42, in17); // eval bn line by xNegOverY
    let t44 = circuit_mul(in0, in15);
    let t45 = circuit_add(in14, t44);
    let t46 = circuit_mul(t45, in16); // eval bn line by yInv
    let t47 = circuit_mul(in13, in17); // eval bn line by xNegOverY
    let t48 = circuit_mul(in15, in16); // eval bn line by yInv
    let t49 = circuit_mul(in0, in19);
    let t50 = circuit_add(in18, t49);
    let t51 = circuit_mul(t50, in17); // eval bn line by xNegOverY
    let t52 = circuit_mul(in0, in21);
    let t53 = circuit_add(in20, t52);
    let t54 = circuit_mul(t53, in16); // eval bn line by yInv
    let t55 = circuit_mul(in19, in17); // eval bn line by xNegOverY
    let t56 = circuit_mul(in21, in16); // eval bn line by yInv
    let t57 = circuit_mul(t43, in34); // Eval sparse poly line_1p_1 step coeff_1 * z^1
    let t58 = circuit_add(in1, t57); // Eval sparse poly line_1p_1 step + coeff_1 * z^1
    let t59 = circuit_mul(t46, t1); // Eval sparse poly line_1p_1 step coeff_3 * z^3
    let t60 = circuit_add(t58, t59); // Eval sparse poly line_1p_1 step + coeff_3 * z^3
    let t61 = circuit_mul(t47, t3); // Eval sparse poly line_1p_1 step coeff_7 * z^7
    let t62 = circuit_add(t60, t61); // Eval sparse poly line_1p_1 step + coeff_7 * z^7
    let t63 = circuit_mul(t48, t4); // Eval sparse poly line_1p_1 step coeff_9 * z^9
    let t64 = circuit_add(t62, t63); // Eval sparse poly line_1p_1 step + coeff_9 * z^9
    let t65 = circuit_mul(t40, t64); // Mul (f(z)^2 * Π_0_k-1(line_k(z))) * line_i_1(z)
    let t66 = circuit_mul(t51, in34); // Eval sparse poly line_1p_2 step coeff_1 * z^1
    let t67 = circuit_add(in1, t66); // Eval sparse poly line_1p_2 step + coeff_1 * z^1
    let t68 = circuit_mul(t54, t1); // Eval sparse poly line_1p_2 step coeff_3 * z^3
    let t69 = circuit_add(t67, t68); // Eval sparse poly line_1p_2 step + coeff_3 * z^3
    let t70 = circuit_mul(t55, t3); // Eval sparse poly line_1p_2 step coeff_7 * z^7
    let t71 = circuit_add(t69, t70); // Eval sparse poly line_1p_2 step + coeff_7 * z^7
    let t72 = circuit_mul(t56, t4); // Eval sparse poly line_1p_2 step coeff_9 * z^9
    let t73 = circuit_add(t71, t72); // Eval sparse poly line_1p_2 step + coeff_9 * z^9
    let t74 = circuit_mul(t65, t73); // Mul (f(z)^2 * Π_0_k-1(line_k(z))) * line_i_1(z)
    let t75 = circuit_mul(
        t74, t74,
    ); // Compute (f^2 * Π(i,k) (line_i,k(z))) ^ 2 = f^4 * (Π(i,k) (line_i,k(z)))^2
    let t76 = circuit_mul(in0, in23);
    let t77 = circuit_add(in22, t76);
    let t78 = circuit_mul(t77, in3); // eval bn line by xNegOverY
    let t79 = circuit_mul(in0, in25);
    let t80 = circuit_add(in24, t79);
    let t81 = circuit_mul(t80, in2); // eval bn line by yInv
    let t82 = circuit_mul(in23, in3); // eval bn line by xNegOverY
    let t83 = circuit_mul(in25, in2); // eval bn line by yInv
    let t84 = circuit_mul(t78, in34); // Eval sparse poly line_0p_1 step coeff_1 * z^1
    let t85 = circuit_add(in1, t84); // Eval sparse poly line_0p_1 step + coeff_1 * z^1
    let t86 = circuit_mul(t81, t1); // Eval sparse poly line_0p_1 step coeff_3 * z^3
    let t87 = circuit_add(t85, t86); // Eval sparse poly line_0p_1 step + coeff_3 * z^3
    let t88 = circuit_mul(t82, t3); // Eval sparse poly line_0p_1 step coeff_7 * z^7
    let t89 = circuit_add(t87, t88); // Eval sparse poly line_0p_1 step + coeff_7 * z^7
    let t90 = circuit_mul(t83, t4); // Eval sparse poly line_0p_1 step coeff_9 * z^9
    let t91 = circuit_add(t89, t90); // Eval sparse poly line_0p_1 step + coeff_9 * z^9
    let t92 = circuit_mul(t75, t91); // Mul (f(z)^2 * Π_0_k-1(line_k(z))) * line_i_0(z)
    let t93 = circuit_mul(in0, in27);
    let t94 = circuit_add(in26, t93);
    let t95 = circuit_mul(t94, in17); // eval bn line by xNegOverY
    let t96 = circuit_mul(in0, in29);
    let t97 = circuit_add(in28, t96);
    let t98 = circuit_mul(t97, in16); // eval bn line by yInv
    let t99 = circuit_mul(in27, in17); // eval bn line by xNegOverY
    let t100 = circuit_mul(in29, in16); // eval bn line by yInv
    let t101 = circuit_mul(t95, in34); // Eval sparse poly line_1p_1 step coeff_1 * z^1
    let t102 = circuit_add(in1, t101); // Eval sparse poly line_1p_1 step + coeff_1 * z^1
    let t103 = circuit_mul(t98, t1); // Eval sparse poly line_1p_1 step coeff_3 * z^3
    let t104 = circuit_add(t102, t103); // Eval sparse poly line_1p_1 step + coeff_3 * z^3
    let t105 = circuit_mul(t99, t3); // Eval sparse poly line_1p_1 step coeff_7 * z^7
    let t106 = circuit_add(t104, t105); // Eval sparse poly line_1p_1 step + coeff_7 * z^7
    let t107 = circuit_mul(t100, t4); // Eval sparse poly line_1p_1 step coeff_9 * z^9
    let t108 = circuit_add(t106, t107); // Eval sparse poly line_1p_1 step + coeff_9 * z^9
    let t109 = circuit_mul(t92, t108); // Mul (f(z)^2 * Π_0_k-1(line_k(z))) * line_i_1(z)
    let t110 = circuit_mul(in33, in33);
    let t111 = circuit_mul(t109, t110);
    let t112 = circuit_sub(t111, in32); // (Π(i,k) (Pk(z))) - Ri(z)
    let t113 = circuit_mul(t5, t112); // ci * ((Π(i,k) (Pk(z)) - Ri(z))
    let t114 = circuit_add(in30, t113); // LHS = LHS + ci * ((Π(i,k) (Pk(z)) - Ri(z))

    let modulus = TryInto::<
        _, CircuitModulus
    >::try_into([0x6871ca8d3c208c16d87cfd47, 0xb85045b68181585d97816a91, 0x30644e72e131a029, 0x0])
        .unwrap(); // BN254 prime field modulus

    let mut circuit_inputs = (t114, t5).new_inputs();
    // Prefill constants:
    circuit_inputs = circuit_inputs
        .next_2(
            [0x6871ca8d3c208c16d87cfd3e, 0xb85045b68181585d97816a91, 0x30644e72e131a029, 0x0],
        ); // in0
    circuit_inputs = circuit_inputs.next_2([0x1, 0x0, 0x0, 0x0]); // in1
    // Fill inputs:
    circuit_inputs = circuit_inputs.next_2(yInv_0); // in2
    circuit_inputs = circuit_inputs.next_2(xNegOverY_0); // in3
    circuit_inputs = circuit_inputs.next_u288(G2_line_dbl_0.r0a0); // in4
    circuit_inputs = circuit_inputs.next_u288(G2_line_dbl_0.r0a1); // in5
    circuit_inputs = circuit_inputs.next_u288(G2_line_dbl_0.r1a0); // in6
    circuit_inputs = circuit_inputs.next_u288(G2_line_dbl_0.r1a1); // in7
    circuit_inputs = circuit_inputs.next_u288(G2_line_add_1_0.r0a0); // in8
    circuit_inputs = circuit_inputs.next_u288(G2_line_add_1_0.r0a1); // in9
    circuit_inputs = circuit_inputs.next_u288(G2_line_add_1_0.r1a0); // in10
    circuit_inputs = circuit_inputs.next_u288(G2_line_add_1_0.r1a1); // in11
    circuit_inputs = circuit_inputs.next_u288(G2_line_dbl_0_0.r0a0); // in12
    circuit_inputs = circuit_inputs.next_u288(G2_line_dbl_0_0.r0a1); // in13
    circuit_inputs = circuit_inputs.next_u288(G2_line_dbl_0_0.r1a0); // in14
    circuit_inputs = circuit_inputs.next_u288(G2_line_dbl_0_0.r1a1); // in15
    circuit_inputs = circuit_inputs.next_2(yInv_1); // in16
    circuit_inputs = circuit_inputs.next_2(xNegOverY_1); // in17
    circuit_inputs = circuit_inputs.next_u288(G2_line_dbl_1.r0a0); // in18
    circuit_inputs = circuit_inputs.next_u288(G2_line_dbl_1.r0a1); // in19
    circuit_inputs = circuit_inputs.next_u288(G2_line_dbl_1.r1a0); // in20
    circuit_inputs = circuit_inputs.next_u288(G2_line_dbl_1.r1a1); // in21
    circuit_inputs = circuit_inputs.next_u288(G2_line_add_1_1.r0a0); // in22
    circuit_inputs = circuit_inputs.next_u288(G2_line_add_1_1.r0a1); // in23
    circuit_inputs = circuit_inputs.next_u288(G2_line_add_1_1.r1a0); // in24
    circuit_inputs = circuit_inputs.next_u288(G2_line_add_1_1.r1a1); // in25
    circuit_inputs = circuit_inputs.next_u288(G2_line_dbl_0_1.r0a0); // in26
    circuit_inputs = circuit_inputs.next_u288(G2_line_dbl_0_1.r0a1); // in27
    circuit_inputs = circuit_inputs.next_u288(G2_line_dbl_0_1.r1a0); // in28
    circuit_inputs = circuit_inputs.next_u288(G2_line_dbl_0_1.r1a1); // in29
    circuit_inputs = circuit_inputs.next_2(lhs_i); // in30
    circuit_inputs = circuit_inputs.next_2(f_i_of_z); // in31
    circuit_inputs = circuit_inputs.next_2(f_i_plus_one_of_z); // in32
    circuit_inputs = circuit_inputs.next_2(c_or_cinv_of_z); // in33
    circuit_inputs = circuit_inputs.next_2(z); // in34
    circuit_inputs = circuit_inputs.next_2(ci); // in35

    let outputs = circuit_inputs.done_2().eval(modulus).unwrap();
    let lhs_i_plus_one: u384 = outputs.get_output(t114);
    let ci_plus_one: u384 = outputs.get_output(t5);
    return (lhs_i_plus_one, ci_plus_one);
}
#[inline(always)]
pub fn run_BN254_MP_CHECK_BIT10_3P_2F_circuit(
    yInv_0: u384,
    xNegOverY_0: u384,
    G2_line_dbl_0: G2Line<u288>,
    G2_line_add_1_0: G2Line<u288>,
    G2_line_dbl_0_0: G2Line<u288>,
    yInv_1: u384,
    xNegOverY_1: u384,
    G2_line_dbl_1: G2Line<u288>,
    G2_line_add_1_1: G2Line<u288>,
    G2_line_dbl_0_1: G2Line<u288>,
    yInv_2: u384,
    xNegOverY_2: u384,
    Q_2: G2Point,
    Q_or_Q_neg_2: G2Point,
    lhs_i: u384,
    f_i_of_z: u384,
    f_i_plus_one_of_z: u384,
    c_or_cinv_of_z: u384,
    z: u384,
    ci: u384,
) -> (G2Point, u384, u384) {
    // CONSTANT stack
    let in0 = CE::<CI<0>> {}; // -0x9 % p
    let in1 = CE::<CI<1>> {}; // 0x1
    let in2 = CE::<CI<2>> {}; // 0x0
    let in3 = CE::<CI<3>> {}; // 0x3
    let in4 = CE::<CI<4>> {}; // 0x6

    // INPUT stack
    let (in5, in6, in7) = (CE::<CI<5>> {}, CE::<CI<6>> {}, CE::<CI<7>> {});
    let (in8, in9, in10) = (CE::<CI<8>> {}, CE::<CI<9>> {}, CE::<CI<10>> {});
    let (in11, in12, in13) = (CE::<CI<11>> {}, CE::<CI<12>> {}, CE::<CI<13>> {});
    let (in14, in15, in16) = (CE::<CI<14>> {}, CE::<CI<15>> {}, CE::<CI<16>> {});
    let (in17, in18, in19) = (CE::<CI<17>> {}, CE::<CI<18>> {}, CE::<CI<19>> {});
    let (in20, in21, in22) = (CE::<CI<20>> {}, CE::<CI<21>> {}, CE::<CI<22>> {});
    let (in23, in24, in25) = (CE::<CI<23>> {}, CE::<CI<24>> {}, CE::<CI<25>> {});
    let (in26, in27, in28) = (CE::<CI<26>> {}, CE::<CI<27>> {}, CE::<CI<28>> {});
    let (in29, in30, in31) = (CE::<CI<29>> {}, CE::<CI<30>> {}, CE::<CI<31>> {});
    let (in32, in33, in34) = (CE::<CI<32>> {}, CE::<CI<33>> {}, CE::<CI<34>> {});
    let (in35, in36, in37) = (CE::<CI<35>> {}, CE::<CI<36>> {}, CE::<CI<37>> {});
    let (in38, in39, in40) = (CE::<CI<38>> {}, CE::<CI<39>> {}, CE::<CI<40>> {});
    let (in41, in42, in43) = (CE::<CI<41>> {}, CE::<CI<42>> {}, CE::<CI<43>> {});
    let (in44, in45, in46) = (CE::<CI<44>> {}, CE::<CI<45>> {}, CE::<CI<46>> {});
    let (in47, in48) = (CE::<CI<47>> {}, CE::<CI<48>> {});
    let t0 = circuit_mul(in47, in47); // compute z^2
    let t1 = circuit_mul(t0, in47); // compute z^3
    let t2 = circuit_mul(t1, t1); // compute z^6
    let t3 = circuit_mul(t2, in47); // compute z^7
    let t4 = circuit_mul(t3, t0); // compute z^9
    let t5 = circuit_mul(in48, in48); // Compute c_i = (c_(i-1))^2
    let t6 = circuit_mul(in44, in44); // Square f evaluation in Z, the result of previous bit.
    let t7 = circuit_mul(in0, in8);
    let t8 = circuit_add(in7, t7);
    let t9 = circuit_mul(t8, in6); // eval bn line by xNegOverY
    let t10 = circuit_mul(in0, in10);
    let t11 = circuit_add(in9, t10);
    let t12 = circuit_mul(t11, in5); // eval bn line by yInv
    let t13 = circuit_mul(in8, in6); // eval bn line by xNegOverY
    let t14 = circuit_mul(in10, in5); // eval bn line by yInv
    let t15 = circuit_mul(in0, in12);
    let t16 = circuit_add(in11, t15);
    let t17 = circuit_mul(t16, in6); // eval bn line by xNegOverY
    let t18 = circuit_mul(in0, in14);
    let t19 = circuit_add(in13, t18);
    let t20 = circuit_mul(t19, in5); // eval bn line by yInv
    let t21 = circuit_mul(in12, in6); // eval bn line by xNegOverY
    let t22 = circuit_mul(in14, in5); // eval bn line by yInv
    let t23 = circuit_mul(t9, in47); // Eval sparse poly line_0p_1 step coeff_1 * z^1
    let t24 = circuit_add(in1, t23); // Eval sparse poly line_0p_1 step + coeff_1 * z^1
    let t25 = circuit_mul(t12, t1); // Eval sparse poly line_0p_1 step coeff_3 * z^3
    let t26 = circuit_add(t24, t25); // Eval sparse poly line_0p_1 step + coeff_3 * z^3
    let t27 = circuit_mul(t13, t3); // Eval sparse poly line_0p_1 step coeff_7 * z^7
    let t28 = circuit_add(t26, t27); // Eval sparse poly line_0p_1 step + coeff_7 * z^7
    let t29 = circuit_mul(t14, t4); // Eval sparse poly line_0p_1 step coeff_9 * z^9
    let t30 = circuit_add(t28, t29); // Eval sparse poly line_0p_1 step + coeff_9 * z^9
    let t31 = circuit_mul(t6, t30); // Mul (f(z)^2 * Π_0_k-1(line_k(z))) * line_i_0(z)
    let t32 = circuit_mul(t17, in47); // Eval sparse poly line_0p_2 step coeff_1 * z^1
    let t33 = circuit_add(in1, t32); // Eval sparse poly line_0p_2 step + coeff_1 * z^1
    let t34 = circuit_mul(t20, t1); // Eval sparse poly line_0p_2 step coeff_3 * z^3
    let t35 = circuit_add(t33, t34); // Eval sparse poly line_0p_2 step + coeff_3 * z^3
    let t36 = circuit_mul(t21, t3); // Eval sparse poly line_0p_2 step coeff_7 * z^7
    let t37 = circuit_add(t35, t36); // Eval sparse poly line_0p_2 step + coeff_7 * z^7
    let t38 = circuit_mul(t22, t4); // Eval sparse poly line_0p_2 step coeff_9 * z^9
    let t39 = circuit_add(t37, t38); // Eval sparse poly line_0p_2 step + coeff_9 * z^9
    let t40 = circuit_mul(t31, t39); // Mul (f(z)^2 * Π_0_k-1(line_k(z))) * line_i_0(z)
    let t41 = circuit_mul(in0, in16);
    let t42 = circuit_add(in15, t41);
    let t43 = circuit_mul(t42, in20); // eval bn line by xNegOverY
    let t44 = circuit_mul(in0, in18);
    let t45 = circuit_add(in17, t44);
    let t46 = circuit_mul(t45, in19); // eval bn line by yInv
    let t47 = circuit_mul(in16, in20); // eval bn line by xNegOverY
    let t48 = circuit_mul(in18, in19); // eval bn line by yInv
    let t49 = circuit_mul(in0, in22);
    let t50 = circuit_add(in21, t49);
    let t51 = circuit_mul(t50, in20); // eval bn line by xNegOverY
    let t52 = circuit_mul(in0, in24);
    let t53 = circuit_add(in23, t52);
    let t54 = circuit_mul(t53, in19); // eval bn line by yInv
    let t55 = circuit_mul(in22, in20); // eval bn line by xNegOverY
    let t56 = circuit_mul(in24, in19); // eval bn line by yInv
    let t57 = circuit_mul(t43, in47); // Eval sparse poly line_1p_1 step coeff_1 * z^1
    let t58 = circuit_add(in1, t57); // Eval sparse poly line_1p_1 step + coeff_1 * z^1
    let t59 = circuit_mul(t46, t1); // Eval sparse poly line_1p_1 step coeff_3 * z^3
    let t60 = circuit_add(t58, t59); // Eval sparse poly line_1p_1 step + coeff_3 * z^3
    let t61 = circuit_mul(t47, t3); // Eval sparse poly line_1p_1 step coeff_7 * z^7
    let t62 = circuit_add(t60, t61); // Eval sparse poly line_1p_1 step + coeff_7 * z^7
    let t63 = circuit_mul(t48, t4); // Eval sparse poly line_1p_1 step coeff_9 * z^9
    let t64 = circuit_add(t62, t63); // Eval sparse poly line_1p_1 step + coeff_9 * z^9
    let t65 = circuit_mul(t40, t64); // Mul (f(z)^2 * Π_0_k-1(line_k(z))) * line_i_1(z)
    let t66 = circuit_mul(t51, in47); // Eval sparse poly line_1p_2 step coeff_1 * z^1
    let t67 = circuit_add(in1, t66); // Eval sparse poly line_1p_2 step + coeff_1 * z^1
    let t68 = circuit_mul(t54, t1); // Eval sparse poly line_1p_2 step coeff_3 * z^3
    let t69 = circuit_add(t67, t68); // Eval sparse poly line_1p_2 step + coeff_3 * z^3
    let t70 = circuit_mul(t55, t3); // Eval sparse poly line_1p_2 step coeff_7 * z^7
    let t71 = circuit_add(t69, t70); // Eval sparse poly line_1p_2 step + coeff_7 * z^7
    let t72 = circuit_mul(t56, t4); // Eval sparse poly line_1p_2 step coeff_9 * z^9
    let t73 = circuit_add(t71, t72); // Eval sparse poly line_1p_2 step + coeff_9 * z^9
    let t74 = circuit_mul(t65, t73); // Mul (f(z)^2 * Π_0_k-1(line_k(z))) * line_i_1(z)
<<<<<<< HEAD
    let t75 = circuit_sub(in27, in31); // Fp2 sub coeff 0/1
    let t76 = circuit_sub(in28, in32); // Fp2 sub coeff 1/1
    let t77 = circuit_sub(in25, in29); // Fp2 sub coeff 0/1
    let t78 = circuit_sub(in26, in30); // Fp2 sub coeff 1/1
    let t79 = circuit_sub(in2, t78);
    let t80 = circuit_mul(t77, t77);
    let t81 = circuit_mul(t78, t78);
    let t82 = circuit_add(t80, t81);
    let t83 = circuit_inverse(t82);
    let t84 = circuit_mul(t77, t83);
    let t85 = circuit_mul(t79, t83);
    let t86 = circuit_mul(t75, t84); // Fp2 mul start
=======
    let t75 = circuit_sub(in37, in41); // Fp2 sub coeff 0/1
    let t76 = circuit_sub(in38, in42); // Fp2 sub coeff 1/1
    let t77 = circuit_sub(in35, in39); // Fp2 sub coeff 0/1
    let t78 = circuit_sub(in36, in40); // Fp2 sub coeff 1/1
    let t79 = circuit_mul(t77, t77); // Fp2 Inv start
    let t80 = circuit_mul(t78, t78);
    let t81 = circuit_add(t79, t80);
    let t82 = circuit_inverse(t81);
    let t83 = circuit_mul(t77, t82); // Fp2 Inv real part end
    let t84 = circuit_mul(t78, t82);
    let t85 = circuit_sub(in2, t84); // Fp2 Inv imag part end
    let t86 = circuit_mul(t75, t83); // Fp2 mul start
>>>>>>> 245c09fc
    let t87 = circuit_mul(t76, t85);
    let t88 = circuit_sub(t86, t87); // Fp2 mul real part end
    let t89 = circuit_mul(t75, t85);
    let t90 = circuit_mul(t76, t84);
    let t91 = circuit_add(t89, t90); // Fp2 mul imag part end
    let t92 = circuit_add(t88, t91);
    let t93 = circuit_sub(t88, t91);
    let t94 = circuit_mul(t92, t93);
    let t95 = circuit_mul(t88, t91);
    let t96 = circuit_add(t95, t95);
    let t97 = circuit_add(in35, in39); // Fp2 add coeff 0/1
    let t98 = circuit_add(in36, in40); // Fp2 add coeff 1/1
    let t99 = circuit_sub(t94, t97); // Fp2 sub coeff 0/1
    let t100 = circuit_sub(t96, t98); // Fp2 sub coeff 1/1
    let t101 = circuit_mul(t88, in35); // Fp2 mul start
    let t102 = circuit_mul(t91, in36);
    let t103 = circuit_sub(t101, t102); // Fp2 mul real part end
    let t104 = circuit_mul(t88, in36);
    let t105 = circuit_mul(t91, in35);
    let t106 = circuit_add(t104, t105); // Fp2 mul imag part end
<<<<<<< HEAD
    let t107 = circuit_sub(t103, in27); // Fp2 sub coeff 0/1
    let t108 = circuit_sub(t106, in28); // Fp2 sub coeff 1/1
    let t109 = circuit_add(in27, in27); // Fp2 add coeff 0/1
    let t110 = circuit_add(in28, in28); // Fp2 add coeff 1/1
    let t111 = circuit_sub(t99, in25); // Fp2 sub coeff 0/1
    let t112 = circuit_sub(t100, in26); // Fp2 sub coeff 1/1
    let t113 = circuit_sub(in2, t112);
    let t114 = circuit_mul(t111, t111);
    let t115 = circuit_mul(t112, t112);
    let t116 = circuit_add(t114, t115);
    let t117 = circuit_inverse(t116);
    let t118 = circuit_mul(t111, t117);
    let t119 = circuit_mul(t113, t117);
    let t120 = circuit_mul(t109, t118); // Fp2 mul start
=======
    let t107 = circuit_sub(t103, in37); // Fp2 sub coeff 0/1
    let t108 = circuit_sub(t106, in38); // Fp2 sub coeff 1/1
    let t109 = circuit_add(in37, in37); // Fp2 add coeff 0/1
    let t110 = circuit_add(in38, in38); // Fp2 add coeff 1/1
    let t111 = circuit_sub(t99, in35); // Fp2 sub coeff 0/1
    let t112 = circuit_sub(t100, in36); // Fp2 sub coeff 1/1
    let t113 = circuit_mul(t111, t111); // Fp2 Inv start
    let t114 = circuit_mul(t112, t112);
    let t115 = circuit_add(t113, t114);
    let t116 = circuit_inverse(t115);
    let t117 = circuit_mul(t111, t116); // Fp2 Inv real part end
    let t118 = circuit_mul(t112, t116);
    let t119 = circuit_sub(in2, t118); // Fp2 Inv imag part end
    let t120 = circuit_mul(t109, t117); // Fp2 mul start
>>>>>>> 245c09fc
    let t121 = circuit_mul(t110, t119);
    let t122 = circuit_sub(t120, t121); // Fp2 mul real part end
    let t123 = circuit_mul(t109, t119);
    let t124 = circuit_mul(t110, t118);
    let t125 = circuit_add(t123, t124); // Fp2 mul imag part end
    let t126 = circuit_add(t88, t122); // Fp2 add coeff 0/1
    let t127 = circuit_add(t91, t125); // Fp2 add coeff 1/1
    let t128 = circuit_sub(in2, t126); // Fp2 neg coeff 0/1
    let t129 = circuit_sub(in2, t127); // Fp2 neg coeff 1/1
    let t130 = circuit_add(t128, t129);
    let t131 = circuit_sub(t128, t129);
    let t132 = circuit_mul(t130, t131);
    let t133 = circuit_mul(t128, t129);
    let t134 = circuit_add(t133, t133);
    let t135 = circuit_sub(t132, in35); // Fp2 sub coeff 0/1
    let t136 = circuit_sub(t134, in36); // Fp2 sub coeff 1/1
    let t137 = circuit_sub(t135, t99); // Fp2 sub coeff 0/1
    let t138 = circuit_sub(t136, t100); // Fp2 sub coeff 1/1
    let t139 = circuit_sub(in35, t137); // Fp2 sub coeff 0/1
    let t140 = circuit_sub(in36, t138); // Fp2 sub coeff 1/1
    let t141 = circuit_mul(t128, t139); // Fp2 mul start
    let t142 = circuit_mul(t129, t140);
    let t143 = circuit_sub(t141, t142); // Fp2 mul real part end
    let t144 = circuit_mul(t128, t140);
    let t145 = circuit_mul(t129, t139);
    let t146 = circuit_add(t144, t145); // Fp2 mul imag part end
    let t147 = circuit_sub(t143, in37); // Fp2 sub coeff 0/1
    let t148 = circuit_sub(t146, in38); // Fp2 sub coeff 1/1
    let t149 = circuit_mul(t128, in35); // Fp2 mul start
    let t150 = circuit_mul(t129, in36);
    let t151 = circuit_sub(t149, t150); // Fp2 mul real part end
    let t152 = circuit_mul(t128, in36);
    let t153 = circuit_mul(t129, in35);
    let t154 = circuit_add(t152, t153); // Fp2 mul imag part end
    let t155 = circuit_sub(t151, in37); // Fp2 sub coeff 0/1
    let t156 = circuit_sub(t154, in38); // Fp2 sub coeff 1/1
    let t157 = circuit_mul(in0, t91);
    let t158 = circuit_add(t88, t157);
    let t159 = circuit_mul(t158, in34); // eval bn line by xNegOverY
    let t160 = circuit_mul(in0, t108);
    let t161 = circuit_add(t107, t160);
    let t162 = circuit_mul(t161, in33); // eval bn line by yInv
    let t163 = circuit_mul(t91, in34); // eval bn line by xNegOverY
    let t164 = circuit_mul(t108, in33); // eval bn line by yInv
    let t165 = circuit_mul(in0, t129);
    let t166 = circuit_add(t128, t165);
    let t167 = circuit_mul(t166, in34); // eval bn line by xNegOverY
    let t168 = circuit_mul(in0, t156);
    let t169 = circuit_add(t155, t168);
    let t170 = circuit_mul(t169, in33); // eval bn line by yInv
    let t171 = circuit_mul(t129, in34); // eval bn line by xNegOverY
    let t172 = circuit_mul(t156, in33); // eval bn line by yInv
    let t173 = circuit_mul(t159, in47); // Eval sparse poly line_2p_1 step coeff_1 * z^1
    let t174 = circuit_add(in1, t173); // Eval sparse poly line_2p_1 step + coeff_1 * z^1
    let t175 = circuit_mul(t162, t1); // Eval sparse poly line_2p_1 step coeff_3 * z^3
    let t176 = circuit_add(t174, t175); // Eval sparse poly line_2p_1 step + coeff_3 * z^3
    let t177 = circuit_mul(t163, t3); // Eval sparse poly line_2p_1 step coeff_7 * z^7
    let t178 = circuit_add(t176, t177); // Eval sparse poly line_2p_1 step + coeff_7 * z^7
    let t179 = circuit_mul(t164, t4); // Eval sparse poly line_2p_1 step coeff_9 * z^9
    let t180 = circuit_add(t178, t179); // Eval sparse poly line_2p_1 step + coeff_9 * z^9
    let t181 = circuit_mul(t74, t180); // Mul (f(z)^2 * Π_0_k-1(line_k(z))) * line_i_2(z)
    let t182 = circuit_mul(t167, in47); // Eval sparse poly line_2p_2 step coeff_1 * z^1
    let t183 = circuit_add(in1, t182); // Eval sparse poly line_2p_2 step + coeff_1 * z^1
    let t184 = circuit_mul(t170, t1); // Eval sparse poly line_2p_2 step coeff_3 * z^3
    let t185 = circuit_add(t183, t184); // Eval sparse poly line_2p_2 step + coeff_3 * z^3
    let t186 = circuit_mul(t171, t3); // Eval sparse poly line_2p_2 step coeff_7 * z^7
    let t187 = circuit_add(t185, t186); // Eval sparse poly line_2p_2 step + coeff_7 * z^7
    let t188 = circuit_mul(t172, t4); // Eval sparse poly line_2p_2 step coeff_9 * z^9
    let t189 = circuit_add(t187, t188); // Eval sparse poly line_2p_2 step + coeff_9 * z^9
    let t190 = circuit_mul(t181, t189); // Mul (f(z)^2 * Π_0_k-1(line_k(z))) * line_i_2(z)
    let t191 = circuit_mul(
        t190, t190,
    ); // Compute (f^2 * Π(i,k) (line_i,k(z))) ^ 2 = f^4 * (Π(i,k) (line_i,k(z)))^2
    let t192 = circuit_mul(in0, in26);
    let t193 = circuit_add(in25, t192);
    let t194 = circuit_mul(t193, in6); // eval bn line by xNegOverY
    let t195 = circuit_mul(in0, in28);
    let t196 = circuit_add(in27, t195);
    let t197 = circuit_mul(t196, in5); // eval bn line by yInv
    let t198 = circuit_mul(in26, in6); // eval bn line by xNegOverY
    let t199 = circuit_mul(in28, in5); // eval bn line by yInv
    let t200 = circuit_mul(t194, in47); // Eval sparse poly line_0p_1 step coeff_1 * z^1
    let t201 = circuit_add(in1, t200); // Eval sparse poly line_0p_1 step + coeff_1 * z^1
    let t202 = circuit_mul(t197, t1); // Eval sparse poly line_0p_1 step coeff_3 * z^3
    let t203 = circuit_add(t201, t202); // Eval sparse poly line_0p_1 step + coeff_3 * z^3
    let t204 = circuit_mul(t198, t3); // Eval sparse poly line_0p_1 step coeff_7 * z^7
    let t205 = circuit_add(t203, t204); // Eval sparse poly line_0p_1 step + coeff_7 * z^7
    let t206 = circuit_mul(t199, t4); // Eval sparse poly line_0p_1 step coeff_9 * z^9
    let t207 = circuit_add(t205, t206); // Eval sparse poly line_0p_1 step + coeff_9 * z^9
    let t208 = circuit_mul(t191, t207); // Mul (f(z)^2 * Π_0_k-1(line_k(z))) * line_i_0(z)
    let t209 = circuit_mul(in0, in30);
    let t210 = circuit_add(in29, t209);
    let t211 = circuit_mul(t210, in20); // eval bn line by xNegOverY
    let t212 = circuit_mul(in0, in32);
    let t213 = circuit_add(in31, t212);
    let t214 = circuit_mul(t213, in19); // eval bn line by yInv
    let t215 = circuit_mul(in30, in20); // eval bn line by xNegOverY
    let t216 = circuit_mul(in32, in19); // eval bn line by yInv
    let t217 = circuit_mul(t211, in47); // Eval sparse poly line_1p_1 step coeff_1 * z^1
    let t218 = circuit_add(in1, t217); // Eval sparse poly line_1p_1 step + coeff_1 * z^1
    let t219 = circuit_mul(t214, t1); // Eval sparse poly line_1p_1 step coeff_3 * z^3
    let t220 = circuit_add(t218, t219); // Eval sparse poly line_1p_1 step + coeff_3 * z^3
    let t221 = circuit_mul(t215, t3); // Eval sparse poly line_1p_1 step coeff_7 * z^7
    let t222 = circuit_add(t220, t221); // Eval sparse poly line_1p_1 step + coeff_7 * z^7
    let t223 = circuit_mul(t216, t4); // Eval sparse poly line_1p_1 step coeff_9 * z^9
    let t224 = circuit_add(t222, t223); // Eval sparse poly line_1p_1 step + coeff_9 * z^9
    let t225 = circuit_mul(t208, t224); // Mul (f(z)^2 * Π_0_k-1(line_k(z))) * line_i_1(z)
    let t226 = circuit_add(t137, t138); // Doubling slope numerator start
    let t227 = circuit_sub(t137, t138);
    let t228 = circuit_mul(t226, t227);
    let t229 = circuit_mul(t137, t138);
    let t230 = circuit_mul(t228, in3);
    let t231 = circuit_mul(t229, in4); // Doubling slope numerator end
    let t232 = circuit_add(t147, t147); // Fp2 add coeff 0/1
    let t233 = circuit_add(t148, t148); // Fp2 add coeff 1/1
    let t234 = circuit_mul(t232, t232); // Fp2 Inv start
    let t235 = circuit_mul(t233, t233);
    let t236 = circuit_add(t234, t235);
    let t237 = circuit_inverse(t236);
    let t238 = circuit_mul(t232, t237); // Fp2 Inv real part end
    let t239 = circuit_mul(t233, t237);
    let t240 = circuit_sub(in2, t239); // Fp2 Inv imag part end
    let t241 = circuit_mul(t230, t238); // Fp2 mul start
    let t242 = circuit_mul(t231, t240);
    let t243 = circuit_sub(t241, t242); // Fp2 mul real part end
    let t244 = circuit_mul(t230, t240);
    let t245 = circuit_mul(t231, t238);
    let t246 = circuit_add(t244, t245); // Fp2 mul imag part end
    let t247 = circuit_add(t243, t246);
    let t248 = circuit_sub(t243, t246);
    let t249 = circuit_mul(t247, t248);
    let t250 = circuit_mul(t243, t246);
    let t251 = circuit_add(t250, t250);
    let t252 = circuit_add(t137, t137); // Fp2 add coeff 0/1
    let t253 = circuit_add(t138, t138); // Fp2 add coeff 1/1
    let t254 = circuit_sub(t249, t252); // Fp2 sub coeff 0/1
    let t255 = circuit_sub(t251, t253); // Fp2 sub coeff 1/1
    let t256 = circuit_sub(t137, t254); // Fp2 sub coeff 0/1
    let t257 = circuit_sub(t138, t255); // Fp2 sub coeff 1/1
    let t258 = circuit_mul(t243, t256); // Fp2 mul start
    let t259 = circuit_mul(t246, t257);
    let t260 = circuit_sub(t258, t259); // Fp2 mul real part end
    let t261 = circuit_mul(t243, t257);
    let t262 = circuit_mul(t246, t256);
    let t263 = circuit_add(t261, t262); // Fp2 mul imag part end
    let t264 = circuit_sub(t260, t147); // Fp2 sub coeff 0/1
    let t265 = circuit_sub(t263, t148); // Fp2 sub coeff 1/1
    let t266 = circuit_mul(t243, t137); // Fp2 mul start
    let t267 = circuit_mul(t246, t138);
    let t268 = circuit_sub(t266, t267); // Fp2 mul real part end
    let t269 = circuit_mul(t243, t138);
    let t270 = circuit_mul(t246, t137);
    let t271 = circuit_add(t269, t270); // Fp2 mul imag part end
    let t272 = circuit_sub(t268, t147); // Fp2 sub coeff 0/1
    let t273 = circuit_sub(t271, t148); // Fp2 sub coeff 1/1
    let t274 = circuit_mul(in0, t246);
    let t275 = circuit_add(t243, t274);
    let t276 = circuit_mul(t275, in34); // eval bn line by xNegOverY
    let t277 = circuit_mul(in0, t273);
    let t278 = circuit_add(t272, t277);
    let t279 = circuit_mul(t278, in33); // eval bn line by yInv
    let t280 = circuit_mul(t246, in34); // eval bn line by xNegOverY
    let t281 = circuit_mul(t273, in33); // eval bn line by yInv
    let t282 = circuit_mul(t276, in47); // Eval sparse poly line_2p_1 step coeff_1 * z^1
    let t283 = circuit_add(in1, t282); // Eval sparse poly line_2p_1 step + coeff_1 * z^1
    let t284 = circuit_mul(t279, t1); // Eval sparse poly line_2p_1 step coeff_3 * z^3
    let t285 = circuit_add(t283, t284); // Eval sparse poly line_2p_1 step + coeff_3 * z^3
    let t286 = circuit_mul(t280, t3); // Eval sparse poly line_2p_1 step coeff_7 * z^7
    let t287 = circuit_add(t285, t286); // Eval sparse poly line_2p_1 step + coeff_7 * z^7
    let t288 = circuit_mul(t281, t4); // Eval sparse poly line_2p_1 step coeff_9 * z^9
    let t289 = circuit_add(t287, t288); // Eval sparse poly line_2p_1 step + coeff_9 * z^9
    let t290 = circuit_mul(t225, t289); // Mul (f(z)^2 * Π_0_k-1(line_k(z))) * line_i_2(z)
    let t291 = circuit_mul(in46, in46);
    let t292 = circuit_mul(t290, t291);
    let t293 = circuit_sub(t292, in45); // (Π(i,k) (Pk(z))) - Ri(z)
    let t294 = circuit_mul(t5, t293); // ci * ((Π(i,k) (Pk(z)) - Ri(z))
    let t295 = circuit_add(in43, t294); // LHS = LHS + ci * ((Π(i,k) (Pk(z)) - Ri(z))

    let modulus = TryInto::<
        _, CircuitModulus
    >::try_into([0x6871ca8d3c208c16d87cfd47, 0xb85045b68181585d97816a91, 0x30644e72e131a029, 0x0])
        .unwrap(); // BN254 prime field modulus

    let mut circuit_inputs = (t254, t255, t264, t265, t295, t5).new_inputs();
    // Prefill constants:
    circuit_inputs = circuit_inputs
        .next_2(
            [0x6871ca8d3c208c16d87cfd3e, 0xb85045b68181585d97816a91, 0x30644e72e131a029, 0x0],
        ); // in0
    circuit_inputs = circuit_inputs.next_2([0x1, 0x0, 0x0, 0x0]); // in1
    circuit_inputs = circuit_inputs.next_2([0x0, 0x0, 0x0, 0x0]); // in2
    circuit_inputs = circuit_inputs.next_2([0x3, 0x0, 0x0, 0x0]); // in3
    circuit_inputs = circuit_inputs.next_2([0x6, 0x0, 0x0, 0x0]); // in4
    // Fill inputs:
    circuit_inputs = circuit_inputs.next_2(yInv_0); // in5
    circuit_inputs = circuit_inputs.next_2(xNegOverY_0); // in6
    circuit_inputs = circuit_inputs.next_u288(G2_line_dbl_0.r0a0); // in7
    circuit_inputs = circuit_inputs.next_u288(G2_line_dbl_0.r0a1); // in8
    circuit_inputs = circuit_inputs.next_u288(G2_line_dbl_0.r1a0); // in9
    circuit_inputs = circuit_inputs.next_u288(G2_line_dbl_0.r1a1); // in10
    circuit_inputs = circuit_inputs.next_u288(G2_line_add_1_0.r0a0); // in11
    circuit_inputs = circuit_inputs.next_u288(G2_line_add_1_0.r0a1); // in12
    circuit_inputs = circuit_inputs.next_u288(G2_line_add_1_0.r1a0); // in13
    circuit_inputs = circuit_inputs.next_u288(G2_line_add_1_0.r1a1); // in14
    circuit_inputs = circuit_inputs.next_u288(G2_line_dbl_0_0.r0a0); // in15
    circuit_inputs = circuit_inputs.next_u288(G2_line_dbl_0_0.r0a1); // in16
    circuit_inputs = circuit_inputs.next_u288(G2_line_dbl_0_0.r1a0); // in17
    circuit_inputs = circuit_inputs.next_u288(G2_line_dbl_0_0.r1a1); // in18
    circuit_inputs = circuit_inputs.next_2(yInv_1); // in19
    circuit_inputs = circuit_inputs.next_2(xNegOverY_1); // in20
    circuit_inputs = circuit_inputs.next_u288(G2_line_dbl_1.r0a0); // in21
    circuit_inputs = circuit_inputs.next_u288(G2_line_dbl_1.r0a1); // in22
    circuit_inputs = circuit_inputs.next_u288(G2_line_dbl_1.r1a0); // in23
    circuit_inputs = circuit_inputs.next_u288(G2_line_dbl_1.r1a1); // in24
    circuit_inputs = circuit_inputs.next_u288(G2_line_add_1_1.r0a0); // in25
    circuit_inputs = circuit_inputs.next_u288(G2_line_add_1_1.r0a1); // in26
    circuit_inputs = circuit_inputs.next_u288(G2_line_add_1_1.r1a0); // in27
    circuit_inputs = circuit_inputs.next_u288(G2_line_add_1_1.r1a1); // in28
    circuit_inputs = circuit_inputs.next_u288(G2_line_dbl_0_1.r0a0); // in29
    circuit_inputs = circuit_inputs.next_u288(G2_line_dbl_0_1.r0a1); // in30
    circuit_inputs = circuit_inputs.next_u288(G2_line_dbl_0_1.r1a0); // in31
    circuit_inputs = circuit_inputs.next_u288(G2_line_dbl_0_1.r1a1); // in32
    circuit_inputs = circuit_inputs.next_2(yInv_2); // in33
    circuit_inputs = circuit_inputs.next_2(xNegOverY_2); // in34
    circuit_inputs = circuit_inputs.next_2(Q_2.x0); // in35
    circuit_inputs = circuit_inputs.next_2(Q_2.x1); // in36
    circuit_inputs = circuit_inputs.next_2(Q_2.y0); // in37
    circuit_inputs = circuit_inputs.next_2(Q_2.y1); // in38
    circuit_inputs = circuit_inputs.next_2(Q_or_Q_neg_2.x0); // in39
    circuit_inputs = circuit_inputs.next_2(Q_or_Q_neg_2.x1); // in40
    circuit_inputs = circuit_inputs.next_2(Q_or_Q_neg_2.y0); // in41
    circuit_inputs = circuit_inputs.next_2(Q_or_Q_neg_2.y1); // in42
    circuit_inputs = circuit_inputs.next_2(lhs_i); // in43
    circuit_inputs = circuit_inputs.next_2(f_i_of_z); // in44
    circuit_inputs = circuit_inputs.next_2(f_i_plus_one_of_z); // in45
    circuit_inputs = circuit_inputs.next_2(c_or_cinv_of_z); // in46
    circuit_inputs = circuit_inputs.next_2(z); // in47
    circuit_inputs = circuit_inputs.next_2(ci); // in48

    let outputs = circuit_inputs.done_2().eval(modulus).unwrap();
    let Q0: G2Point = G2Point {
        x0: outputs.get_output(t254),
        x1: outputs.get_output(t255),
        y0: outputs.get_output(t264),
        y1: outputs.get_output(t265),
    };
    let lhs_i_plus_one: u384 = outputs.get_output(t295);
    let ci_plus_one: u384 = outputs.get_output(t5);
    return (Q0, lhs_i_plus_one, ci_plus_one);
}
#[inline(always)]
pub fn run_BN254_MP_CHECK_FINALIZE_BN_2P_2F_circuit(
    yInv_0: u384,
    xNegOverY_0: u384,
    line_1_0: G2Line<u288>,
    line_2_0: G2Line<u288>,
    yInv_1: u384,
    xNegOverY_1: u384,
    line_1_1: G2Line<u288>,
    line_2_1: G2Line<u288>,
    R_n_minus_2: E12D<u288>,
    R_n_minus_1: E12D<u288>,
    c_n_minus_3: u384,
    w_of_z: u384,
    z: u384,
    c_inv_frob_1_of_z: u384,
    c_frob_2_of_z: u384,
    c_inv_frob_3_of_z: u384,
    previous_lhs: u384,
    R_n_minus_3_of_z: u384,
    Q: Array<u288>,
) -> (u384,) {
    // CONSTANT stack
    let in0 = CE::<CI<0>> {}; // -0x9 % p
    let in1 = CE::<CI<1>> {}; // 0x1
    let in2 = CE::<CI<2>> {}; // 0x52
    let in3 = CE::<CI<3>> {}; // -0x12 % p

    // INPUT stack
    let (in4, in5, in6) = (CE::<CI<4>> {}, CE::<CI<5>> {}, CE::<CI<6>> {});
    let (in7, in8, in9) = (CE::<CI<7>> {}, CE::<CI<8>> {}, CE::<CI<9>> {});
    let (in10, in11, in12) = (CE::<CI<10>> {}, CE::<CI<11>> {}, CE::<CI<12>> {});
    let (in13, in14, in15) = (CE::<CI<13>> {}, CE::<CI<14>> {}, CE::<CI<15>> {});
    let (in16, in17, in18) = (CE::<CI<16>> {}, CE::<CI<17>> {}, CE::<CI<18>> {});
    let (in19, in20, in21) = (CE::<CI<19>> {}, CE::<CI<20>> {}, CE::<CI<21>> {});
    let (in22, in23, in24) = (CE::<CI<22>> {}, CE::<CI<23>> {}, CE::<CI<24>> {});
    let (in25, in26, in27) = (CE::<CI<25>> {}, CE::<CI<26>> {}, CE::<CI<27>> {});
    let (in28, in29, in30) = (CE::<CI<28>> {}, CE::<CI<29>> {}, CE::<CI<30>> {});
    let (in31, in32, in33) = (CE::<CI<31>> {}, CE::<CI<32>> {}, CE::<CI<33>> {});
    let (in34, in35, in36) = (CE::<CI<34>> {}, CE::<CI<35>> {}, CE::<CI<36>> {});
    let (in37, in38, in39) = (CE::<CI<37>> {}, CE::<CI<38>> {}, CE::<CI<39>> {});
    let (in40, in41, in42) = (CE::<CI<40>> {}, CE::<CI<41>> {}, CE::<CI<42>> {});
    let (in43, in44, in45) = (CE::<CI<43>> {}, CE::<CI<44>> {}, CE::<CI<45>> {});
    let (in46, in47, in48) = (CE::<CI<46>> {}, CE::<CI<47>> {}, CE::<CI<48>> {});
    let (in49, in50, in51) = (CE::<CI<49>> {}, CE::<CI<50>> {}, CE::<CI<51>> {});
    let (in52, in53, in54) = (CE::<CI<52>> {}, CE::<CI<53>> {}, CE::<CI<54>> {});
    let (in55, in56, in57) = (CE::<CI<55>> {}, CE::<CI<56>> {}, CE::<CI<57>> {});
    let (in58, in59, in60) = (CE::<CI<58>> {}, CE::<CI<59>> {}, CE::<CI<60>> {});
    let (in61, in62, in63) = (CE::<CI<61>> {}, CE::<CI<62>> {}, CE::<CI<63>> {});
    let (in64, in65, in66) = (CE::<CI<64>> {}, CE::<CI<65>> {}, CE::<CI<66>> {});
    let (in67, in68, in69) = (CE::<CI<67>> {}, CE::<CI<68>> {}, CE::<CI<69>> {});
    let (in70, in71, in72) = (CE::<CI<70>> {}, CE::<CI<71>> {}, CE::<CI<72>> {});
    let (in73, in74, in75) = (CE::<CI<73>> {}, CE::<CI<74>> {}, CE::<CI<75>> {});
    let (in76, in77, in78) = (CE::<CI<76>> {}, CE::<CI<77>> {}, CE::<CI<78>> {});
    let (in79, in80, in81) = (CE::<CI<79>> {}, CE::<CI<80>> {}, CE::<CI<81>> {});
    let (in82, in83, in84) = (CE::<CI<82>> {}, CE::<CI<83>> {}, CE::<CI<84>> {});
    let (in85, in86, in87) = (CE::<CI<85>> {}, CE::<CI<86>> {}, CE::<CI<87>> {});
    let (in88, in89, in90) = (CE::<CI<88>> {}, CE::<CI<89>> {}, CE::<CI<90>> {});
    let (in91, in92, in93) = (CE::<CI<91>> {}, CE::<CI<92>> {}, CE::<CI<93>> {});
    let (in94, in95, in96) = (CE::<CI<94>> {}, CE::<CI<95>> {}, CE::<CI<96>> {});
    let (in97, in98, in99) = (CE::<CI<97>> {}, CE::<CI<98>> {}, CE::<CI<99>> {});
    let (in100, in101, in102) = (CE::<CI<100>> {}, CE::<CI<101>> {}, CE::<CI<102>> {});
    let (in103, in104, in105) = (CE::<CI<103>> {}, CE::<CI<104>> {}, CE::<CI<105>> {});
    let (in106, in107, in108) = (CE::<CI<106>> {}, CE::<CI<107>> {}, CE::<CI<108>> {});
    let (in109, in110, in111) = (CE::<CI<109>> {}, CE::<CI<110>> {}, CE::<CI<111>> {});
    let (in112, in113, in114) = (CE::<CI<112>> {}, CE::<CI<113>> {}, CE::<CI<114>> {});
    let (in115, in116, in117) = (CE::<CI<115>> {}, CE::<CI<116>> {}, CE::<CI<117>> {});
    let (in118, in119, in120) = (CE::<CI<118>> {}, CE::<CI<119>> {}, CE::<CI<120>> {});
    let (in121, in122, in123) = (CE::<CI<121>> {}, CE::<CI<122>> {}, CE::<CI<123>> {});
    let (in124, in125, in126) = (CE::<CI<124>> {}, CE::<CI<125>> {}, CE::<CI<126>> {});
    let (in127, in128, in129) = (CE::<CI<127>> {}, CE::<CI<128>> {}, CE::<CI<129>> {});
    let (in130, in131, in132) = (CE::<CI<130>> {}, CE::<CI<131>> {}, CE::<CI<132>> {});
    let (in133, in134, in135) = (CE::<CI<133>> {}, CE::<CI<134>> {}, CE::<CI<135>> {});
    let (in136, in137, in138) = (CE::<CI<136>> {}, CE::<CI<137>> {}, CE::<CI<138>> {});
    let (in139, in140, in141) = (CE::<CI<139>> {}, CE::<CI<140>> {}, CE::<CI<141>> {});
    let (in142, in143, in144) = (CE::<CI<142>> {}, CE::<CI<143>> {}, CE::<CI<144>> {});
    let (in145, in146, in147) = (CE::<CI<145>> {}, CE::<CI<146>> {}, CE::<CI<147>> {});
    let (in148, in149, in150) = (CE::<CI<148>> {}, CE::<CI<149>> {}, CE::<CI<150>> {});
    let (in151, in152, in153) = (CE::<CI<151>> {}, CE::<CI<152>> {}, CE::<CI<153>> {});
    let (in154, in155, in156) = (CE::<CI<154>> {}, CE::<CI<155>> {}, CE::<CI<156>> {});
    let (in157, in158, in159) = (CE::<CI<157>> {}, CE::<CI<158>> {}, CE::<CI<159>> {});
    let (in160, in161, in162) = (CE::<CI<160>> {}, CE::<CI<161>> {}, CE::<CI<162>> {});
    let (in163, in164, in165) = (CE::<CI<163>> {}, CE::<CI<164>> {}, CE::<CI<165>> {});
    let (in166, in167, in168) = (CE::<CI<166>> {}, CE::<CI<167>> {}, CE::<CI<168>> {});
    let (in169, in170, in171) = (CE::<CI<169>> {}, CE::<CI<170>> {}, CE::<CI<171>> {});
    let (in172, in173, in174) = (CE::<CI<172>> {}, CE::<CI<173>> {}, CE::<CI<174>> {});
    let (in175, in176, in177) = (CE::<CI<175>> {}, CE::<CI<176>> {}, CE::<CI<177>> {});
    let (in178, in179, in180) = (CE::<CI<178>> {}, CE::<CI<179>> {}, CE::<CI<180>> {});
    let (in181, in182, in183) = (CE::<CI<181>> {}, CE::<CI<182>> {}, CE::<CI<183>> {});
    let (in184, in185, in186) = (CE::<CI<184>> {}, CE::<CI<185>> {}, CE::<CI<186>> {});
    let (in187, in188, in189) = (CE::<CI<187>> {}, CE::<CI<188>> {}, CE::<CI<189>> {});
    let (in190, in191, in192) = (CE::<CI<190>> {}, CE::<CI<191>> {}, CE::<CI<192>> {});
    let (in193, in194, in195) = (CE::<CI<193>> {}, CE::<CI<194>> {}, CE::<CI<195>> {});
    let (in196, in197, in198) = (CE::<CI<196>> {}, CE::<CI<197>> {}, CE::<CI<198>> {});
    let (in199, in200) = (CE::<CI<199>> {}, CE::<CI<200>> {});
    let t0 = circuit_mul(in50, in50); // Compute z^2
    let t1 = circuit_mul(t0, in50); // Compute z^3
    let t2 = circuit_mul(t1, in50); // Compute z^4
    let t3 = circuit_mul(t2, in50); // Compute z^5
    let t4 = circuit_mul(t3, in50); // Compute z^6
    let t5 = circuit_mul(t4, in50); // Compute z^7
    let t6 = circuit_mul(t5, in50); // Compute z^8
    let t7 = circuit_mul(t6, in50); // Compute z^9
    let t8 = circuit_mul(t7, in50); // Compute z^10
    let t9 = circuit_mul(t8, in50); // Compute z^11
    let t10 = circuit_mul(t9, in50); // Compute z^12
    let t11 = circuit_mul(in48, in48);
    let t12 = circuit_mul(t11, t11);
    let t13 = circuit_mul(in25, in50); // Eval R_n_minus_2 step coeff_1 * z^1
    let t14 = circuit_add(in24, t13); // Eval R_n_minus_2 step + (coeff_1 * z^1)
    let t15 = circuit_mul(in26, t0); // Eval R_n_minus_2 step coeff_2 * z^2
    let t16 = circuit_add(t14, t15); // Eval R_n_minus_2 step + (coeff_2 * z^2)
    let t17 = circuit_mul(in27, t1); // Eval R_n_minus_2 step coeff_3 * z^3
    let t18 = circuit_add(t16, t17); // Eval R_n_minus_2 step + (coeff_3 * z^3)
    let t19 = circuit_mul(in28, t2); // Eval R_n_minus_2 step coeff_4 * z^4
    let t20 = circuit_add(t18, t19); // Eval R_n_minus_2 step + (coeff_4 * z^4)
    let t21 = circuit_mul(in29, t3); // Eval R_n_minus_2 step coeff_5 * z^5
    let t22 = circuit_add(t20, t21); // Eval R_n_minus_2 step + (coeff_5 * z^5)
    let t23 = circuit_mul(in30, t4); // Eval R_n_minus_2 step coeff_6 * z^6
    let t24 = circuit_add(t22, t23); // Eval R_n_minus_2 step + (coeff_6 * z^6)
    let t25 = circuit_mul(in31, t5); // Eval R_n_minus_2 step coeff_7 * z^7
    let t26 = circuit_add(t24, t25); // Eval R_n_minus_2 step + (coeff_7 * z^7)
    let t27 = circuit_mul(in32, t6); // Eval R_n_minus_2 step coeff_8 * z^8
    let t28 = circuit_add(t26, t27); // Eval R_n_minus_2 step + (coeff_8 * z^8)
    let t29 = circuit_mul(in33, t7); // Eval R_n_minus_2 step coeff_9 * z^9
    let t30 = circuit_add(t28, t29); // Eval R_n_minus_2 step + (coeff_9 * z^9)
    let t31 = circuit_mul(in34, t8); // Eval R_n_minus_2 step coeff_10 * z^10
    let t32 = circuit_add(t30, t31); // Eval R_n_minus_2 step + (coeff_10 * z^10)
    let t33 = circuit_mul(in35, t9); // Eval R_n_minus_2 step coeff_11 * z^11
    let t34 = circuit_add(t32, t33); // Eval R_n_minus_2 step + (coeff_11 * z^11)
    let t35 = circuit_mul(in37, in50); // Eval R_n_minus_1 step coeff_1 * z^1
    let t36 = circuit_add(in36, t35); // Eval R_n_minus_1 step + (coeff_1 * z^1)
    let t37 = circuit_mul(in38, t0); // Eval R_n_minus_1 step coeff_2 * z^2
    let t38 = circuit_add(t36, t37); // Eval R_n_minus_1 step + (coeff_2 * z^2)
    let t39 = circuit_mul(in39, t1); // Eval R_n_minus_1 step coeff_3 * z^3
    let t40 = circuit_add(t38, t39); // Eval R_n_minus_1 step + (coeff_3 * z^3)
    let t41 = circuit_mul(in40, t2); // Eval R_n_minus_1 step coeff_4 * z^4
    let t42 = circuit_add(t40, t41); // Eval R_n_minus_1 step + (coeff_4 * z^4)
    let t43 = circuit_mul(in41, t3); // Eval R_n_minus_1 step coeff_5 * z^5
    let t44 = circuit_add(t42, t43); // Eval R_n_minus_1 step + (coeff_5 * z^5)
    let t45 = circuit_mul(in42, t4); // Eval R_n_minus_1 step coeff_6 * z^6
    let t46 = circuit_add(t44, t45); // Eval R_n_minus_1 step + (coeff_6 * z^6)
    let t47 = circuit_mul(in43, t5); // Eval R_n_minus_1 step coeff_7 * z^7
    let t48 = circuit_add(t46, t47); // Eval R_n_minus_1 step + (coeff_7 * z^7)
    let t49 = circuit_mul(in44, t6); // Eval R_n_minus_1 step coeff_8 * z^8
    let t50 = circuit_add(t48, t49); // Eval R_n_minus_1 step + (coeff_8 * z^8)
    let t51 = circuit_mul(in45, t7); // Eval R_n_minus_1 step coeff_9 * z^9
    let t52 = circuit_add(t50, t51); // Eval R_n_minus_1 step + (coeff_9 * z^9)
    let t53 = circuit_mul(in46, t8); // Eval R_n_minus_1 step coeff_10 * z^10
    let t54 = circuit_add(t52, t53); // Eval R_n_minus_1 step + (coeff_10 * z^10)
    let t55 = circuit_mul(in47, t9); // Eval R_n_minus_1 step coeff_11 * z^11
    let t56 = circuit_add(t54, t55); // Eval R_n_minus_1 step + (coeff_11 * z^11)
    let t57 = circuit_mul(in0, in7);
    let t58 = circuit_add(in6, t57);
    let t59 = circuit_mul(t58, in5); // eval bn line by xNegOverY
    let t60 = circuit_mul(in0, in9);
    let t61 = circuit_add(in8, t60);
    let t62 = circuit_mul(t61, in4); // eval bn line by yInv
    let t63 = circuit_mul(in7, in5); // eval bn line by xNegOverY
    let t64 = circuit_mul(in9, in4); // eval bn line by yInv
    let t65 = circuit_mul(in0, in11);
    let t66 = circuit_add(in10, t65);
    let t67 = circuit_mul(t66, in5); // eval bn line by xNegOverY
    let t68 = circuit_mul(in0, in13);
    let t69 = circuit_add(in12, t68);
    let t70 = circuit_mul(t69, in4); // eval bn line by yInv
    let t71 = circuit_mul(in11, in5); // eval bn line by xNegOverY
    let t72 = circuit_mul(in13, in4); // eval bn line by yInv
    let t73 = circuit_mul(in0, in17);
    let t74 = circuit_add(in16, t73);
    let t75 = circuit_mul(t74, in15); // eval bn line by xNegOverY
    let t76 = circuit_mul(in0, in19);
    let t77 = circuit_add(in18, t76);
    let t78 = circuit_mul(t77, in14); // eval bn line by yInv
    let t79 = circuit_mul(in17, in15); // eval bn line by xNegOverY
    let t80 = circuit_mul(in19, in14); // eval bn line by yInv
    let t81 = circuit_mul(in0, in21);
    let t82 = circuit_add(in20, t81);
    let t83 = circuit_mul(t82, in15); // eval bn line by xNegOverY
    let t84 = circuit_mul(in0, in23);
    let t85 = circuit_add(in22, t84);
    let t86 = circuit_mul(t85, in14); // eval bn line by yInv
    let t87 = circuit_mul(in21, in15); // eval bn line by xNegOverY
    let t88 = circuit_mul(in23, in14); // eval bn line by yInv
    let t89 = circuit_mul(t59, in50); // Eval sparse poly line_1 step coeff_1 * z^1
    let t90 = circuit_add(in1, t89); // Eval sparse poly line_1 step + coeff_1 * z^1
    let t91 = circuit_mul(t62, t1); // Eval sparse poly line_1 step coeff_3 * z^3
    let t92 = circuit_add(t90, t91); // Eval sparse poly line_1 step + coeff_3 * z^3
    let t93 = circuit_mul(t63, t5); // Eval sparse poly line_1 step coeff_7 * z^7
    let t94 = circuit_add(t92, t93); // Eval sparse poly line_1 step + coeff_7 * z^7
    let t95 = circuit_mul(t64, t7); // Eval sparse poly line_1 step coeff_9 * z^9
    let t96 = circuit_add(t94, t95); // Eval sparse poly line_1 step + coeff_9 * z^9
    let t97 = circuit_mul(in55, t96);
    let t98 = circuit_mul(t67, in50); // Eval sparse poly line_1 step coeff_1 * z^1
    let t99 = circuit_add(in1, t98); // Eval sparse poly line_1 step + coeff_1 * z^1
    let t100 = circuit_mul(t70, t1); // Eval sparse poly line_1 step coeff_3 * z^3
    let t101 = circuit_add(t99, t100); // Eval sparse poly line_1 step + coeff_3 * z^3
    let t102 = circuit_mul(t71, t5); // Eval sparse poly line_1 step coeff_7 * z^7
    let t103 = circuit_add(t101, t102); // Eval sparse poly line_1 step + coeff_7 * z^7
    let t104 = circuit_mul(t72, t7); // Eval sparse poly line_1 step coeff_9 * z^9
    let t105 = circuit_add(t103, t104); // Eval sparse poly line_1 step + coeff_9 * z^9
    let t106 = circuit_mul(t97, t105);
    let t107 = circuit_mul(t75, in50); // Eval sparse poly line_1 step coeff_1 * z^1
    let t108 = circuit_add(in1, t107); // Eval sparse poly line_1 step + coeff_1 * z^1
    let t109 = circuit_mul(t78, t1); // Eval sparse poly line_1 step coeff_3 * z^3
    let t110 = circuit_add(t108, t109); // Eval sparse poly line_1 step + coeff_3 * z^3
    let t111 = circuit_mul(t79, t5); // Eval sparse poly line_1 step coeff_7 * z^7
    let t112 = circuit_add(t110, t111); // Eval sparse poly line_1 step + coeff_7 * z^7
    let t113 = circuit_mul(t80, t7); // Eval sparse poly line_1 step coeff_9 * z^9
    let t114 = circuit_add(t112, t113); // Eval sparse poly line_1 step + coeff_9 * z^9
    let t115 = circuit_mul(t106, t114);
    let t116 = circuit_mul(t83, in50); // Eval sparse poly line_1 step coeff_1 * z^1
    let t117 = circuit_add(in1, t116); // Eval sparse poly line_1 step + coeff_1 * z^1
    let t118 = circuit_mul(t86, t1); // Eval sparse poly line_1 step coeff_3 * z^3
    let t119 = circuit_add(t117, t118); // Eval sparse poly line_1 step + coeff_3 * z^3
    let t120 = circuit_mul(t87, t5); // Eval sparse poly line_1 step coeff_7 * z^7
    let t121 = circuit_add(t119, t120); // Eval sparse poly line_1 step + coeff_7 * z^7
    let t122 = circuit_mul(t88, t7); // Eval sparse poly line_1 step coeff_9 * z^9
    let t123 = circuit_add(t121, t122); // Eval sparse poly line_1 step + coeff_9 * z^9
    let t124 = circuit_mul(t115, t123);
    let t125 = circuit_sub(t124, t34);
    let t126 = circuit_mul(t11, t125); // c_n_minus_2 * ((Π(n-2,k) (Pk(z)) - R_n_minus_2(z))
    let t127 = circuit_mul(t34, in51);
    let t128 = circuit_mul(t127, in52);
    let t129 = circuit_mul(t128, in53);
    let t130 = circuit_mul(t129, in49);
    let t131 = circuit_sub(t130, t56);
    let t132 = circuit_mul(t12, t131); // c_n_minus_1 * ((Π(n-1,k) (Pk(z)) - R_n_minus_1(z))
    let t133 = circuit_add(in54, t126);
    let t134 = circuit_add(t133, t132);
    let t135 = circuit_mul(in200, in50); // Eval big_Q Horner step: multiply by z
    let t136 = circuit_add(in199, t135); // Eval big_Q Horner step: add coefficient_143
    let t137 = circuit_mul(t136, in50); // Eval big_Q Horner step: multiply by z
    let t138 = circuit_add(in198, t137); // Eval big_Q Horner step: add coefficient_142
    let t139 = circuit_mul(t138, in50); // Eval big_Q Horner step: multiply by z
    let t140 = circuit_add(in197, t139); // Eval big_Q Horner step: add coefficient_141
    let t141 = circuit_mul(t140, in50); // Eval big_Q Horner step: multiply by z
    let t142 = circuit_add(in196, t141); // Eval big_Q Horner step: add coefficient_140
    let t143 = circuit_mul(t142, in50); // Eval big_Q Horner step: multiply by z
    let t144 = circuit_add(in195, t143); // Eval big_Q Horner step: add coefficient_139
    let t145 = circuit_mul(t144, in50); // Eval big_Q Horner step: multiply by z
    let t146 = circuit_add(in194, t145); // Eval big_Q Horner step: add coefficient_138
    let t147 = circuit_mul(t146, in50); // Eval big_Q Horner step: multiply by z
    let t148 = circuit_add(in193, t147); // Eval big_Q Horner step: add coefficient_137
    let t149 = circuit_mul(t148, in50); // Eval big_Q Horner step: multiply by z
    let t150 = circuit_add(in192, t149); // Eval big_Q Horner step: add coefficient_136
    let t151 = circuit_mul(t150, in50); // Eval big_Q Horner step: multiply by z
    let t152 = circuit_add(in191, t151); // Eval big_Q Horner step: add coefficient_135
    let t153 = circuit_mul(t152, in50); // Eval big_Q Horner step: multiply by z
    let t154 = circuit_add(in190, t153); // Eval big_Q Horner step: add coefficient_134
    let t155 = circuit_mul(t154, in50); // Eval big_Q Horner step: multiply by z
    let t156 = circuit_add(in189, t155); // Eval big_Q Horner step: add coefficient_133
    let t157 = circuit_mul(t156, in50); // Eval big_Q Horner step: multiply by z
    let t158 = circuit_add(in188, t157); // Eval big_Q Horner step: add coefficient_132
    let t159 = circuit_mul(t158, in50); // Eval big_Q Horner step: multiply by z
    let t160 = circuit_add(in187, t159); // Eval big_Q Horner step: add coefficient_131
    let t161 = circuit_mul(t160, in50); // Eval big_Q Horner step: multiply by z
    let t162 = circuit_add(in186, t161); // Eval big_Q Horner step: add coefficient_130
    let t163 = circuit_mul(t162, in50); // Eval big_Q Horner step: multiply by z
    let t164 = circuit_add(in185, t163); // Eval big_Q Horner step: add coefficient_129
    let t165 = circuit_mul(t164, in50); // Eval big_Q Horner step: multiply by z
    let t166 = circuit_add(in184, t165); // Eval big_Q Horner step: add coefficient_128
    let t167 = circuit_mul(t166, in50); // Eval big_Q Horner step: multiply by z
    let t168 = circuit_add(in183, t167); // Eval big_Q Horner step: add coefficient_127
    let t169 = circuit_mul(t168, in50); // Eval big_Q Horner step: multiply by z
    let t170 = circuit_add(in182, t169); // Eval big_Q Horner step: add coefficient_126
    let t171 = circuit_mul(t170, in50); // Eval big_Q Horner step: multiply by z
    let t172 = circuit_add(in181, t171); // Eval big_Q Horner step: add coefficient_125
    let t173 = circuit_mul(t172, in50); // Eval big_Q Horner step: multiply by z
    let t174 = circuit_add(in180, t173); // Eval big_Q Horner step: add coefficient_124
    let t175 = circuit_mul(t174, in50); // Eval big_Q Horner step: multiply by z
    let t176 = circuit_add(in179, t175); // Eval big_Q Horner step: add coefficient_123
    let t177 = circuit_mul(t176, in50); // Eval big_Q Horner step: multiply by z
    let t178 = circuit_add(in178, t177); // Eval big_Q Horner step: add coefficient_122
    let t179 = circuit_mul(t178, in50); // Eval big_Q Horner step: multiply by z
    let t180 = circuit_add(in177, t179); // Eval big_Q Horner step: add coefficient_121
    let t181 = circuit_mul(t180, in50); // Eval big_Q Horner step: multiply by z
    let t182 = circuit_add(in176, t181); // Eval big_Q Horner step: add coefficient_120
    let t183 = circuit_mul(t182, in50); // Eval big_Q Horner step: multiply by z
    let t184 = circuit_add(in175, t183); // Eval big_Q Horner step: add coefficient_119
    let t185 = circuit_mul(t184, in50); // Eval big_Q Horner step: multiply by z
    let t186 = circuit_add(in174, t185); // Eval big_Q Horner step: add coefficient_118
    let t187 = circuit_mul(t186, in50); // Eval big_Q Horner step: multiply by z
    let t188 = circuit_add(in173, t187); // Eval big_Q Horner step: add coefficient_117
    let t189 = circuit_mul(t188, in50); // Eval big_Q Horner step: multiply by z
    let t190 = circuit_add(in172, t189); // Eval big_Q Horner step: add coefficient_116
    let t191 = circuit_mul(t190, in50); // Eval big_Q Horner step: multiply by z
    let t192 = circuit_add(in171, t191); // Eval big_Q Horner step: add coefficient_115
    let t193 = circuit_mul(t192, in50); // Eval big_Q Horner step: multiply by z
    let t194 = circuit_add(in170, t193); // Eval big_Q Horner step: add coefficient_114
    let t195 = circuit_mul(t194, in50); // Eval big_Q Horner step: multiply by z
    let t196 = circuit_add(in169, t195); // Eval big_Q Horner step: add coefficient_113
    let t197 = circuit_mul(t196, in50); // Eval big_Q Horner step: multiply by z
    let t198 = circuit_add(in168, t197); // Eval big_Q Horner step: add coefficient_112
    let t199 = circuit_mul(t198, in50); // Eval big_Q Horner step: multiply by z
    let t200 = circuit_add(in167, t199); // Eval big_Q Horner step: add coefficient_111
    let t201 = circuit_mul(t200, in50); // Eval big_Q Horner step: multiply by z
    let t202 = circuit_add(in166, t201); // Eval big_Q Horner step: add coefficient_110
    let t203 = circuit_mul(t202, in50); // Eval big_Q Horner step: multiply by z
    let t204 = circuit_add(in165, t203); // Eval big_Q Horner step: add coefficient_109
    let t205 = circuit_mul(t204, in50); // Eval big_Q Horner step: multiply by z
    let t206 = circuit_add(in164, t205); // Eval big_Q Horner step: add coefficient_108
    let t207 = circuit_mul(t206, in50); // Eval big_Q Horner step: multiply by z
    let t208 = circuit_add(in163, t207); // Eval big_Q Horner step: add coefficient_107
    let t209 = circuit_mul(t208, in50); // Eval big_Q Horner step: multiply by z
    let t210 = circuit_add(in162, t209); // Eval big_Q Horner step: add coefficient_106
    let t211 = circuit_mul(t210, in50); // Eval big_Q Horner step: multiply by z
    let t212 = circuit_add(in161, t211); // Eval big_Q Horner step: add coefficient_105
    let t213 = circuit_mul(t212, in50); // Eval big_Q Horner step: multiply by z
    let t214 = circuit_add(in160, t213); // Eval big_Q Horner step: add coefficient_104
    let t215 = circuit_mul(t214, in50); // Eval big_Q Horner step: multiply by z
    let t216 = circuit_add(in159, t215); // Eval big_Q Horner step: add coefficient_103
    let t217 = circuit_mul(t216, in50); // Eval big_Q Horner step: multiply by z
    let t218 = circuit_add(in158, t217); // Eval big_Q Horner step: add coefficient_102
    let t219 = circuit_mul(t218, in50); // Eval big_Q Horner step: multiply by z
    let t220 = circuit_add(in157, t219); // Eval big_Q Horner step: add coefficient_101
    let t221 = circuit_mul(t220, in50); // Eval big_Q Horner step: multiply by z
    let t222 = circuit_add(in156, t221); // Eval big_Q Horner step: add coefficient_100
    let t223 = circuit_mul(t222, in50); // Eval big_Q Horner step: multiply by z
    let t224 = circuit_add(in155, t223); // Eval big_Q Horner step: add coefficient_99
    let t225 = circuit_mul(t224, in50); // Eval big_Q Horner step: multiply by z
    let t226 = circuit_add(in154, t225); // Eval big_Q Horner step: add coefficient_98
    let t227 = circuit_mul(t226, in50); // Eval big_Q Horner step: multiply by z
    let t228 = circuit_add(in153, t227); // Eval big_Q Horner step: add coefficient_97
    let t229 = circuit_mul(t228, in50); // Eval big_Q Horner step: multiply by z
    let t230 = circuit_add(in152, t229); // Eval big_Q Horner step: add coefficient_96
    let t231 = circuit_mul(t230, in50); // Eval big_Q Horner step: multiply by z
    let t232 = circuit_add(in151, t231); // Eval big_Q Horner step: add coefficient_95
    let t233 = circuit_mul(t232, in50); // Eval big_Q Horner step: multiply by z
    let t234 = circuit_add(in150, t233); // Eval big_Q Horner step: add coefficient_94
    let t235 = circuit_mul(t234, in50); // Eval big_Q Horner step: multiply by z
    let t236 = circuit_add(in149, t235); // Eval big_Q Horner step: add coefficient_93
    let t237 = circuit_mul(t236, in50); // Eval big_Q Horner step: multiply by z
    let t238 = circuit_add(in148, t237); // Eval big_Q Horner step: add coefficient_92
    let t239 = circuit_mul(t238, in50); // Eval big_Q Horner step: multiply by z
    let t240 = circuit_add(in147, t239); // Eval big_Q Horner step: add coefficient_91
    let t241 = circuit_mul(t240, in50); // Eval big_Q Horner step: multiply by z
    let t242 = circuit_add(in146, t241); // Eval big_Q Horner step: add coefficient_90
    let t243 = circuit_mul(t242, in50); // Eval big_Q Horner step: multiply by z
    let t244 = circuit_add(in145, t243); // Eval big_Q Horner step: add coefficient_89
    let t245 = circuit_mul(t244, in50); // Eval big_Q Horner step: multiply by z
    let t246 = circuit_add(in144, t245); // Eval big_Q Horner step: add coefficient_88
    let t247 = circuit_mul(t246, in50); // Eval big_Q Horner step: multiply by z
    let t248 = circuit_add(in143, t247); // Eval big_Q Horner step: add coefficient_87
    let t249 = circuit_mul(t248, in50); // Eval big_Q Horner step: multiply by z
    let t250 = circuit_add(in142, t249); // Eval big_Q Horner step: add coefficient_86
    let t251 = circuit_mul(t250, in50); // Eval big_Q Horner step: multiply by z
    let t252 = circuit_add(in141, t251); // Eval big_Q Horner step: add coefficient_85
    let t253 = circuit_mul(t252, in50); // Eval big_Q Horner step: multiply by z
    let t254 = circuit_add(in140, t253); // Eval big_Q Horner step: add coefficient_84
    let t255 = circuit_mul(t254, in50); // Eval big_Q Horner step: multiply by z
    let t256 = circuit_add(in139, t255); // Eval big_Q Horner step: add coefficient_83
    let t257 = circuit_mul(t256, in50); // Eval big_Q Horner step: multiply by z
    let t258 = circuit_add(in138, t257); // Eval big_Q Horner step: add coefficient_82
    let t259 = circuit_mul(t258, in50); // Eval big_Q Horner step: multiply by z
    let t260 = circuit_add(in137, t259); // Eval big_Q Horner step: add coefficient_81
    let t261 = circuit_mul(t260, in50); // Eval big_Q Horner step: multiply by z
    let t262 = circuit_add(in136, t261); // Eval big_Q Horner step: add coefficient_80
    let t263 = circuit_mul(t262, in50); // Eval big_Q Horner step: multiply by z
    let t264 = circuit_add(in135, t263); // Eval big_Q Horner step: add coefficient_79
    let t265 = circuit_mul(t264, in50); // Eval big_Q Horner step: multiply by z
    let t266 = circuit_add(in134, t265); // Eval big_Q Horner step: add coefficient_78
    let t267 = circuit_mul(t266, in50); // Eval big_Q Horner step: multiply by z
    let t268 = circuit_add(in133, t267); // Eval big_Q Horner step: add coefficient_77
    let t269 = circuit_mul(t268, in50); // Eval big_Q Horner step: multiply by z
    let t270 = circuit_add(in132, t269); // Eval big_Q Horner step: add coefficient_76
    let t271 = circuit_mul(t270, in50); // Eval big_Q Horner step: multiply by z
    let t272 = circuit_add(in131, t271); // Eval big_Q Horner step: add coefficient_75
    let t273 = circuit_mul(t272, in50); // Eval big_Q Horner step: multiply by z
    let t274 = circuit_add(in130, t273); // Eval big_Q Horner step: add coefficient_74
    let t275 = circuit_mul(t274, in50); // Eval big_Q Horner step: multiply by z
    let t276 = circuit_add(in129, t275); // Eval big_Q Horner step: add coefficient_73
    let t277 = circuit_mul(t276, in50); // Eval big_Q Horner step: multiply by z
    let t278 = circuit_add(in128, t277); // Eval big_Q Horner step: add coefficient_72
    let t279 = circuit_mul(t278, in50); // Eval big_Q Horner step: multiply by z
    let t280 = circuit_add(in127, t279); // Eval big_Q Horner step: add coefficient_71
    let t281 = circuit_mul(t280, in50); // Eval big_Q Horner step: multiply by z
    let t282 = circuit_add(in126, t281); // Eval big_Q Horner step: add coefficient_70
    let t283 = circuit_mul(t282, in50); // Eval big_Q Horner step: multiply by z
    let t284 = circuit_add(in125, t283); // Eval big_Q Horner step: add coefficient_69
    let t285 = circuit_mul(t284, in50); // Eval big_Q Horner step: multiply by z
    let t286 = circuit_add(in124, t285); // Eval big_Q Horner step: add coefficient_68
    let t287 = circuit_mul(t286, in50); // Eval big_Q Horner step: multiply by z
    let t288 = circuit_add(in123, t287); // Eval big_Q Horner step: add coefficient_67
    let t289 = circuit_mul(t288, in50); // Eval big_Q Horner step: multiply by z
    let t290 = circuit_add(in122, t289); // Eval big_Q Horner step: add coefficient_66
    let t291 = circuit_mul(t290, in50); // Eval big_Q Horner step: multiply by z
    let t292 = circuit_add(in121, t291); // Eval big_Q Horner step: add coefficient_65
    let t293 = circuit_mul(t292, in50); // Eval big_Q Horner step: multiply by z
    let t294 = circuit_add(in120, t293); // Eval big_Q Horner step: add coefficient_64
    let t295 = circuit_mul(t294, in50); // Eval big_Q Horner step: multiply by z
    let t296 = circuit_add(in119, t295); // Eval big_Q Horner step: add coefficient_63
    let t297 = circuit_mul(t296, in50); // Eval big_Q Horner step: multiply by z
    let t298 = circuit_add(in118, t297); // Eval big_Q Horner step: add coefficient_62
    let t299 = circuit_mul(t298, in50); // Eval big_Q Horner step: multiply by z
    let t300 = circuit_add(in117, t299); // Eval big_Q Horner step: add coefficient_61
    let t301 = circuit_mul(t300, in50); // Eval big_Q Horner step: multiply by z
    let t302 = circuit_add(in116, t301); // Eval big_Q Horner step: add coefficient_60
    let t303 = circuit_mul(t302, in50); // Eval big_Q Horner step: multiply by z
    let t304 = circuit_add(in115, t303); // Eval big_Q Horner step: add coefficient_59
    let t305 = circuit_mul(t304, in50); // Eval big_Q Horner step: multiply by z
    let t306 = circuit_add(in114, t305); // Eval big_Q Horner step: add coefficient_58
    let t307 = circuit_mul(t306, in50); // Eval big_Q Horner step: multiply by z
    let t308 = circuit_add(in113, t307); // Eval big_Q Horner step: add coefficient_57
    let t309 = circuit_mul(t308, in50); // Eval big_Q Horner step: multiply by z
    let t310 = circuit_add(in112, t309); // Eval big_Q Horner step: add coefficient_56
    let t311 = circuit_mul(t310, in50); // Eval big_Q Horner step: multiply by z
    let t312 = circuit_add(in111, t311); // Eval big_Q Horner step: add coefficient_55
    let t313 = circuit_mul(t312, in50); // Eval big_Q Horner step: multiply by z
    let t314 = circuit_add(in110, t313); // Eval big_Q Horner step: add coefficient_54
    let t315 = circuit_mul(t314, in50); // Eval big_Q Horner step: multiply by z
    let t316 = circuit_add(in109, t315); // Eval big_Q Horner step: add coefficient_53
    let t317 = circuit_mul(t316, in50); // Eval big_Q Horner step: multiply by z
    let t318 = circuit_add(in108, t317); // Eval big_Q Horner step: add coefficient_52
    let t319 = circuit_mul(t318, in50); // Eval big_Q Horner step: multiply by z
    let t320 = circuit_add(in107, t319); // Eval big_Q Horner step: add coefficient_51
    let t321 = circuit_mul(t320, in50); // Eval big_Q Horner step: multiply by z
    let t322 = circuit_add(in106, t321); // Eval big_Q Horner step: add coefficient_50
    let t323 = circuit_mul(t322, in50); // Eval big_Q Horner step: multiply by z
    let t324 = circuit_add(in105, t323); // Eval big_Q Horner step: add coefficient_49
    let t325 = circuit_mul(t324, in50); // Eval big_Q Horner step: multiply by z
    let t326 = circuit_add(in104, t325); // Eval big_Q Horner step: add coefficient_48
    let t327 = circuit_mul(t326, in50); // Eval big_Q Horner step: multiply by z
    let t328 = circuit_add(in103, t327); // Eval big_Q Horner step: add coefficient_47
    let t329 = circuit_mul(t328, in50); // Eval big_Q Horner step: multiply by z
    let t330 = circuit_add(in102, t329); // Eval big_Q Horner step: add coefficient_46
    let t331 = circuit_mul(t330, in50); // Eval big_Q Horner step: multiply by z
    let t332 = circuit_add(in101, t331); // Eval big_Q Horner step: add coefficient_45
    let t333 = circuit_mul(t332, in50); // Eval big_Q Horner step: multiply by z
    let t334 = circuit_add(in100, t333); // Eval big_Q Horner step: add coefficient_44
    let t335 = circuit_mul(t334, in50); // Eval big_Q Horner step: multiply by z
    let t336 = circuit_add(in99, t335); // Eval big_Q Horner step: add coefficient_43
    let t337 = circuit_mul(t336, in50); // Eval big_Q Horner step: multiply by z
    let t338 = circuit_add(in98, t337); // Eval big_Q Horner step: add coefficient_42
    let t339 = circuit_mul(t338, in50); // Eval big_Q Horner step: multiply by z
    let t340 = circuit_add(in97, t339); // Eval big_Q Horner step: add coefficient_41
    let t341 = circuit_mul(t340, in50); // Eval big_Q Horner step: multiply by z
    let t342 = circuit_add(in96, t341); // Eval big_Q Horner step: add coefficient_40
    let t343 = circuit_mul(t342, in50); // Eval big_Q Horner step: multiply by z
    let t344 = circuit_add(in95, t343); // Eval big_Q Horner step: add coefficient_39
    let t345 = circuit_mul(t344, in50); // Eval big_Q Horner step: multiply by z
    let t346 = circuit_add(in94, t345); // Eval big_Q Horner step: add coefficient_38
    let t347 = circuit_mul(t346, in50); // Eval big_Q Horner step: multiply by z
    let t348 = circuit_add(in93, t347); // Eval big_Q Horner step: add coefficient_37
    let t349 = circuit_mul(t348, in50); // Eval big_Q Horner step: multiply by z
    let t350 = circuit_add(in92, t349); // Eval big_Q Horner step: add coefficient_36
    let t351 = circuit_mul(t350, in50); // Eval big_Q Horner step: multiply by z
    let t352 = circuit_add(in91, t351); // Eval big_Q Horner step: add coefficient_35
    let t353 = circuit_mul(t352, in50); // Eval big_Q Horner step: multiply by z
    let t354 = circuit_add(in90, t353); // Eval big_Q Horner step: add coefficient_34
    let t355 = circuit_mul(t354, in50); // Eval big_Q Horner step: multiply by z
    let t356 = circuit_add(in89, t355); // Eval big_Q Horner step: add coefficient_33
    let t357 = circuit_mul(t356, in50); // Eval big_Q Horner step: multiply by z
    let t358 = circuit_add(in88, t357); // Eval big_Q Horner step: add coefficient_32
    let t359 = circuit_mul(t358, in50); // Eval big_Q Horner step: multiply by z
    let t360 = circuit_add(in87, t359); // Eval big_Q Horner step: add coefficient_31
    let t361 = circuit_mul(t360, in50); // Eval big_Q Horner step: multiply by z
    let t362 = circuit_add(in86, t361); // Eval big_Q Horner step: add coefficient_30
    let t363 = circuit_mul(t362, in50); // Eval big_Q Horner step: multiply by z
    let t364 = circuit_add(in85, t363); // Eval big_Q Horner step: add coefficient_29
    let t365 = circuit_mul(t364, in50); // Eval big_Q Horner step: multiply by z
    let t366 = circuit_add(in84, t365); // Eval big_Q Horner step: add coefficient_28
    let t367 = circuit_mul(t366, in50); // Eval big_Q Horner step: multiply by z
    let t368 = circuit_add(in83, t367); // Eval big_Q Horner step: add coefficient_27
    let t369 = circuit_mul(t368, in50); // Eval big_Q Horner step: multiply by z
    let t370 = circuit_add(in82, t369); // Eval big_Q Horner step: add coefficient_26
    let t371 = circuit_mul(t370, in50); // Eval big_Q Horner step: multiply by z
    let t372 = circuit_add(in81, t371); // Eval big_Q Horner step: add coefficient_25
    let t373 = circuit_mul(t372, in50); // Eval big_Q Horner step: multiply by z
    let t374 = circuit_add(in80, t373); // Eval big_Q Horner step: add coefficient_24
    let t375 = circuit_mul(t374, in50); // Eval big_Q Horner step: multiply by z
    let t376 = circuit_add(in79, t375); // Eval big_Q Horner step: add coefficient_23
    let t377 = circuit_mul(t376, in50); // Eval big_Q Horner step: multiply by z
    let t378 = circuit_add(in78, t377); // Eval big_Q Horner step: add coefficient_22
    let t379 = circuit_mul(t378, in50); // Eval big_Q Horner step: multiply by z
    let t380 = circuit_add(in77, t379); // Eval big_Q Horner step: add coefficient_21
    let t381 = circuit_mul(t380, in50); // Eval big_Q Horner step: multiply by z
    let t382 = circuit_add(in76, t381); // Eval big_Q Horner step: add coefficient_20
    let t383 = circuit_mul(t382, in50); // Eval big_Q Horner step: multiply by z
    let t384 = circuit_add(in75, t383); // Eval big_Q Horner step: add coefficient_19
    let t385 = circuit_mul(t384, in50); // Eval big_Q Horner step: multiply by z
    let t386 = circuit_add(in74, t385); // Eval big_Q Horner step: add coefficient_18
    let t387 = circuit_mul(t386, in50); // Eval big_Q Horner step: multiply by z
    let t388 = circuit_add(in73, t387); // Eval big_Q Horner step: add coefficient_17
    let t389 = circuit_mul(t388, in50); // Eval big_Q Horner step: multiply by z
    let t390 = circuit_add(in72, t389); // Eval big_Q Horner step: add coefficient_16
    let t391 = circuit_mul(t390, in50); // Eval big_Q Horner step: multiply by z
    let t392 = circuit_add(in71, t391); // Eval big_Q Horner step: add coefficient_15
    let t393 = circuit_mul(t392, in50); // Eval big_Q Horner step: multiply by z
    let t394 = circuit_add(in70, t393); // Eval big_Q Horner step: add coefficient_14
    let t395 = circuit_mul(t394, in50); // Eval big_Q Horner step: multiply by z
    let t396 = circuit_add(in69, t395); // Eval big_Q Horner step: add coefficient_13
    let t397 = circuit_mul(t396, in50); // Eval big_Q Horner step: multiply by z
    let t398 = circuit_add(in68, t397); // Eval big_Q Horner step: add coefficient_12
    let t399 = circuit_mul(t398, in50); // Eval big_Q Horner step: multiply by z
    let t400 = circuit_add(in67, t399); // Eval big_Q Horner step: add coefficient_11
    let t401 = circuit_mul(t400, in50); // Eval big_Q Horner step: multiply by z
    let t402 = circuit_add(in66, t401); // Eval big_Q Horner step: add coefficient_10
    let t403 = circuit_mul(t402, in50); // Eval big_Q Horner step: multiply by z
    let t404 = circuit_add(in65, t403); // Eval big_Q Horner step: add coefficient_9
    let t405 = circuit_mul(t404, in50); // Eval big_Q Horner step: multiply by z
    let t406 = circuit_add(in64, t405); // Eval big_Q Horner step: add coefficient_8
    let t407 = circuit_mul(t406, in50); // Eval big_Q Horner step: multiply by z
    let t408 = circuit_add(in63, t407); // Eval big_Q Horner step: add coefficient_7
    let t409 = circuit_mul(t408, in50); // Eval big_Q Horner step: multiply by z
    let t410 = circuit_add(in62, t409); // Eval big_Q Horner step: add coefficient_6
    let t411 = circuit_mul(t410, in50); // Eval big_Q Horner step: multiply by z
    let t412 = circuit_add(in61, t411); // Eval big_Q Horner step: add coefficient_5
    let t413 = circuit_mul(t412, in50); // Eval big_Q Horner step: multiply by z
    let t414 = circuit_add(in60, t413); // Eval big_Q Horner step: add coefficient_4
    let t415 = circuit_mul(t414, in50); // Eval big_Q Horner step: multiply by z
    let t416 = circuit_add(in59, t415); // Eval big_Q Horner step: add coefficient_3
    let t417 = circuit_mul(t416, in50); // Eval big_Q Horner step: multiply by z
    let t418 = circuit_add(in58, t417); // Eval big_Q Horner step: add coefficient_2
    let t419 = circuit_mul(t418, in50); // Eval big_Q Horner step: multiply by z
    let t420 = circuit_add(in57, t419); // Eval big_Q Horner step: add coefficient_1
    let t421 = circuit_mul(t420, in50); // Eval big_Q Horner step: multiply by z
    let t422 = circuit_add(in56, t421); // Eval big_Q Horner step: add coefficient_0
    let t423 = circuit_mul(in3, t4); // Eval sparse poly P_irr step coeff_6 * z^6
    let t424 = circuit_add(in2, t423); // Eval sparse poly P_irr step + coeff_6 * z^6
    let t425 = circuit_add(t424, t10); // Eval sparse poly P_irr step + 1*z^12
    let t426 = circuit_mul(t422, t425);
    let t427 = circuit_sub(t134, t426);

    let modulus = TryInto::<
        _, CircuitModulus
    >::try_into([0x6871ca8d3c208c16d87cfd47, 0xb85045b68181585d97816a91, 0x30644e72e131a029, 0x0])
        .unwrap(); // BN254 prime field modulus

    let mut circuit_inputs = (t427,).new_inputs();
    // Prefill constants:
    circuit_inputs = circuit_inputs
        .next_2(
            [0x6871ca8d3c208c16d87cfd3e, 0xb85045b68181585d97816a91, 0x30644e72e131a029, 0x0],
        ); // in0
    circuit_inputs = circuit_inputs.next_2([0x1, 0x0, 0x0, 0x0]); // in1
    circuit_inputs = circuit_inputs.next_2([0x52, 0x0, 0x0, 0x0]); // in2
    circuit_inputs = circuit_inputs
        .next_2(
            [0x6871ca8d3c208c16d87cfd35, 0xb85045b68181585d97816a91, 0x30644e72e131a029, 0x0],
        ); // in3
    // Fill inputs:
    circuit_inputs = circuit_inputs.next_2(yInv_0); // in4
    circuit_inputs = circuit_inputs.next_2(xNegOverY_0); // in5
    circuit_inputs = circuit_inputs.next_u288(line_1_0.r0a0); // in6
    circuit_inputs = circuit_inputs.next_u288(line_1_0.r0a1); // in7
    circuit_inputs = circuit_inputs.next_u288(line_1_0.r1a0); // in8
    circuit_inputs = circuit_inputs.next_u288(line_1_0.r1a1); // in9
    circuit_inputs = circuit_inputs.next_u288(line_2_0.r0a0); // in10
    circuit_inputs = circuit_inputs.next_u288(line_2_0.r0a1); // in11
    circuit_inputs = circuit_inputs.next_u288(line_2_0.r1a0); // in12
    circuit_inputs = circuit_inputs.next_u288(line_2_0.r1a1); // in13
    circuit_inputs = circuit_inputs.next_2(yInv_1); // in14
    circuit_inputs = circuit_inputs.next_2(xNegOverY_1); // in15
    circuit_inputs = circuit_inputs.next_u288(line_1_1.r0a0); // in16
    circuit_inputs = circuit_inputs.next_u288(line_1_1.r0a1); // in17
    circuit_inputs = circuit_inputs.next_u288(line_1_1.r1a0); // in18
    circuit_inputs = circuit_inputs.next_u288(line_1_1.r1a1); // in19
    circuit_inputs = circuit_inputs.next_u288(line_2_1.r0a0); // in20
    circuit_inputs = circuit_inputs.next_u288(line_2_1.r0a1); // in21
    circuit_inputs = circuit_inputs.next_u288(line_2_1.r1a0); // in22
    circuit_inputs = circuit_inputs.next_u288(line_2_1.r1a1); // in23
    circuit_inputs = circuit_inputs.next_u288(R_n_minus_2.w0); // in24
    circuit_inputs = circuit_inputs.next_u288(R_n_minus_2.w1); // in25
    circuit_inputs = circuit_inputs.next_u288(R_n_minus_2.w2); // in26
    circuit_inputs = circuit_inputs.next_u288(R_n_minus_2.w3); // in27
    circuit_inputs = circuit_inputs.next_u288(R_n_minus_2.w4); // in28
    circuit_inputs = circuit_inputs.next_u288(R_n_minus_2.w5); // in29
    circuit_inputs = circuit_inputs.next_u288(R_n_minus_2.w6); // in30
    circuit_inputs = circuit_inputs.next_u288(R_n_minus_2.w7); // in31
    circuit_inputs = circuit_inputs.next_u288(R_n_minus_2.w8); // in32
    circuit_inputs = circuit_inputs.next_u288(R_n_minus_2.w9); // in33
    circuit_inputs = circuit_inputs.next_u288(R_n_minus_2.w10); // in34
    circuit_inputs = circuit_inputs.next_u288(R_n_minus_2.w11); // in35
    circuit_inputs = circuit_inputs.next_u288(R_n_minus_1.w0); // in36
    circuit_inputs = circuit_inputs.next_u288(R_n_minus_1.w1); // in37
    circuit_inputs = circuit_inputs.next_u288(R_n_minus_1.w2); // in38
    circuit_inputs = circuit_inputs.next_u288(R_n_minus_1.w3); // in39
    circuit_inputs = circuit_inputs.next_u288(R_n_minus_1.w4); // in40
    circuit_inputs = circuit_inputs.next_u288(R_n_minus_1.w5); // in41
    circuit_inputs = circuit_inputs.next_u288(R_n_minus_1.w6); // in42
    circuit_inputs = circuit_inputs.next_u288(R_n_minus_1.w7); // in43
    circuit_inputs = circuit_inputs.next_u288(R_n_minus_1.w8); // in44
    circuit_inputs = circuit_inputs.next_u288(R_n_minus_1.w9); // in45
    circuit_inputs = circuit_inputs.next_u288(R_n_minus_1.w10); // in46
    circuit_inputs = circuit_inputs.next_u288(R_n_minus_1.w11); // in47
    circuit_inputs = circuit_inputs.next_2(c_n_minus_3); // in48
    circuit_inputs = circuit_inputs.next_2(w_of_z); // in49
    circuit_inputs = circuit_inputs.next_2(z); // in50
    circuit_inputs = circuit_inputs.next_2(c_inv_frob_1_of_z); // in51
    circuit_inputs = circuit_inputs.next_2(c_frob_2_of_z); // in52
    circuit_inputs = circuit_inputs.next_2(c_inv_frob_3_of_z); // in53
    circuit_inputs = circuit_inputs.next_2(previous_lhs); // in54
    circuit_inputs = circuit_inputs.next_2(R_n_minus_3_of_z); // in55

    let mut Q = Q;
    while let Option::Some(val) = Q.pop_front() {
        circuit_inputs = circuit_inputs.next_u288(val);
    }; // in56 - in200

    let outputs = circuit_inputs.done_2().eval(modulus).unwrap();
    let final_check: u384 = outputs.get_output(t427);
    return (final_check,);
}
#[inline(always)]
pub fn run_BN254_MP_CHECK_FINALIZE_BN_3P_2F_circuit(
    yInv_0: u384,
    xNegOverY_0: u384,
    line_1_0: G2Line<u288>,
    line_2_0: G2Line<u288>,
    yInv_1: u384,
    xNegOverY_1: u384,
    line_1_1: G2Line<u288>,
    line_2_1: G2Line<u288>,
    original_Q2: G2Point,
    yInv_2: u384,
    xNegOverY_2: u384,
    Q_2: G2Point,
    R_n_minus_2: E12D<u288>,
    R_n_minus_1: E12D<u288>,
    c_n_minus_3: u384,
    w_of_z: u384,
    z: u384,
    c_inv_frob_1_of_z: u384,
    c_frob_2_of_z: u384,
    c_inv_frob_3_of_z: u384,
    previous_lhs: u384,
    R_n_minus_3_of_z: u384,
    Q: Array<u288>,
) -> (u384,) {
    // CONSTANT stack
    let in0 = CE::<CI<0>> {}; // 0x2fb347984f7911f74c0bec3cf559b143b78cc310c2c3330c99e39557176f553d
    let in1 = CE::<CI<1>> {}; // 0x16c9e55061ebae204ba4cc8bd75a079432ae2a1d0b7c9dce1665d51c640fcba2
    let in2 = CE::<CI<2>> {}; // 0x63cf305489af5dcdc5ec698b6e2f9b9dbaae0eda9c95998dc54014671a0135a
    let in3 = CE::<CI<3>> {}; // 0x7c03cbcac41049a0704b5a7ec796f2b21807dc98fa25bd282d37f632623b0e3
    let in4 = CE::<CI<4>> {}; // 0x30644e72e131a0295e6dd9e7e0acccb0c28f069fbb966e3de4bd44e5607cfd48
    let in5 = CE::<CI<5>> {}; // 0x1
    let in6 = CE::<CI<6>> {}; // 0x0
    let in7 = CE::<CI<7>> {}; // -0x9 % p
    let in8 = CE::<CI<8>> {}; // 0x52
    let in9 = CE::<CI<9>> {}; // -0x12 % p

    // INPUT stack
    let (in10, in11, in12) = (CE::<CI<10>> {}, CE::<CI<11>> {}, CE::<CI<12>> {});
    let (in13, in14, in15) = (CE::<CI<13>> {}, CE::<CI<14>> {}, CE::<CI<15>> {});
    let (in16, in17, in18) = (CE::<CI<16>> {}, CE::<CI<17>> {}, CE::<CI<18>> {});
    let (in19, in20, in21) = (CE::<CI<19>> {}, CE::<CI<20>> {}, CE::<CI<21>> {});
    let (in22, in23, in24) = (CE::<CI<22>> {}, CE::<CI<23>> {}, CE::<CI<24>> {});
    let (in25, in26, in27) = (CE::<CI<25>> {}, CE::<CI<26>> {}, CE::<CI<27>> {});
    let (in28, in29, in30) = (CE::<CI<28>> {}, CE::<CI<29>> {}, CE::<CI<30>> {});
    let (in31, in32, in33) = (CE::<CI<31>> {}, CE::<CI<32>> {}, CE::<CI<33>> {});
    let (in34, in35, in36) = (CE::<CI<34>> {}, CE::<CI<35>> {}, CE::<CI<36>> {});
    let (in37, in38, in39) = (CE::<CI<37>> {}, CE::<CI<38>> {}, CE::<CI<39>> {});
    let (in40, in41, in42) = (CE::<CI<40>> {}, CE::<CI<41>> {}, CE::<CI<42>> {});
    let (in43, in44, in45) = (CE::<CI<43>> {}, CE::<CI<44>> {}, CE::<CI<45>> {});
    let (in46, in47, in48) = (CE::<CI<46>> {}, CE::<CI<47>> {}, CE::<CI<48>> {});
    let (in49, in50, in51) = (CE::<CI<49>> {}, CE::<CI<50>> {}, CE::<CI<51>> {});
    let (in52, in53, in54) = (CE::<CI<52>> {}, CE::<CI<53>> {}, CE::<CI<54>> {});
    let (in55, in56, in57) = (CE::<CI<55>> {}, CE::<CI<56>> {}, CE::<CI<57>> {});
    let (in58, in59, in60) = (CE::<CI<58>> {}, CE::<CI<59>> {}, CE::<CI<60>> {});
    let (in61, in62, in63) = (CE::<CI<61>> {}, CE::<CI<62>> {}, CE::<CI<63>> {});
    let (in64, in65, in66) = (CE::<CI<64>> {}, CE::<CI<65>> {}, CE::<CI<66>> {});
    let (in67, in68, in69) = (CE::<CI<67>> {}, CE::<CI<68>> {}, CE::<CI<69>> {});
    let (in70, in71, in72) = (CE::<CI<70>> {}, CE::<CI<71>> {}, CE::<CI<72>> {});
    let (in73, in74, in75) = (CE::<CI<73>> {}, CE::<CI<74>> {}, CE::<CI<75>> {});
    let (in76, in77, in78) = (CE::<CI<76>> {}, CE::<CI<77>> {}, CE::<CI<78>> {});
    let (in79, in80, in81) = (CE::<CI<79>> {}, CE::<CI<80>> {}, CE::<CI<81>> {});
    let (in82, in83, in84) = (CE::<CI<82>> {}, CE::<CI<83>> {}, CE::<CI<84>> {});
    let (in85, in86, in87) = (CE::<CI<85>> {}, CE::<CI<86>> {}, CE::<CI<87>> {});
    let (in88, in89, in90) = (CE::<CI<88>> {}, CE::<CI<89>> {}, CE::<CI<90>> {});
    let (in91, in92, in93) = (CE::<CI<91>> {}, CE::<CI<92>> {}, CE::<CI<93>> {});
    let (in94, in95, in96) = (CE::<CI<94>> {}, CE::<CI<95>> {}, CE::<CI<96>> {});
    let (in97, in98, in99) = (CE::<CI<97>> {}, CE::<CI<98>> {}, CE::<CI<99>> {});
    let (in100, in101, in102) = (CE::<CI<100>> {}, CE::<CI<101>> {}, CE::<CI<102>> {});
    let (in103, in104, in105) = (CE::<CI<103>> {}, CE::<CI<104>> {}, CE::<CI<105>> {});
    let (in106, in107, in108) = (CE::<CI<106>> {}, CE::<CI<107>> {}, CE::<CI<108>> {});
    let (in109, in110, in111) = (CE::<CI<109>> {}, CE::<CI<110>> {}, CE::<CI<111>> {});
    let (in112, in113, in114) = (CE::<CI<112>> {}, CE::<CI<113>> {}, CE::<CI<114>> {});
    let (in115, in116, in117) = (CE::<CI<115>> {}, CE::<CI<116>> {}, CE::<CI<117>> {});
    let (in118, in119, in120) = (CE::<CI<118>> {}, CE::<CI<119>> {}, CE::<CI<120>> {});
    let (in121, in122, in123) = (CE::<CI<121>> {}, CE::<CI<122>> {}, CE::<CI<123>> {});
    let (in124, in125, in126) = (CE::<CI<124>> {}, CE::<CI<125>> {}, CE::<CI<126>> {});
    let (in127, in128, in129) = (CE::<CI<127>> {}, CE::<CI<128>> {}, CE::<CI<129>> {});
    let (in130, in131, in132) = (CE::<CI<130>> {}, CE::<CI<131>> {}, CE::<CI<132>> {});
    let (in133, in134, in135) = (CE::<CI<133>> {}, CE::<CI<134>> {}, CE::<CI<135>> {});
    let (in136, in137, in138) = (CE::<CI<136>> {}, CE::<CI<137>> {}, CE::<CI<138>> {});
    let (in139, in140, in141) = (CE::<CI<139>> {}, CE::<CI<140>> {}, CE::<CI<141>> {});
    let (in142, in143, in144) = (CE::<CI<142>> {}, CE::<CI<143>> {}, CE::<CI<144>> {});
    let (in145, in146, in147) = (CE::<CI<145>> {}, CE::<CI<146>> {}, CE::<CI<147>> {});
    let (in148, in149, in150) = (CE::<CI<148>> {}, CE::<CI<149>> {}, CE::<CI<150>> {});
    let (in151, in152, in153) = (CE::<CI<151>> {}, CE::<CI<152>> {}, CE::<CI<153>> {});
    let (in154, in155, in156) = (CE::<CI<154>> {}, CE::<CI<155>> {}, CE::<CI<156>> {});
    let (in157, in158, in159) = (CE::<CI<157>> {}, CE::<CI<158>> {}, CE::<CI<159>> {});
    let (in160, in161, in162) = (CE::<CI<160>> {}, CE::<CI<161>> {}, CE::<CI<162>> {});
    let (in163, in164, in165) = (CE::<CI<163>> {}, CE::<CI<164>> {}, CE::<CI<165>> {});
    let (in166, in167, in168) = (CE::<CI<166>> {}, CE::<CI<167>> {}, CE::<CI<168>> {});
    let (in169, in170, in171) = (CE::<CI<169>> {}, CE::<CI<170>> {}, CE::<CI<171>> {});
    let (in172, in173, in174) = (CE::<CI<172>> {}, CE::<CI<173>> {}, CE::<CI<174>> {});
    let (in175, in176, in177) = (CE::<CI<175>> {}, CE::<CI<176>> {}, CE::<CI<177>> {});
    let (in178, in179, in180) = (CE::<CI<178>> {}, CE::<CI<179>> {}, CE::<CI<180>> {});
    let (in181, in182, in183) = (CE::<CI<181>> {}, CE::<CI<182>> {}, CE::<CI<183>> {});
    let (in184, in185, in186) = (CE::<CI<184>> {}, CE::<CI<185>> {}, CE::<CI<186>> {});
    let (in187, in188, in189) = (CE::<CI<187>> {}, CE::<CI<188>> {}, CE::<CI<189>> {});
    let (in190, in191, in192) = (CE::<CI<190>> {}, CE::<CI<191>> {}, CE::<CI<192>> {});
    let (in193, in194, in195) = (CE::<CI<193>> {}, CE::<CI<194>> {}, CE::<CI<195>> {});
    let (in196, in197, in198) = (CE::<CI<196>> {}, CE::<CI<197>> {}, CE::<CI<198>> {});
    let (in199, in200, in201) = (CE::<CI<199>> {}, CE::<CI<200>> {}, CE::<CI<201>> {});
    let (in202, in203, in204) = (CE::<CI<202>> {}, CE::<CI<203>> {}, CE::<CI<204>> {});
    let (in205, in206, in207) = (CE::<CI<205>> {}, CE::<CI<206>> {}, CE::<CI<207>> {});
    let (in208, in209, in210) = (CE::<CI<208>> {}, CE::<CI<209>> {}, CE::<CI<210>> {});
    let (in211, in212, in213) = (CE::<CI<211>> {}, CE::<CI<212>> {}, CE::<CI<213>> {});
    let (in214, in215, in216) = (CE::<CI<214>> {}, CE::<CI<215>> {}, CE::<CI<216>> {});
    let (in217, in218, in219) = (CE::<CI<217>> {}, CE::<CI<218>> {}, CE::<CI<219>> {});
    let (in220, in221, in222) = (CE::<CI<220>> {}, CE::<CI<221>> {}, CE::<CI<222>> {});
    let (in223, in224, in225) = (CE::<CI<223>> {}, CE::<CI<224>> {}, CE::<CI<225>> {});
    let (in226, in227, in228) = (CE::<CI<226>> {}, CE::<CI<227>> {}, CE::<CI<228>> {});
    let (in229, in230, in231) = (CE::<CI<229>> {}, CE::<CI<230>> {}, CE::<CI<231>> {});
    let (in232, in233, in234) = (CE::<CI<232>> {}, CE::<CI<233>> {}, CE::<CI<234>> {});
    let (in235, in236, in237) = (CE::<CI<235>> {}, CE::<CI<236>> {}, CE::<CI<237>> {});
    let (in238, in239, in240) = (CE::<CI<238>> {}, CE::<CI<239>> {}, CE::<CI<240>> {});
    let (in241, in242, in243) = (CE::<CI<241>> {}, CE::<CI<242>> {}, CE::<CI<243>> {});
    let (in244, in245, in246) = (CE::<CI<244>> {}, CE::<CI<245>> {}, CE::<CI<246>> {});
    let (in247, in248, in249) = (CE::<CI<247>> {}, CE::<CI<248>> {}, CE::<CI<249>> {});
    let (in250, in251, in252) = (CE::<CI<250>> {}, CE::<CI<251>> {}, CE::<CI<252>> {});
    let (in253, in254, in255) = (CE::<CI<253>> {}, CE::<CI<254>> {}, CE::<CI<255>> {});
    let (in256, in257, in258) = (CE::<CI<256>> {}, CE::<CI<257>> {}, CE::<CI<258>> {});
    let (in259, in260, in261) = (CE::<CI<259>> {}, CE::<CI<260>> {}, CE::<CI<261>> {});
    let t0 = circuit_mul(in66, in66); // Compute z^2
    let t1 = circuit_mul(t0, in66); // Compute z^3
    let t2 = circuit_mul(t1, in66); // Compute z^4
    let t3 = circuit_mul(t2, in66); // Compute z^5
    let t4 = circuit_mul(t3, in66); // Compute z^6
    let t5 = circuit_mul(t4, in66); // Compute z^7
    let t6 = circuit_mul(t5, in66); // Compute z^8
    let t7 = circuit_mul(t6, in66); // Compute z^9
    let t8 = circuit_mul(t7, in66); // Compute z^10
    let t9 = circuit_mul(t8, in66); // Compute z^11
    let t10 = circuit_mul(t9, in66); // Compute z^12
    let t11 = circuit_mul(in64, in64);
    let t12 = circuit_mul(t11, t11);
    let t13 = circuit_mul(in41, in66); // Eval R_n_minus_2 step coeff_1 * z^1
    let t14 = circuit_add(in40, t13); // Eval R_n_minus_2 step + (coeff_1 * z^1)
    let t15 = circuit_mul(in42, t0); // Eval R_n_minus_2 step coeff_2 * z^2
    let t16 = circuit_add(t14, t15); // Eval R_n_minus_2 step + (coeff_2 * z^2)
    let t17 = circuit_mul(in43, t1); // Eval R_n_minus_2 step coeff_3 * z^3
    let t18 = circuit_add(t16, t17); // Eval R_n_minus_2 step + (coeff_3 * z^3)
    let t19 = circuit_mul(in44, t2); // Eval R_n_minus_2 step coeff_4 * z^4
    let t20 = circuit_add(t18, t19); // Eval R_n_minus_2 step + (coeff_4 * z^4)
    let t21 = circuit_mul(in45, t3); // Eval R_n_minus_2 step coeff_5 * z^5
    let t22 = circuit_add(t20, t21); // Eval R_n_minus_2 step + (coeff_5 * z^5)
    let t23 = circuit_mul(in46, t4); // Eval R_n_minus_2 step coeff_6 * z^6
    let t24 = circuit_add(t22, t23); // Eval R_n_minus_2 step + (coeff_6 * z^6)
    let t25 = circuit_mul(in47, t5); // Eval R_n_minus_2 step coeff_7 * z^7
    let t26 = circuit_add(t24, t25); // Eval R_n_minus_2 step + (coeff_7 * z^7)
    let t27 = circuit_mul(in48, t6); // Eval R_n_minus_2 step coeff_8 * z^8
    let t28 = circuit_add(t26, t27); // Eval R_n_minus_2 step + (coeff_8 * z^8)
    let t29 = circuit_mul(in49, t7); // Eval R_n_minus_2 step coeff_9 * z^9
    let t30 = circuit_add(t28, t29); // Eval R_n_minus_2 step + (coeff_9 * z^9)
    let t31 = circuit_mul(in50, t8); // Eval R_n_minus_2 step coeff_10 * z^10
    let t32 = circuit_add(t30, t31); // Eval R_n_minus_2 step + (coeff_10 * z^10)
    let t33 = circuit_mul(in51, t9); // Eval R_n_minus_2 step coeff_11 * z^11
    let t34 = circuit_add(t32, t33); // Eval R_n_minus_2 step + (coeff_11 * z^11)
    let t35 = circuit_mul(in53, in66); // Eval R_n_minus_1 step coeff_1 * z^1
    let t36 = circuit_add(in52, t35); // Eval R_n_minus_1 step + (coeff_1 * z^1)
    let t37 = circuit_mul(in54, t0); // Eval R_n_minus_1 step coeff_2 * z^2
    let t38 = circuit_add(t36, t37); // Eval R_n_minus_1 step + (coeff_2 * z^2)
    let t39 = circuit_mul(in55, t1); // Eval R_n_minus_1 step coeff_3 * z^3
    let t40 = circuit_add(t38, t39); // Eval R_n_minus_1 step + (coeff_3 * z^3)
    let t41 = circuit_mul(in56, t2); // Eval R_n_minus_1 step coeff_4 * z^4
    let t42 = circuit_add(t40, t41); // Eval R_n_minus_1 step + (coeff_4 * z^4)
    let t43 = circuit_mul(in57, t3); // Eval R_n_minus_1 step coeff_5 * z^5
    let t44 = circuit_add(t42, t43); // Eval R_n_minus_1 step + (coeff_5 * z^5)
    let t45 = circuit_mul(in58, t4); // Eval R_n_minus_1 step coeff_6 * z^6
    let t46 = circuit_add(t44, t45); // Eval R_n_minus_1 step + (coeff_6 * z^6)
    let t47 = circuit_mul(in59, t5); // Eval R_n_minus_1 step coeff_7 * z^7
    let t48 = circuit_add(t46, t47); // Eval R_n_minus_1 step + (coeff_7 * z^7)
    let t49 = circuit_mul(in60, t6); // Eval R_n_minus_1 step coeff_8 * z^8
    let t50 = circuit_add(t48, t49); // Eval R_n_minus_1 step + (coeff_8 * z^8)
    let t51 = circuit_mul(in61, t7); // Eval R_n_minus_1 step coeff_9 * z^9
    let t52 = circuit_add(t50, t51); // Eval R_n_minus_1 step + (coeff_9 * z^9)
    let t53 = circuit_mul(in62, t8); // Eval R_n_minus_1 step coeff_10 * z^10
    let t54 = circuit_add(t52, t53); // Eval R_n_minus_1 step + (coeff_10 * z^10)
    let t55 = circuit_mul(in63, t9); // Eval R_n_minus_1 step coeff_11 * z^11
    let t56 = circuit_add(t54, t55); // Eval R_n_minus_1 step + (coeff_11 * z^11)
    let t57 = circuit_sub(in6, in31);
    let t58 = circuit_sub(in6, in33);
    let t59 = circuit_mul(in30, in0); // Fp2 mul start
    let t60 = circuit_mul(t57, in1);
    let t61 = circuit_sub(t59, t60); // Fp2 mul real part end
    let t62 = circuit_mul(in30, in1);
    let t63 = circuit_mul(t57, in0);
    let t64 = circuit_add(t62, t63); // Fp2 mul imag part end
    let t65 = circuit_mul(in32, in2); // Fp2 mul start
    let t66 = circuit_mul(t58, in3);
    let t67 = circuit_sub(t65, t66); // Fp2 mul real part end
    let t68 = circuit_mul(in32, in3);
    let t69 = circuit_mul(t58, in2);
    let t70 = circuit_add(t68, t69); // Fp2 mul imag part end
    let t71 = circuit_mul(in30, in4); // Fp2 scalar mul coeff 0/1
    let t72 = circuit_mul(in31, in4); // Fp2 scalar mul coeff 1/1
    let t73 = circuit_mul(in32, in5); // Fp2 scalar mul coeff 0/1
    let t74 = circuit_mul(in33, in5); // Fp2 scalar mul coeff 1/1
    let t75 = circuit_sub(in38, t67); // Fp2 sub coeff 0/1
    let t76 = circuit_sub(in39, t70); // Fp2 sub coeff 1/1
    let t77 = circuit_sub(in36, t61); // Fp2 sub coeff 0/1
    let t78 = circuit_sub(in37, t64); // Fp2 sub coeff 1/1
    let t79 = circuit_sub(in6, t78);
    let t80 = circuit_mul(t77, t77);
    let t81 = circuit_mul(t78, t78);
    let t82 = circuit_add(t80, t81);
    let t83 = circuit_inverse(t82);
    let t84 = circuit_mul(t77, t83);
    let t85 = circuit_mul(t79, t83);
    let t86 = circuit_mul(t75, t84); // Fp2 mul start
    let t87 = circuit_mul(t76, t85);
    let t88 = circuit_sub(t86, t87); // Fp2 mul real part end
    let t89 = circuit_mul(t75, t85);
    let t90 = circuit_mul(t76, t84);
    let t91 = circuit_add(t89, t90); // Fp2 mul imag part end
    let t92 = circuit_add(t88, t91);
    let t93 = circuit_sub(t88, t91);
    let t94 = circuit_mul(t92, t93);
    let t95 = circuit_mul(t88, t91);
    let t96 = circuit_add(t95, t95);
    let t97 = circuit_add(in36, t61); // Fp2 add coeff 0/1
    let t98 = circuit_add(in37, t64); // Fp2 add coeff 1/1
    let t99 = circuit_sub(t94, t97); // Fp2 sub coeff 0/1
    let t100 = circuit_sub(t96, t98); // Fp2 sub coeff 1/1
    let t101 = circuit_sub(in36, t99); // Fp2 sub coeff 0/1
    let t102 = circuit_sub(in37, t100); // Fp2 sub coeff 1/1
    let t103 = circuit_mul(t88, t101); // Fp2 mul start
    let t104 = circuit_mul(t91, t102);
    let t105 = circuit_sub(t103, t104); // Fp2 mul real part end
    let t106 = circuit_mul(t88, t102);
    let t107 = circuit_mul(t91, t101);
    let t108 = circuit_add(t106, t107); // Fp2 mul imag part end
    let t109 = circuit_sub(t105, in38); // Fp2 sub coeff 0/1
    let t110 = circuit_sub(t108, in39); // Fp2 sub coeff 1/1
    let t111 = circuit_mul(t88, in36); // Fp2 mul start
    let t112 = circuit_mul(t91, in37);
    let t113 = circuit_sub(t111, t112); // Fp2 mul real part end
    let t114 = circuit_mul(t88, in37);
    let t115 = circuit_mul(t91, in36);
    let t116 = circuit_add(t114, t115); // Fp2 mul imag part end
    let t117 = circuit_sub(t113, in38); // Fp2 sub coeff 0/1
    let t118 = circuit_sub(t116, in39); // Fp2 sub coeff 1/1
    let t119 = circuit_sub(t109, t73); // Fp2 sub coeff 0/1
    let t120 = circuit_sub(t110, t74); // Fp2 sub coeff 1/1
    let t121 = circuit_sub(t99, t71); // Fp2 sub coeff 0/1
    let t122 = circuit_sub(t100, t72); // Fp2 sub coeff 1/1
    let t123 = circuit_sub(in6, t122);
    let t124 = circuit_mul(t121, t121);
    let t125 = circuit_mul(t122, t122);
    let t126 = circuit_add(t124, t125);
    let t127 = circuit_inverse(t126);
    let t128 = circuit_mul(t121, t127);
    let t129 = circuit_mul(t123, t127);
    let t130 = circuit_mul(t119, t128); // Fp2 mul start
    let t131 = circuit_mul(t120, t129);
    let t132 = circuit_sub(t130, t131); // Fp2 mul real part end
    let t133 = circuit_mul(t119, t129);
    let t134 = circuit_mul(t120, t128);
    let t135 = circuit_add(t133, t134); // Fp2 mul imag part end
    let t136 = circuit_mul(t132, t99); // Fp2 mul start
    let t137 = circuit_mul(t135, t100);
    let t138 = circuit_sub(t136, t137); // Fp2 mul real part end
    let t139 = circuit_mul(t132, t100);
    let t140 = circuit_mul(t135, t99);
    let t141 = circuit_add(t139, t140); // Fp2 mul imag part end
    let t142 = circuit_sub(t138, t109); // Fp2 sub coeff 0/1
    let t143 = circuit_sub(t141, t110); // Fp2 sub coeff 1/1
    let t144 = circuit_mul(in7, in13);
    let t145 = circuit_add(in12, t144);
    let t146 = circuit_mul(t145, in11); // eval bn line by xNegOverY
    let t147 = circuit_mul(in7, in15);
    let t148 = circuit_add(in14, t147);
    let t149 = circuit_mul(t148, in10); // eval bn line by yInv
    let t150 = circuit_mul(in13, in11); // eval bn line by xNegOverY
    let t151 = circuit_mul(in15, in10); // eval bn line by yInv
    let t152 = circuit_mul(in7, in17);
    let t153 = circuit_add(in16, t152);
    let t154 = circuit_mul(t153, in11); // eval bn line by xNegOverY
    let t155 = circuit_mul(in7, in19);
    let t156 = circuit_add(in18, t155);
    let t157 = circuit_mul(t156, in10); // eval bn line by yInv
    let t158 = circuit_mul(in17, in11); // eval bn line by xNegOverY
    let t159 = circuit_mul(in19, in10); // eval bn line by yInv
    let t160 = circuit_mul(in7, in23);
    let t161 = circuit_add(in22, t160);
    let t162 = circuit_mul(t161, in21); // eval bn line by xNegOverY
    let t163 = circuit_mul(in7, in25);
    let t164 = circuit_add(in24, t163);
    let t165 = circuit_mul(t164, in20); // eval bn line by yInv
    let t166 = circuit_mul(in23, in21); // eval bn line by xNegOverY
    let t167 = circuit_mul(in25, in20); // eval bn line by yInv
    let t168 = circuit_mul(in7, in27);
    let t169 = circuit_add(in26, t168);
    let t170 = circuit_mul(t169, in21); // eval bn line by xNegOverY
    let t171 = circuit_mul(in7, in29);
    let t172 = circuit_add(in28, t171);
    let t173 = circuit_mul(t172, in20); // eval bn line by yInv
    let t174 = circuit_mul(in27, in21); // eval bn line by xNegOverY
    let t175 = circuit_mul(in29, in20); // eval bn line by yInv
    let t176 = circuit_mul(in7, t91);
    let t177 = circuit_add(t88, t176);
    let t178 = circuit_mul(t177, in35); // eval bn line by xNegOverY
    let t179 = circuit_mul(in7, t118);
    let t180 = circuit_add(t117, t179);
    let t181 = circuit_mul(t180, in34); // eval bn line by yInv
    let t182 = circuit_mul(t91, in35); // eval bn line by xNegOverY
    let t183 = circuit_mul(t118, in34); // eval bn line by yInv
    let t184 = circuit_mul(in7, t135);
    let t185 = circuit_add(t132, t184);
    let t186 = circuit_mul(t185, in35); // eval bn line by xNegOverY
    let t187 = circuit_mul(in7, t143);
    let t188 = circuit_add(t142, t187);
    let t189 = circuit_mul(t188, in34); // eval bn line by yInv
    let t190 = circuit_mul(t135, in35); // eval bn line by xNegOverY
    let t191 = circuit_mul(t143, in34); // eval bn line by yInv
    let t192 = circuit_mul(t146, in66); // Eval sparse poly line_2 step coeff_1 * z^1
    let t193 = circuit_add(in5, t192); // Eval sparse poly line_2 step + coeff_1 * z^1
    let t194 = circuit_mul(t149, t1); // Eval sparse poly line_2 step coeff_3 * z^3
    let t195 = circuit_add(t193, t194); // Eval sparse poly line_2 step + coeff_3 * z^3
    let t196 = circuit_mul(t150, t5); // Eval sparse poly line_2 step coeff_7 * z^7
    let t197 = circuit_add(t195, t196); // Eval sparse poly line_2 step + coeff_7 * z^7
    let t198 = circuit_mul(t151, t7); // Eval sparse poly line_2 step coeff_9 * z^9
    let t199 = circuit_add(t197, t198); // Eval sparse poly line_2 step + coeff_9 * z^9
    let t200 = circuit_mul(in71, t199);
    let t201 = circuit_mul(t154, in66); // Eval sparse poly line_2 step coeff_1 * z^1
    let t202 = circuit_add(in5, t201); // Eval sparse poly line_2 step + coeff_1 * z^1
    let t203 = circuit_mul(t157, t1); // Eval sparse poly line_2 step coeff_3 * z^3
    let t204 = circuit_add(t202, t203); // Eval sparse poly line_2 step + coeff_3 * z^3
    let t205 = circuit_mul(t158, t5); // Eval sparse poly line_2 step coeff_7 * z^7
    let t206 = circuit_add(t204, t205); // Eval sparse poly line_2 step + coeff_7 * z^7
    let t207 = circuit_mul(t159, t7); // Eval sparse poly line_2 step coeff_9 * z^9
    let t208 = circuit_add(t206, t207); // Eval sparse poly line_2 step + coeff_9 * z^9
    let t209 = circuit_mul(t200, t208);
    let t210 = circuit_mul(t162, in66); // Eval sparse poly line_2 step coeff_1 * z^1
    let t211 = circuit_add(in5, t210); // Eval sparse poly line_2 step + coeff_1 * z^1
    let t212 = circuit_mul(t165, t1); // Eval sparse poly line_2 step coeff_3 * z^3
    let t213 = circuit_add(t211, t212); // Eval sparse poly line_2 step + coeff_3 * z^3
    let t214 = circuit_mul(t166, t5); // Eval sparse poly line_2 step coeff_7 * z^7
    let t215 = circuit_add(t213, t214); // Eval sparse poly line_2 step + coeff_7 * z^7
    let t216 = circuit_mul(t167, t7); // Eval sparse poly line_2 step coeff_9 * z^9
    let t217 = circuit_add(t215, t216); // Eval sparse poly line_2 step + coeff_9 * z^9
    let t218 = circuit_mul(t209, t217);
    let t219 = circuit_mul(t170, in66); // Eval sparse poly line_2 step coeff_1 * z^1
    let t220 = circuit_add(in5, t219); // Eval sparse poly line_2 step + coeff_1 * z^1
    let t221 = circuit_mul(t173, t1); // Eval sparse poly line_2 step coeff_3 * z^3
    let t222 = circuit_add(t220, t221); // Eval sparse poly line_2 step + coeff_3 * z^3
    let t223 = circuit_mul(t174, t5); // Eval sparse poly line_2 step coeff_7 * z^7
    let t224 = circuit_add(t222, t223); // Eval sparse poly line_2 step + coeff_7 * z^7
    let t225 = circuit_mul(t175, t7); // Eval sparse poly line_2 step coeff_9 * z^9
    let t226 = circuit_add(t224, t225); // Eval sparse poly line_2 step + coeff_9 * z^9
    let t227 = circuit_mul(t218, t226);
    let t228 = circuit_mul(t178, in66); // Eval sparse poly line_2 step coeff_1 * z^1
    let t229 = circuit_add(in5, t228); // Eval sparse poly line_2 step + coeff_1 * z^1
    let t230 = circuit_mul(t181, t1); // Eval sparse poly line_2 step coeff_3 * z^3
    let t231 = circuit_add(t229, t230); // Eval sparse poly line_2 step + coeff_3 * z^3
    let t232 = circuit_mul(t182, t5); // Eval sparse poly line_2 step coeff_7 * z^7
    let t233 = circuit_add(t231, t232); // Eval sparse poly line_2 step + coeff_7 * z^7
    let t234 = circuit_mul(t183, t7); // Eval sparse poly line_2 step coeff_9 * z^9
    let t235 = circuit_add(t233, t234); // Eval sparse poly line_2 step + coeff_9 * z^9
    let t236 = circuit_mul(t227, t235);
    let t237 = circuit_mul(t186, in66); // Eval sparse poly line_2 step coeff_1 * z^1
    let t238 = circuit_add(in5, t237); // Eval sparse poly line_2 step + coeff_1 * z^1
    let t239 = circuit_mul(t189, t1); // Eval sparse poly line_2 step coeff_3 * z^3
    let t240 = circuit_add(t238, t239); // Eval sparse poly line_2 step + coeff_3 * z^3
    let t241 = circuit_mul(t190, t5); // Eval sparse poly line_2 step coeff_7 * z^7
    let t242 = circuit_add(t240, t241); // Eval sparse poly line_2 step + coeff_7 * z^7
    let t243 = circuit_mul(t191, t7); // Eval sparse poly line_2 step coeff_9 * z^9
    let t244 = circuit_add(t242, t243); // Eval sparse poly line_2 step + coeff_9 * z^9
    let t245 = circuit_mul(t236, t244);
    let t246 = circuit_sub(t245, t34);
    let t247 = circuit_mul(t11, t246); // c_n_minus_2 * ((Π(n-2,k) (Pk(z)) - R_n_minus_2(z))
    let t248 = circuit_mul(t34, in67);
    let t249 = circuit_mul(t248, in68);
    let t250 = circuit_mul(t249, in69);
    let t251 = circuit_mul(t250, in65);
    let t252 = circuit_sub(t251, t56);
    let t253 = circuit_mul(t12, t252); // c_n_minus_1 * ((Π(n-1,k) (Pk(z)) - R_n_minus_1(z))
    let t254 = circuit_add(in70, t247);
    let t255 = circuit_add(t254, t253);
    let t256 = circuit_mul(in261, in66); // Eval big_Q Horner step: multiply by z
    let t257 = circuit_add(in260, t256); // Eval big_Q Horner step: add coefficient_188
    let t258 = circuit_mul(t257, in66); // Eval big_Q Horner step: multiply by z
    let t259 = circuit_add(in259, t258); // Eval big_Q Horner step: add coefficient_187
    let t260 = circuit_mul(t259, in66); // Eval big_Q Horner step: multiply by z
    let t261 = circuit_add(in258, t260); // Eval big_Q Horner step: add coefficient_186
    let t262 = circuit_mul(t261, in66); // Eval big_Q Horner step: multiply by z
    let t263 = circuit_add(in257, t262); // Eval big_Q Horner step: add coefficient_185
    let t264 = circuit_mul(t263, in66); // Eval big_Q Horner step: multiply by z
    let t265 = circuit_add(in256, t264); // Eval big_Q Horner step: add coefficient_184
    let t266 = circuit_mul(t265, in66); // Eval big_Q Horner step: multiply by z
    let t267 = circuit_add(in255, t266); // Eval big_Q Horner step: add coefficient_183
    let t268 = circuit_mul(t267, in66); // Eval big_Q Horner step: multiply by z
    let t269 = circuit_add(in254, t268); // Eval big_Q Horner step: add coefficient_182
    let t270 = circuit_mul(t269, in66); // Eval big_Q Horner step: multiply by z
    let t271 = circuit_add(in253, t270); // Eval big_Q Horner step: add coefficient_181
    let t272 = circuit_mul(t271, in66); // Eval big_Q Horner step: multiply by z
    let t273 = circuit_add(in252, t272); // Eval big_Q Horner step: add coefficient_180
    let t274 = circuit_mul(t273, in66); // Eval big_Q Horner step: multiply by z
    let t275 = circuit_add(in251, t274); // Eval big_Q Horner step: add coefficient_179
    let t276 = circuit_mul(t275, in66); // Eval big_Q Horner step: multiply by z
    let t277 = circuit_add(in250, t276); // Eval big_Q Horner step: add coefficient_178
    let t278 = circuit_mul(t277, in66); // Eval big_Q Horner step: multiply by z
    let t279 = circuit_add(in249, t278); // Eval big_Q Horner step: add coefficient_177
    let t280 = circuit_mul(t279, in66); // Eval big_Q Horner step: multiply by z
    let t281 = circuit_add(in248, t280); // Eval big_Q Horner step: add coefficient_176
    let t282 = circuit_mul(t281, in66); // Eval big_Q Horner step: multiply by z
    let t283 = circuit_add(in247, t282); // Eval big_Q Horner step: add coefficient_175
    let t284 = circuit_mul(t283, in66); // Eval big_Q Horner step: multiply by z
    let t285 = circuit_add(in246, t284); // Eval big_Q Horner step: add coefficient_174
    let t286 = circuit_mul(t285, in66); // Eval big_Q Horner step: multiply by z
    let t287 = circuit_add(in245, t286); // Eval big_Q Horner step: add coefficient_173
    let t288 = circuit_mul(t287, in66); // Eval big_Q Horner step: multiply by z
    let t289 = circuit_add(in244, t288); // Eval big_Q Horner step: add coefficient_172
    let t290 = circuit_mul(t289, in66); // Eval big_Q Horner step: multiply by z
    let t291 = circuit_add(in243, t290); // Eval big_Q Horner step: add coefficient_171
    let t292 = circuit_mul(t291, in66); // Eval big_Q Horner step: multiply by z
    let t293 = circuit_add(in242, t292); // Eval big_Q Horner step: add coefficient_170
    let t294 = circuit_mul(t293, in66); // Eval big_Q Horner step: multiply by z
    let t295 = circuit_add(in241, t294); // Eval big_Q Horner step: add coefficient_169
    let t296 = circuit_mul(t295, in66); // Eval big_Q Horner step: multiply by z
    let t297 = circuit_add(in240, t296); // Eval big_Q Horner step: add coefficient_168
    let t298 = circuit_mul(t297, in66); // Eval big_Q Horner step: multiply by z
    let t299 = circuit_add(in239, t298); // Eval big_Q Horner step: add coefficient_167
    let t300 = circuit_mul(t299, in66); // Eval big_Q Horner step: multiply by z
    let t301 = circuit_add(in238, t300); // Eval big_Q Horner step: add coefficient_166
    let t302 = circuit_mul(t301, in66); // Eval big_Q Horner step: multiply by z
    let t303 = circuit_add(in237, t302); // Eval big_Q Horner step: add coefficient_165
    let t304 = circuit_mul(t303, in66); // Eval big_Q Horner step: multiply by z
    let t305 = circuit_add(in236, t304); // Eval big_Q Horner step: add coefficient_164
    let t306 = circuit_mul(t305, in66); // Eval big_Q Horner step: multiply by z
    let t307 = circuit_add(in235, t306); // Eval big_Q Horner step: add coefficient_163
    let t308 = circuit_mul(t307, in66); // Eval big_Q Horner step: multiply by z
    let t309 = circuit_add(in234, t308); // Eval big_Q Horner step: add coefficient_162
    let t310 = circuit_mul(t309, in66); // Eval big_Q Horner step: multiply by z
    let t311 = circuit_add(in233, t310); // Eval big_Q Horner step: add coefficient_161
    let t312 = circuit_mul(t311, in66); // Eval big_Q Horner step: multiply by z
    let t313 = circuit_add(in232, t312); // Eval big_Q Horner step: add coefficient_160
    let t314 = circuit_mul(t313, in66); // Eval big_Q Horner step: multiply by z
    let t315 = circuit_add(in231, t314); // Eval big_Q Horner step: add coefficient_159
    let t316 = circuit_mul(t315, in66); // Eval big_Q Horner step: multiply by z
    let t317 = circuit_add(in230, t316); // Eval big_Q Horner step: add coefficient_158
    let t318 = circuit_mul(t317, in66); // Eval big_Q Horner step: multiply by z
    let t319 = circuit_add(in229, t318); // Eval big_Q Horner step: add coefficient_157
    let t320 = circuit_mul(t319, in66); // Eval big_Q Horner step: multiply by z
    let t321 = circuit_add(in228, t320); // Eval big_Q Horner step: add coefficient_156
    let t322 = circuit_mul(t321, in66); // Eval big_Q Horner step: multiply by z
    let t323 = circuit_add(in227, t322); // Eval big_Q Horner step: add coefficient_155
    let t324 = circuit_mul(t323, in66); // Eval big_Q Horner step: multiply by z
    let t325 = circuit_add(in226, t324); // Eval big_Q Horner step: add coefficient_154
    let t326 = circuit_mul(t325, in66); // Eval big_Q Horner step: multiply by z
    let t327 = circuit_add(in225, t326); // Eval big_Q Horner step: add coefficient_153
    let t328 = circuit_mul(t327, in66); // Eval big_Q Horner step: multiply by z
    let t329 = circuit_add(in224, t328); // Eval big_Q Horner step: add coefficient_152
    let t330 = circuit_mul(t329, in66); // Eval big_Q Horner step: multiply by z
    let t331 = circuit_add(in223, t330); // Eval big_Q Horner step: add coefficient_151
    let t332 = circuit_mul(t331, in66); // Eval big_Q Horner step: multiply by z
    let t333 = circuit_add(in222, t332); // Eval big_Q Horner step: add coefficient_150
    let t334 = circuit_mul(t333, in66); // Eval big_Q Horner step: multiply by z
    let t335 = circuit_add(in221, t334); // Eval big_Q Horner step: add coefficient_149
    let t336 = circuit_mul(t335, in66); // Eval big_Q Horner step: multiply by z
    let t337 = circuit_add(in220, t336); // Eval big_Q Horner step: add coefficient_148
    let t338 = circuit_mul(t337, in66); // Eval big_Q Horner step: multiply by z
    let t339 = circuit_add(in219, t338); // Eval big_Q Horner step: add coefficient_147
    let t340 = circuit_mul(t339, in66); // Eval big_Q Horner step: multiply by z
    let t341 = circuit_add(in218, t340); // Eval big_Q Horner step: add coefficient_146
    let t342 = circuit_mul(t341, in66); // Eval big_Q Horner step: multiply by z
    let t343 = circuit_add(in217, t342); // Eval big_Q Horner step: add coefficient_145
    let t344 = circuit_mul(t343, in66); // Eval big_Q Horner step: multiply by z
    let t345 = circuit_add(in216, t344); // Eval big_Q Horner step: add coefficient_144
    let t346 = circuit_mul(t345, in66); // Eval big_Q Horner step: multiply by z
    let t347 = circuit_add(in215, t346); // Eval big_Q Horner step: add coefficient_143
    let t348 = circuit_mul(t347, in66); // Eval big_Q Horner step: multiply by z
    let t349 = circuit_add(in214, t348); // Eval big_Q Horner step: add coefficient_142
    let t350 = circuit_mul(t349, in66); // Eval big_Q Horner step: multiply by z
    let t351 = circuit_add(in213, t350); // Eval big_Q Horner step: add coefficient_141
    let t352 = circuit_mul(t351, in66); // Eval big_Q Horner step: multiply by z
    let t353 = circuit_add(in212, t352); // Eval big_Q Horner step: add coefficient_140
    let t354 = circuit_mul(t353, in66); // Eval big_Q Horner step: multiply by z
    let t355 = circuit_add(in211, t354); // Eval big_Q Horner step: add coefficient_139
    let t356 = circuit_mul(t355, in66); // Eval big_Q Horner step: multiply by z
    let t357 = circuit_add(in210, t356); // Eval big_Q Horner step: add coefficient_138
    let t358 = circuit_mul(t357, in66); // Eval big_Q Horner step: multiply by z
    let t359 = circuit_add(in209, t358); // Eval big_Q Horner step: add coefficient_137
    let t360 = circuit_mul(t359, in66); // Eval big_Q Horner step: multiply by z
    let t361 = circuit_add(in208, t360); // Eval big_Q Horner step: add coefficient_136
    let t362 = circuit_mul(t361, in66); // Eval big_Q Horner step: multiply by z
    let t363 = circuit_add(in207, t362); // Eval big_Q Horner step: add coefficient_135
    let t364 = circuit_mul(t363, in66); // Eval big_Q Horner step: multiply by z
    let t365 = circuit_add(in206, t364); // Eval big_Q Horner step: add coefficient_134
    let t366 = circuit_mul(t365, in66); // Eval big_Q Horner step: multiply by z
    let t367 = circuit_add(in205, t366); // Eval big_Q Horner step: add coefficient_133
    let t368 = circuit_mul(t367, in66); // Eval big_Q Horner step: multiply by z
    let t369 = circuit_add(in204, t368); // Eval big_Q Horner step: add coefficient_132
    let t370 = circuit_mul(t369, in66); // Eval big_Q Horner step: multiply by z
    let t371 = circuit_add(in203, t370); // Eval big_Q Horner step: add coefficient_131
    let t372 = circuit_mul(t371, in66); // Eval big_Q Horner step: multiply by z
    let t373 = circuit_add(in202, t372); // Eval big_Q Horner step: add coefficient_130
    let t374 = circuit_mul(t373, in66); // Eval big_Q Horner step: multiply by z
    let t375 = circuit_add(in201, t374); // Eval big_Q Horner step: add coefficient_129
    let t376 = circuit_mul(t375, in66); // Eval big_Q Horner step: multiply by z
    let t377 = circuit_add(in200, t376); // Eval big_Q Horner step: add coefficient_128
    let t378 = circuit_mul(t377, in66); // Eval big_Q Horner step: multiply by z
    let t379 = circuit_add(in199, t378); // Eval big_Q Horner step: add coefficient_127
    let t380 = circuit_mul(t379, in66); // Eval big_Q Horner step: multiply by z
    let t381 = circuit_add(in198, t380); // Eval big_Q Horner step: add coefficient_126
    let t382 = circuit_mul(t381, in66); // Eval big_Q Horner step: multiply by z
    let t383 = circuit_add(in197, t382); // Eval big_Q Horner step: add coefficient_125
    let t384 = circuit_mul(t383, in66); // Eval big_Q Horner step: multiply by z
    let t385 = circuit_add(in196, t384); // Eval big_Q Horner step: add coefficient_124
    let t386 = circuit_mul(t385, in66); // Eval big_Q Horner step: multiply by z
    let t387 = circuit_add(in195, t386); // Eval big_Q Horner step: add coefficient_123
    let t388 = circuit_mul(t387, in66); // Eval big_Q Horner step: multiply by z
    let t389 = circuit_add(in194, t388); // Eval big_Q Horner step: add coefficient_122
    let t390 = circuit_mul(t389, in66); // Eval big_Q Horner step: multiply by z
    let t391 = circuit_add(in193, t390); // Eval big_Q Horner step: add coefficient_121
    let t392 = circuit_mul(t391, in66); // Eval big_Q Horner step: multiply by z
    let t393 = circuit_add(in192, t392); // Eval big_Q Horner step: add coefficient_120
    let t394 = circuit_mul(t393, in66); // Eval big_Q Horner step: multiply by z
    let t395 = circuit_add(in191, t394); // Eval big_Q Horner step: add coefficient_119
    let t396 = circuit_mul(t395, in66); // Eval big_Q Horner step: multiply by z
    let t397 = circuit_add(in190, t396); // Eval big_Q Horner step: add coefficient_118
    let t398 = circuit_mul(t397, in66); // Eval big_Q Horner step: multiply by z
    let t399 = circuit_add(in189, t398); // Eval big_Q Horner step: add coefficient_117
    let t400 = circuit_mul(t399, in66); // Eval big_Q Horner step: multiply by z
    let t401 = circuit_add(in188, t400); // Eval big_Q Horner step: add coefficient_116
    let t402 = circuit_mul(t401, in66); // Eval big_Q Horner step: multiply by z
    let t403 = circuit_add(in187, t402); // Eval big_Q Horner step: add coefficient_115
    let t404 = circuit_mul(t403, in66); // Eval big_Q Horner step: multiply by z
    let t405 = circuit_add(in186, t404); // Eval big_Q Horner step: add coefficient_114
    let t406 = circuit_mul(t405, in66); // Eval big_Q Horner step: multiply by z
    let t407 = circuit_add(in185, t406); // Eval big_Q Horner step: add coefficient_113
    let t408 = circuit_mul(t407, in66); // Eval big_Q Horner step: multiply by z
    let t409 = circuit_add(in184, t408); // Eval big_Q Horner step: add coefficient_112
    let t410 = circuit_mul(t409, in66); // Eval big_Q Horner step: multiply by z
    let t411 = circuit_add(in183, t410); // Eval big_Q Horner step: add coefficient_111
    let t412 = circuit_mul(t411, in66); // Eval big_Q Horner step: multiply by z
    let t413 = circuit_add(in182, t412); // Eval big_Q Horner step: add coefficient_110
    let t414 = circuit_mul(t413, in66); // Eval big_Q Horner step: multiply by z
    let t415 = circuit_add(in181, t414); // Eval big_Q Horner step: add coefficient_109
    let t416 = circuit_mul(t415, in66); // Eval big_Q Horner step: multiply by z
    let t417 = circuit_add(in180, t416); // Eval big_Q Horner step: add coefficient_108
    let t418 = circuit_mul(t417, in66); // Eval big_Q Horner step: multiply by z
    let t419 = circuit_add(in179, t418); // Eval big_Q Horner step: add coefficient_107
    let t420 = circuit_mul(t419, in66); // Eval big_Q Horner step: multiply by z
    let t421 = circuit_add(in178, t420); // Eval big_Q Horner step: add coefficient_106
    let t422 = circuit_mul(t421, in66); // Eval big_Q Horner step: multiply by z
    let t423 = circuit_add(in177, t422); // Eval big_Q Horner step: add coefficient_105
    let t424 = circuit_mul(t423, in66); // Eval big_Q Horner step: multiply by z
    let t425 = circuit_add(in176, t424); // Eval big_Q Horner step: add coefficient_104
    let t426 = circuit_mul(t425, in66); // Eval big_Q Horner step: multiply by z
    let t427 = circuit_add(in175, t426); // Eval big_Q Horner step: add coefficient_103
    let t428 = circuit_mul(t427, in66); // Eval big_Q Horner step: multiply by z
    let t429 = circuit_add(in174, t428); // Eval big_Q Horner step: add coefficient_102
    let t430 = circuit_mul(t429, in66); // Eval big_Q Horner step: multiply by z
    let t431 = circuit_add(in173, t430); // Eval big_Q Horner step: add coefficient_101
    let t432 = circuit_mul(t431, in66); // Eval big_Q Horner step: multiply by z
    let t433 = circuit_add(in172, t432); // Eval big_Q Horner step: add coefficient_100
    let t434 = circuit_mul(t433, in66); // Eval big_Q Horner step: multiply by z
    let t435 = circuit_add(in171, t434); // Eval big_Q Horner step: add coefficient_99
    let t436 = circuit_mul(t435, in66); // Eval big_Q Horner step: multiply by z
    let t437 = circuit_add(in170, t436); // Eval big_Q Horner step: add coefficient_98
    let t438 = circuit_mul(t437, in66); // Eval big_Q Horner step: multiply by z
    let t439 = circuit_add(in169, t438); // Eval big_Q Horner step: add coefficient_97
    let t440 = circuit_mul(t439, in66); // Eval big_Q Horner step: multiply by z
    let t441 = circuit_add(in168, t440); // Eval big_Q Horner step: add coefficient_96
    let t442 = circuit_mul(t441, in66); // Eval big_Q Horner step: multiply by z
    let t443 = circuit_add(in167, t442); // Eval big_Q Horner step: add coefficient_95
    let t444 = circuit_mul(t443, in66); // Eval big_Q Horner step: multiply by z
    let t445 = circuit_add(in166, t444); // Eval big_Q Horner step: add coefficient_94
    let t446 = circuit_mul(t445, in66); // Eval big_Q Horner step: multiply by z
    let t447 = circuit_add(in165, t446); // Eval big_Q Horner step: add coefficient_93
    let t448 = circuit_mul(t447, in66); // Eval big_Q Horner step: multiply by z
    let t449 = circuit_add(in164, t448); // Eval big_Q Horner step: add coefficient_92
    let t450 = circuit_mul(t449, in66); // Eval big_Q Horner step: multiply by z
    let t451 = circuit_add(in163, t450); // Eval big_Q Horner step: add coefficient_91
    let t452 = circuit_mul(t451, in66); // Eval big_Q Horner step: multiply by z
    let t453 = circuit_add(in162, t452); // Eval big_Q Horner step: add coefficient_90
    let t454 = circuit_mul(t453, in66); // Eval big_Q Horner step: multiply by z
    let t455 = circuit_add(in161, t454); // Eval big_Q Horner step: add coefficient_89
    let t456 = circuit_mul(t455, in66); // Eval big_Q Horner step: multiply by z
    let t457 = circuit_add(in160, t456); // Eval big_Q Horner step: add coefficient_88
    let t458 = circuit_mul(t457, in66); // Eval big_Q Horner step: multiply by z
    let t459 = circuit_add(in159, t458); // Eval big_Q Horner step: add coefficient_87
    let t460 = circuit_mul(t459, in66); // Eval big_Q Horner step: multiply by z
    let t461 = circuit_add(in158, t460); // Eval big_Q Horner step: add coefficient_86
    let t462 = circuit_mul(t461, in66); // Eval big_Q Horner step: multiply by z
    let t463 = circuit_add(in157, t462); // Eval big_Q Horner step: add coefficient_85
    let t464 = circuit_mul(t463, in66); // Eval big_Q Horner step: multiply by z
    let t465 = circuit_add(in156, t464); // Eval big_Q Horner step: add coefficient_84
    let t466 = circuit_mul(t465, in66); // Eval big_Q Horner step: multiply by z
    let t467 = circuit_add(in155, t466); // Eval big_Q Horner step: add coefficient_83
    let t468 = circuit_mul(t467, in66); // Eval big_Q Horner step: multiply by z
    let t469 = circuit_add(in154, t468); // Eval big_Q Horner step: add coefficient_82
    let t470 = circuit_mul(t469, in66); // Eval big_Q Horner step: multiply by z
    let t471 = circuit_add(in153, t470); // Eval big_Q Horner step: add coefficient_81
    let t472 = circuit_mul(t471, in66); // Eval big_Q Horner step: multiply by z
    let t473 = circuit_add(in152, t472); // Eval big_Q Horner step: add coefficient_80
    let t474 = circuit_mul(t473, in66); // Eval big_Q Horner step: multiply by z
    let t475 = circuit_add(in151, t474); // Eval big_Q Horner step: add coefficient_79
    let t476 = circuit_mul(t475, in66); // Eval big_Q Horner step: multiply by z
    let t477 = circuit_add(in150, t476); // Eval big_Q Horner step: add coefficient_78
    let t478 = circuit_mul(t477, in66); // Eval big_Q Horner step: multiply by z
    let t479 = circuit_add(in149, t478); // Eval big_Q Horner step: add coefficient_77
    let t480 = circuit_mul(t479, in66); // Eval big_Q Horner step: multiply by z
    let t481 = circuit_add(in148, t480); // Eval big_Q Horner step: add coefficient_76
    let t482 = circuit_mul(t481, in66); // Eval big_Q Horner step: multiply by z
    let t483 = circuit_add(in147, t482); // Eval big_Q Horner step: add coefficient_75
    let t484 = circuit_mul(t483, in66); // Eval big_Q Horner step: multiply by z
    let t485 = circuit_add(in146, t484); // Eval big_Q Horner step: add coefficient_74
    let t486 = circuit_mul(t485, in66); // Eval big_Q Horner step: multiply by z
    let t487 = circuit_add(in145, t486); // Eval big_Q Horner step: add coefficient_73
    let t488 = circuit_mul(t487, in66); // Eval big_Q Horner step: multiply by z
    let t489 = circuit_add(in144, t488); // Eval big_Q Horner step: add coefficient_72
    let t490 = circuit_mul(t489, in66); // Eval big_Q Horner step: multiply by z
    let t491 = circuit_add(in143, t490); // Eval big_Q Horner step: add coefficient_71
    let t492 = circuit_mul(t491, in66); // Eval big_Q Horner step: multiply by z
    let t493 = circuit_add(in142, t492); // Eval big_Q Horner step: add coefficient_70
    let t494 = circuit_mul(t493, in66); // Eval big_Q Horner step: multiply by z
    let t495 = circuit_add(in141, t494); // Eval big_Q Horner step: add coefficient_69
    let t496 = circuit_mul(t495, in66); // Eval big_Q Horner step: multiply by z
    let t497 = circuit_add(in140, t496); // Eval big_Q Horner step: add coefficient_68
    let t498 = circuit_mul(t497, in66); // Eval big_Q Horner step: multiply by z
    let t499 = circuit_add(in139, t498); // Eval big_Q Horner step: add coefficient_67
    let t500 = circuit_mul(t499, in66); // Eval big_Q Horner step: multiply by z
    let t501 = circuit_add(in138, t500); // Eval big_Q Horner step: add coefficient_66
    let t502 = circuit_mul(t501, in66); // Eval big_Q Horner step: multiply by z
    let t503 = circuit_add(in137, t502); // Eval big_Q Horner step: add coefficient_65
    let t504 = circuit_mul(t503, in66); // Eval big_Q Horner step: multiply by z
    let t505 = circuit_add(in136, t504); // Eval big_Q Horner step: add coefficient_64
    let t506 = circuit_mul(t505, in66); // Eval big_Q Horner step: multiply by z
    let t507 = circuit_add(in135, t506); // Eval big_Q Horner step: add coefficient_63
    let t508 = circuit_mul(t507, in66); // Eval big_Q Horner step: multiply by z
    let t509 = circuit_add(in134, t508); // Eval big_Q Horner step: add coefficient_62
    let t510 = circuit_mul(t509, in66); // Eval big_Q Horner step: multiply by z
    let t511 = circuit_add(in133, t510); // Eval big_Q Horner step: add coefficient_61
    let t512 = circuit_mul(t511, in66); // Eval big_Q Horner step: multiply by z
    let t513 = circuit_add(in132, t512); // Eval big_Q Horner step: add coefficient_60
    let t514 = circuit_mul(t513, in66); // Eval big_Q Horner step: multiply by z
    let t515 = circuit_add(in131, t514); // Eval big_Q Horner step: add coefficient_59
    let t516 = circuit_mul(t515, in66); // Eval big_Q Horner step: multiply by z
    let t517 = circuit_add(in130, t516); // Eval big_Q Horner step: add coefficient_58
    let t518 = circuit_mul(t517, in66); // Eval big_Q Horner step: multiply by z
    let t519 = circuit_add(in129, t518); // Eval big_Q Horner step: add coefficient_57
    let t520 = circuit_mul(t519, in66); // Eval big_Q Horner step: multiply by z
    let t521 = circuit_add(in128, t520); // Eval big_Q Horner step: add coefficient_56
    let t522 = circuit_mul(t521, in66); // Eval big_Q Horner step: multiply by z
    let t523 = circuit_add(in127, t522); // Eval big_Q Horner step: add coefficient_55
    let t524 = circuit_mul(t523, in66); // Eval big_Q Horner step: multiply by z
    let t525 = circuit_add(in126, t524); // Eval big_Q Horner step: add coefficient_54
    let t526 = circuit_mul(t525, in66); // Eval big_Q Horner step: multiply by z
    let t527 = circuit_add(in125, t526); // Eval big_Q Horner step: add coefficient_53
    let t528 = circuit_mul(t527, in66); // Eval big_Q Horner step: multiply by z
    let t529 = circuit_add(in124, t528); // Eval big_Q Horner step: add coefficient_52
    let t530 = circuit_mul(t529, in66); // Eval big_Q Horner step: multiply by z
    let t531 = circuit_add(in123, t530); // Eval big_Q Horner step: add coefficient_51
    let t532 = circuit_mul(t531, in66); // Eval big_Q Horner step: multiply by z
    let t533 = circuit_add(in122, t532); // Eval big_Q Horner step: add coefficient_50
    let t534 = circuit_mul(t533, in66); // Eval big_Q Horner step: multiply by z
    let t535 = circuit_add(in121, t534); // Eval big_Q Horner step: add coefficient_49
    let t536 = circuit_mul(t535, in66); // Eval big_Q Horner step: multiply by z
    let t537 = circuit_add(in120, t536); // Eval big_Q Horner step: add coefficient_48
    let t538 = circuit_mul(t537, in66); // Eval big_Q Horner step: multiply by z
    let t539 = circuit_add(in119, t538); // Eval big_Q Horner step: add coefficient_47
    let t540 = circuit_mul(t539, in66); // Eval big_Q Horner step: multiply by z
    let t541 = circuit_add(in118, t540); // Eval big_Q Horner step: add coefficient_46
    let t542 = circuit_mul(t541, in66); // Eval big_Q Horner step: multiply by z
    let t543 = circuit_add(in117, t542); // Eval big_Q Horner step: add coefficient_45
    let t544 = circuit_mul(t543, in66); // Eval big_Q Horner step: multiply by z
    let t545 = circuit_add(in116, t544); // Eval big_Q Horner step: add coefficient_44
    let t546 = circuit_mul(t545, in66); // Eval big_Q Horner step: multiply by z
    let t547 = circuit_add(in115, t546); // Eval big_Q Horner step: add coefficient_43
    let t548 = circuit_mul(t547, in66); // Eval big_Q Horner step: multiply by z
    let t549 = circuit_add(in114, t548); // Eval big_Q Horner step: add coefficient_42
    let t550 = circuit_mul(t549, in66); // Eval big_Q Horner step: multiply by z
    let t551 = circuit_add(in113, t550); // Eval big_Q Horner step: add coefficient_41
    let t552 = circuit_mul(t551, in66); // Eval big_Q Horner step: multiply by z
    let t553 = circuit_add(in112, t552); // Eval big_Q Horner step: add coefficient_40
    let t554 = circuit_mul(t553, in66); // Eval big_Q Horner step: multiply by z
    let t555 = circuit_add(in111, t554); // Eval big_Q Horner step: add coefficient_39
    let t556 = circuit_mul(t555, in66); // Eval big_Q Horner step: multiply by z
    let t557 = circuit_add(in110, t556); // Eval big_Q Horner step: add coefficient_38
    let t558 = circuit_mul(t557, in66); // Eval big_Q Horner step: multiply by z
    let t559 = circuit_add(in109, t558); // Eval big_Q Horner step: add coefficient_37
    let t560 = circuit_mul(t559, in66); // Eval big_Q Horner step: multiply by z
    let t561 = circuit_add(in108, t560); // Eval big_Q Horner step: add coefficient_36
    let t562 = circuit_mul(t561, in66); // Eval big_Q Horner step: multiply by z
    let t563 = circuit_add(in107, t562); // Eval big_Q Horner step: add coefficient_35
    let t564 = circuit_mul(t563, in66); // Eval big_Q Horner step: multiply by z
    let t565 = circuit_add(in106, t564); // Eval big_Q Horner step: add coefficient_34
    let t566 = circuit_mul(t565, in66); // Eval big_Q Horner step: multiply by z
    let t567 = circuit_add(in105, t566); // Eval big_Q Horner step: add coefficient_33
    let t568 = circuit_mul(t567, in66); // Eval big_Q Horner step: multiply by z
    let t569 = circuit_add(in104, t568); // Eval big_Q Horner step: add coefficient_32
    let t570 = circuit_mul(t569, in66); // Eval big_Q Horner step: multiply by z
    let t571 = circuit_add(in103, t570); // Eval big_Q Horner step: add coefficient_31
    let t572 = circuit_mul(t571, in66); // Eval big_Q Horner step: multiply by z
    let t573 = circuit_add(in102, t572); // Eval big_Q Horner step: add coefficient_30
    let t574 = circuit_mul(t573, in66); // Eval big_Q Horner step: multiply by z
    let t575 = circuit_add(in101, t574); // Eval big_Q Horner step: add coefficient_29
    let t576 = circuit_mul(t575, in66); // Eval big_Q Horner step: multiply by z
    let t577 = circuit_add(in100, t576); // Eval big_Q Horner step: add coefficient_28
    let t578 = circuit_mul(t577, in66); // Eval big_Q Horner step: multiply by z
    let t579 = circuit_add(in99, t578); // Eval big_Q Horner step: add coefficient_27
    let t580 = circuit_mul(t579, in66); // Eval big_Q Horner step: multiply by z
    let t581 = circuit_add(in98, t580); // Eval big_Q Horner step: add coefficient_26
    let t582 = circuit_mul(t581, in66); // Eval big_Q Horner step: multiply by z
    let t583 = circuit_add(in97, t582); // Eval big_Q Horner step: add coefficient_25
    let t584 = circuit_mul(t583, in66); // Eval big_Q Horner step: multiply by z
    let t585 = circuit_add(in96, t584); // Eval big_Q Horner step: add coefficient_24
    let t586 = circuit_mul(t585, in66); // Eval big_Q Horner step: multiply by z
    let t587 = circuit_add(in95, t586); // Eval big_Q Horner step: add coefficient_23
    let t588 = circuit_mul(t587, in66); // Eval big_Q Horner step: multiply by z
    let t589 = circuit_add(in94, t588); // Eval big_Q Horner step: add coefficient_22
    let t590 = circuit_mul(t589, in66); // Eval big_Q Horner step: multiply by z
    let t591 = circuit_add(in93, t590); // Eval big_Q Horner step: add coefficient_21
    let t592 = circuit_mul(t591, in66); // Eval big_Q Horner step: multiply by z
    let t593 = circuit_add(in92, t592); // Eval big_Q Horner step: add coefficient_20
    let t594 = circuit_mul(t593, in66); // Eval big_Q Horner step: multiply by z
    let t595 = circuit_add(in91, t594); // Eval big_Q Horner step: add coefficient_19
    let t596 = circuit_mul(t595, in66); // Eval big_Q Horner step: multiply by z
    let t597 = circuit_add(in90, t596); // Eval big_Q Horner step: add coefficient_18
    let t598 = circuit_mul(t597, in66); // Eval big_Q Horner step: multiply by z
    let t599 = circuit_add(in89, t598); // Eval big_Q Horner step: add coefficient_17
    let t600 = circuit_mul(t599, in66); // Eval big_Q Horner step: multiply by z
    let t601 = circuit_add(in88, t600); // Eval big_Q Horner step: add coefficient_16
    let t602 = circuit_mul(t601, in66); // Eval big_Q Horner step: multiply by z
    let t603 = circuit_add(in87, t602); // Eval big_Q Horner step: add coefficient_15
    let t604 = circuit_mul(t603, in66); // Eval big_Q Horner step: multiply by z
    let t605 = circuit_add(in86, t604); // Eval big_Q Horner step: add coefficient_14
    let t606 = circuit_mul(t605, in66); // Eval big_Q Horner step: multiply by z
    let t607 = circuit_add(in85, t606); // Eval big_Q Horner step: add coefficient_13
    let t608 = circuit_mul(t607, in66); // Eval big_Q Horner step: multiply by z
    let t609 = circuit_add(in84, t608); // Eval big_Q Horner step: add coefficient_12
    let t610 = circuit_mul(t609, in66); // Eval big_Q Horner step: multiply by z
    let t611 = circuit_add(in83, t610); // Eval big_Q Horner step: add coefficient_11
    let t612 = circuit_mul(t611, in66); // Eval big_Q Horner step: multiply by z
    let t613 = circuit_add(in82, t612); // Eval big_Q Horner step: add coefficient_10
    let t614 = circuit_mul(t613, in66); // Eval big_Q Horner step: multiply by z
    let t615 = circuit_add(in81, t614); // Eval big_Q Horner step: add coefficient_9
    let t616 = circuit_mul(t615, in66); // Eval big_Q Horner step: multiply by z
    let t617 = circuit_add(in80, t616); // Eval big_Q Horner step: add coefficient_8
    let t618 = circuit_mul(t617, in66); // Eval big_Q Horner step: multiply by z
    let t619 = circuit_add(in79, t618); // Eval big_Q Horner step: add coefficient_7
    let t620 = circuit_mul(t619, in66); // Eval big_Q Horner step: multiply by z
    let t621 = circuit_add(in78, t620); // Eval big_Q Horner step: add coefficient_6
    let t622 = circuit_mul(t621, in66); // Eval big_Q Horner step: multiply by z
    let t623 = circuit_add(in77, t622); // Eval big_Q Horner step: add coefficient_5
    let t624 = circuit_mul(t623, in66); // Eval big_Q Horner step: multiply by z
    let t625 = circuit_add(in76, t624); // Eval big_Q Horner step: add coefficient_4
    let t626 = circuit_mul(t625, in66); // Eval big_Q Horner step: multiply by z
    let t627 = circuit_add(in75, t626); // Eval big_Q Horner step: add coefficient_3
    let t628 = circuit_mul(t627, in66); // Eval big_Q Horner step: multiply by z
    let t629 = circuit_add(in74, t628); // Eval big_Q Horner step: add coefficient_2
    let t630 = circuit_mul(t629, in66); // Eval big_Q Horner step: multiply by z
    let t631 = circuit_add(in73, t630); // Eval big_Q Horner step: add coefficient_1
    let t632 = circuit_mul(t631, in66); // Eval big_Q Horner step: multiply by z
    let t633 = circuit_add(in72, t632); // Eval big_Q Horner step: add coefficient_0
    let t634 = circuit_mul(in9, t4); // Eval sparse poly P_irr step coeff_6 * z^6
    let t635 = circuit_add(in8, t634); // Eval sparse poly P_irr step + coeff_6 * z^6
    let t636 = circuit_add(t635, t10); // Eval sparse poly P_irr step + 1*z^12
    let t637 = circuit_mul(t633, t636);
    let t638 = circuit_sub(t255, t637);

    let modulus = TryInto::<
        _, CircuitModulus
    >::try_into([0x6871ca8d3c208c16d87cfd47, 0xb85045b68181585d97816a91, 0x30644e72e131a029, 0x0])
        .unwrap(); // BN254 prime field modulus

    let mut circuit_inputs = (t638,).new_inputs();
    // Prefill constants:

    circuit_inputs = circuit_inputs
        .next_span(MP_CHECK_FINALIZE_BN_3P_2F_BN254_CONSTANTS.span()); // in0 - in9

    // Fill inputs:
    circuit_inputs = circuit_inputs.next_2(yInv_0); // in10
    circuit_inputs = circuit_inputs.next_2(xNegOverY_0); // in11
    circuit_inputs = circuit_inputs.next_u288(line_1_0.r0a0); // in12
    circuit_inputs = circuit_inputs.next_u288(line_1_0.r0a1); // in13
    circuit_inputs = circuit_inputs.next_u288(line_1_0.r1a0); // in14
    circuit_inputs = circuit_inputs.next_u288(line_1_0.r1a1); // in15
    circuit_inputs = circuit_inputs.next_u288(line_2_0.r0a0); // in16
    circuit_inputs = circuit_inputs.next_u288(line_2_0.r0a1); // in17
    circuit_inputs = circuit_inputs.next_u288(line_2_0.r1a0); // in18
    circuit_inputs = circuit_inputs.next_u288(line_2_0.r1a1); // in19
    circuit_inputs = circuit_inputs.next_2(yInv_1); // in20
    circuit_inputs = circuit_inputs.next_2(xNegOverY_1); // in21
    circuit_inputs = circuit_inputs.next_u288(line_1_1.r0a0); // in22
    circuit_inputs = circuit_inputs.next_u288(line_1_1.r0a1); // in23
    circuit_inputs = circuit_inputs.next_u288(line_1_1.r1a0); // in24
    circuit_inputs = circuit_inputs.next_u288(line_1_1.r1a1); // in25
    circuit_inputs = circuit_inputs.next_u288(line_2_1.r0a0); // in26
    circuit_inputs = circuit_inputs.next_u288(line_2_1.r0a1); // in27
    circuit_inputs = circuit_inputs.next_u288(line_2_1.r1a0); // in28
    circuit_inputs = circuit_inputs.next_u288(line_2_1.r1a1); // in29
    circuit_inputs = circuit_inputs.next_2(original_Q2.x0); // in30
    circuit_inputs = circuit_inputs.next_2(original_Q2.x1); // in31
    circuit_inputs = circuit_inputs.next_2(original_Q2.y0); // in32
    circuit_inputs = circuit_inputs.next_2(original_Q2.y1); // in33
    circuit_inputs = circuit_inputs.next_2(yInv_2); // in34
    circuit_inputs = circuit_inputs.next_2(xNegOverY_2); // in35
    circuit_inputs = circuit_inputs.next_2(Q_2.x0); // in36
    circuit_inputs = circuit_inputs.next_2(Q_2.x1); // in37
    circuit_inputs = circuit_inputs.next_2(Q_2.y0); // in38
    circuit_inputs = circuit_inputs.next_2(Q_2.y1); // in39
    circuit_inputs = circuit_inputs.next_u288(R_n_minus_2.w0); // in40
    circuit_inputs = circuit_inputs.next_u288(R_n_minus_2.w1); // in41
    circuit_inputs = circuit_inputs.next_u288(R_n_minus_2.w2); // in42
    circuit_inputs = circuit_inputs.next_u288(R_n_minus_2.w3); // in43
    circuit_inputs = circuit_inputs.next_u288(R_n_minus_2.w4); // in44
    circuit_inputs = circuit_inputs.next_u288(R_n_minus_2.w5); // in45
    circuit_inputs = circuit_inputs.next_u288(R_n_minus_2.w6); // in46
    circuit_inputs = circuit_inputs.next_u288(R_n_minus_2.w7); // in47
    circuit_inputs = circuit_inputs.next_u288(R_n_minus_2.w8); // in48
    circuit_inputs = circuit_inputs.next_u288(R_n_minus_2.w9); // in49
    circuit_inputs = circuit_inputs.next_u288(R_n_minus_2.w10); // in50
    circuit_inputs = circuit_inputs.next_u288(R_n_minus_2.w11); // in51
    circuit_inputs = circuit_inputs.next_u288(R_n_minus_1.w0); // in52
    circuit_inputs = circuit_inputs.next_u288(R_n_minus_1.w1); // in53
    circuit_inputs = circuit_inputs.next_u288(R_n_minus_1.w2); // in54
    circuit_inputs = circuit_inputs.next_u288(R_n_minus_1.w3); // in55
    circuit_inputs = circuit_inputs.next_u288(R_n_minus_1.w4); // in56
    circuit_inputs = circuit_inputs.next_u288(R_n_minus_1.w5); // in57
    circuit_inputs = circuit_inputs.next_u288(R_n_minus_1.w6); // in58
    circuit_inputs = circuit_inputs.next_u288(R_n_minus_1.w7); // in59
    circuit_inputs = circuit_inputs.next_u288(R_n_minus_1.w8); // in60
    circuit_inputs = circuit_inputs.next_u288(R_n_minus_1.w9); // in61
    circuit_inputs = circuit_inputs.next_u288(R_n_minus_1.w10); // in62
    circuit_inputs = circuit_inputs.next_u288(R_n_minus_1.w11); // in63
    circuit_inputs = circuit_inputs.next_2(c_n_minus_3); // in64
    circuit_inputs = circuit_inputs.next_2(w_of_z); // in65
    circuit_inputs = circuit_inputs.next_2(z); // in66
    circuit_inputs = circuit_inputs.next_2(c_inv_frob_1_of_z); // in67
    circuit_inputs = circuit_inputs.next_2(c_frob_2_of_z); // in68
    circuit_inputs = circuit_inputs.next_2(c_inv_frob_3_of_z); // in69
    circuit_inputs = circuit_inputs.next_2(previous_lhs); // in70
    circuit_inputs = circuit_inputs.next_2(R_n_minus_3_of_z); // in71

    let mut Q = Q;
    while let Option::Some(val) = Q.pop_front() {
        circuit_inputs = circuit_inputs.next_u288(val);
    }; // in72 - in261

    let outputs = circuit_inputs.done_2().eval(modulus).unwrap();
    let final_check: u384 = outputs.get_output(t638);
    return (final_check,);
}
const MP_CHECK_FINALIZE_BN_3P_2F_BN254_CONSTANTS: [u384; 10] = [
    u384 {
        limb0: 0xc2c3330c99e39557176f553d,
        limb1: 0x4c0bec3cf559b143b78cc310,
        limb2: 0x2fb347984f7911f7,
        limb3: 0x0,
    },
    u384 {
        limb0: 0xb7c9dce1665d51c640fcba2,
        limb1: 0x4ba4cc8bd75a079432ae2a1d,
        limb2: 0x16c9e55061ebae20,
        limb3: 0x0,
    },
    u384 {
        limb0: 0xa9c95998dc54014671a0135a,
        limb1: 0xdc5ec698b6e2f9b9dbaae0ed,
        limb2: 0x63cf305489af5dc,
        limb3: 0x0,
    },
    u384 {
        limb0: 0x8fa25bd282d37f632623b0e3,
        limb1: 0x704b5a7ec796f2b21807dc9,
        limb2: 0x7c03cbcac41049a,
        limb3: 0x0,
    },
    u384 {
        limb0: 0xbb966e3de4bd44e5607cfd48,
        limb1: 0x5e6dd9e7e0acccb0c28f069f,
        limb2: 0x30644e72e131a029,
        limb3: 0x0,
    },
    u384 { limb0: 0x1, limb1: 0x0, limb2: 0x0, limb3: 0x0 },
    u384 { limb0: 0x0, limb1: 0x0, limb2: 0x0, limb3: 0x0 },
    u384 {
        limb0: 0x6871ca8d3c208c16d87cfd3e,
        limb1: 0xb85045b68181585d97816a91,
        limb2: 0x30644e72e131a029,
        limb3: 0x0,
    },
    u384 { limb0: 0x52, limb1: 0x0, limb2: 0x0, limb3: 0x0 },
    u384 {
        limb0: 0x6871ca8d3c208c16d87cfd35,
        limb1: 0xb85045b68181585d97816a91,
        limb2: 0x30644e72e131a029,
        limb3: 0x0,
    },
];
#[inline(always)]
pub fn run_BN254_MP_CHECK_INIT_BIT_2P_2F_circuit(
    yInv_0: u384,
    xNegOverY_0: u384,
    G2_line_0: G2Line<u288>,
    yInv_1: u384,
    xNegOverY_1: u384,
    G2_line_1: G2Line<u288>,
    R_i_of_z: u384,
    c0: u384,
    z: u384,
    c_inv_of_z: u384,
    previous_lhs: u384,
) -> (u384, u384) {
    // CONSTANT stack
    let in0 = CE::<CI<0>> {}; // -0x9 % p
    let in1 = CE::<CI<1>> {}; // 0x1

    // INPUT stack
    let (in2, in3, in4) = (CE::<CI<2>> {}, CE::<CI<3>> {}, CE::<CI<4>> {});
    let (in5, in6, in7) = (CE::<CI<5>> {}, CE::<CI<6>> {}, CE::<CI<7>> {});
    let (in8, in9, in10) = (CE::<CI<8>> {}, CE::<CI<9>> {}, CE::<CI<10>> {});
    let (in11, in12, in13) = (CE::<CI<11>> {}, CE::<CI<12>> {}, CE::<CI<13>> {});
    let (in14, in15, in16) = (CE::<CI<14>> {}, CE::<CI<15>> {}, CE::<CI<16>> {});
    let (in17, in18) = (CE::<CI<17>> {}, CE::<CI<18>> {});
    let t0 = circuit_mul(in16, in16); // compute z^2
    let t1 = circuit_mul(t0, in16); // compute z^3
    let t2 = circuit_mul(t1, t1); // compute z^6
    let t3 = circuit_mul(t2, in16); // compute z^7
    let t4 = circuit_mul(t3, t0); // compute z^9
    let t5 = circuit_mul(in17, in17);
    let t6 = circuit_mul(in15, in15);
    let t7 = circuit_mul(in0, in5);
    let t8 = circuit_add(in4, t7);
    let t9 = circuit_mul(t8, in3); // eval bn line by xNegOverY
    let t10 = circuit_mul(in0, in7);
    let t11 = circuit_add(in6, t10);
    let t12 = circuit_mul(t11, in2); // eval bn line by yInv
    let t13 = circuit_mul(in5, in3); // eval bn line by xNegOverY
    let t14 = circuit_mul(in7, in2); // eval bn line by yInv
    let t15 = circuit_mul(t9, in16); // Eval sparse poly line_0p_1 step coeff_1 * z^1
    let t16 = circuit_add(in1, t15); // Eval sparse poly line_0p_1 step + coeff_1 * z^1
    let t17 = circuit_mul(t12, t1); // Eval sparse poly line_0p_1 step coeff_3 * z^3
    let t18 = circuit_add(t16, t17); // Eval sparse poly line_0p_1 step + coeff_3 * z^3
    let t19 = circuit_mul(t13, t3); // Eval sparse poly line_0p_1 step coeff_7 * z^7
    let t20 = circuit_add(t18, t19); // Eval sparse poly line_0p_1 step + coeff_7 * z^7
    let t21 = circuit_mul(t14, t4); // Eval sparse poly line_0p_1 step coeff_9 * z^9
    let t22 = circuit_add(t20, t21); // Eval sparse poly line_0p_1 step + coeff_9 * z^9
    let t23 = circuit_mul(t5, t22);
    let t24 = circuit_mul(in0, in11);
    let t25 = circuit_add(in10, t24);
    let t26 = circuit_mul(t25, in9); // eval bn line by xNegOverY
    let t27 = circuit_mul(in0, in13);
    let t28 = circuit_add(in12, t27);
    let t29 = circuit_mul(t28, in8); // eval bn line by yInv
    let t30 = circuit_mul(in11, in9); // eval bn line by xNegOverY
    let t31 = circuit_mul(in13, in8); // eval bn line by yInv
    let t32 = circuit_mul(t26, in16); // Eval sparse poly line_1p_1 step coeff_1 * z^1
    let t33 = circuit_add(in1, t32); // Eval sparse poly line_1p_1 step + coeff_1 * z^1
    let t34 = circuit_mul(t29, t1); // Eval sparse poly line_1p_1 step coeff_3 * z^3
    let t35 = circuit_add(t33, t34); // Eval sparse poly line_1p_1 step + coeff_3 * z^3
    let t36 = circuit_mul(t30, t3); // Eval sparse poly line_1p_1 step coeff_7 * z^7
    let t37 = circuit_add(t35, t36); // Eval sparse poly line_1p_1 step + coeff_7 * z^7
    let t38 = circuit_mul(t31, t4); // Eval sparse poly line_1p_1 step coeff_9 * z^9
    let t39 = circuit_add(t37, t38); // Eval sparse poly line_1p_1 step + coeff_9 * z^9
    let t40 = circuit_mul(t23, t39);
    let t41 = circuit_sub(t40, in14);
    let t42 = circuit_mul(t6, t41); // ci * ((Π(i,k) (Pk(z)) - Ri(z))
    let t43 = circuit_add(t42, in18);

    let modulus = TryInto::<
        _, CircuitModulus
    >::try_into([0x6871ca8d3c208c16d87cfd47, 0xb85045b68181585d97816a91, 0x30644e72e131a029, 0x0])
        .unwrap(); // BN254 prime field modulus

    let mut circuit_inputs = (t43, t6).new_inputs();
    // Prefill constants:
    circuit_inputs = circuit_inputs
        .next_2(
            [0x6871ca8d3c208c16d87cfd3e, 0xb85045b68181585d97816a91, 0x30644e72e131a029, 0x0],
        ); // in0
    circuit_inputs = circuit_inputs.next_2([0x1, 0x0, 0x0, 0x0]); // in1
    // Fill inputs:
    circuit_inputs = circuit_inputs.next_2(yInv_0); // in2
    circuit_inputs = circuit_inputs.next_2(xNegOverY_0); // in3
    circuit_inputs = circuit_inputs.next_u288(G2_line_0.r0a0); // in4
    circuit_inputs = circuit_inputs.next_u288(G2_line_0.r0a1); // in5
    circuit_inputs = circuit_inputs.next_u288(G2_line_0.r1a0); // in6
    circuit_inputs = circuit_inputs.next_u288(G2_line_0.r1a1); // in7
    circuit_inputs = circuit_inputs.next_2(yInv_1); // in8
    circuit_inputs = circuit_inputs.next_2(xNegOverY_1); // in9
    circuit_inputs = circuit_inputs.next_u288(G2_line_1.r0a0); // in10
    circuit_inputs = circuit_inputs.next_u288(G2_line_1.r0a1); // in11
    circuit_inputs = circuit_inputs.next_u288(G2_line_1.r1a0); // in12
    circuit_inputs = circuit_inputs.next_u288(G2_line_1.r1a1); // in13
    circuit_inputs = circuit_inputs.next_2(R_i_of_z); // in14
    circuit_inputs = circuit_inputs.next_2(c0); // in15
    circuit_inputs = circuit_inputs.next_2(z); // in16
    circuit_inputs = circuit_inputs.next_2(c_inv_of_z); // in17
    circuit_inputs = circuit_inputs.next_2(previous_lhs); // in18

    let outputs = circuit_inputs.done_2().eval(modulus).unwrap();
    let new_lhs: u384 = outputs.get_output(t43);
    let c_i: u384 = outputs.get_output(t6);
    return (new_lhs, c_i);
}
#[inline(always)]
pub fn run_BN254_MP_CHECK_INIT_BIT_3P_2F_circuit(
    yInv_0: u384,
    xNegOverY_0: u384,
    G2_line_0: G2Line<u288>,
    yInv_1: u384,
    xNegOverY_1: u384,
    G2_line_1: G2Line<u288>,
    yInv_2: u384,
    xNegOverY_2: u384,
    Q_2: G2Point,
    R_i_of_z: u384,
    c0: u384,
    z: u384,
    c_inv_of_z: u384,
    previous_lhs: u384,
) -> (G2Point, u384, u384) {
    // CONSTANT stack
    let in0 = CE::<CI<0>> {}; // -0x9 % p
    let in1 = CE::<CI<1>> {}; // 0x1
    let in2 = CE::<CI<2>> {}; // 0x3
    let in3 = CE::<CI<3>> {}; // 0x6
    let in4 = CE::<CI<4>> {}; // 0x0

    // INPUT stack
    let (in5, in6, in7) = (CE::<CI<5>> {}, CE::<CI<6>> {}, CE::<CI<7>> {});
    let (in8, in9, in10) = (CE::<CI<8>> {}, CE::<CI<9>> {}, CE::<CI<10>> {});
    let (in11, in12, in13) = (CE::<CI<11>> {}, CE::<CI<12>> {}, CE::<CI<13>> {});
    let (in14, in15, in16) = (CE::<CI<14>> {}, CE::<CI<15>> {}, CE::<CI<16>> {});
    let (in17, in18, in19) = (CE::<CI<17>> {}, CE::<CI<18>> {}, CE::<CI<19>> {});
    let (in20, in21, in22) = (CE::<CI<20>> {}, CE::<CI<21>> {}, CE::<CI<22>> {});
    let (in23, in24, in25) = (CE::<CI<23>> {}, CE::<CI<24>> {}, CE::<CI<25>> {});
    let (in26, in27) = (CE::<CI<26>> {}, CE::<CI<27>> {});
    let t0 = circuit_mul(in25, in25); // compute z^2
    let t1 = circuit_mul(t0, in25); // compute z^3
    let t2 = circuit_mul(t1, t1); // compute z^6
    let t3 = circuit_mul(t2, in25); // compute z^7
    let t4 = circuit_mul(t3, t0); // compute z^9
    let t5 = circuit_mul(in26, in26);
    let t6 = circuit_mul(in24, in24);
    let t7 = circuit_mul(in0, in8);
    let t8 = circuit_add(in7, t7);
    let t9 = circuit_mul(t8, in6); // eval bn line by xNegOverY
    let t10 = circuit_mul(in0, in10);
    let t11 = circuit_add(in9, t10);
    let t12 = circuit_mul(t11, in5); // eval bn line by yInv
    let t13 = circuit_mul(in8, in6); // eval bn line by xNegOverY
    let t14 = circuit_mul(in10, in5); // eval bn line by yInv
    let t15 = circuit_mul(t9, in25); // Eval sparse poly line_0p_1 step coeff_1 * z^1
    let t16 = circuit_add(in1, t15); // Eval sparse poly line_0p_1 step + coeff_1 * z^1
    let t17 = circuit_mul(t12, t1); // Eval sparse poly line_0p_1 step coeff_3 * z^3
    let t18 = circuit_add(t16, t17); // Eval sparse poly line_0p_1 step + coeff_3 * z^3
    let t19 = circuit_mul(t13, t3); // Eval sparse poly line_0p_1 step coeff_7 * z^7
    let t20 = circuit_add(t18, t19); // Eval sparse poly line_0p_1 step + coeff_7 * z^7
    let t21 = circuit_mul(t14, t4); // Eval sparse poly line_0p_1 step coeff_9 * z^9
    let t22 = circuit_add(t20, t21); // Eval sparse poly line_0p_1 step + coeff_9 * z^9
    let t23 = circuit_mul(t5, t22);
    let t24 = circuit_mul(in0, in14);
    let t25 = circuit_add(in13, t24);
    let t26 = circuit_mul(t25, in12); // eval bn line by xNegOverY
    let t27 = circuit_mul(in0, in16);
    let t28 = circuit_add(in15, t27);
    let t29 = circuit_mul(t28, in11); // eval bn line by yInv
    let t30 = circuit_mul(in14, in12); // eval bn line by xNegOverY
    let t31 = circuit_mul(in16, in11); // eval bn line by yInv
    let t32 = circuit_mul(t26, in25); // Eval sparse poly line_1p_1 step coeff_1 * z^1
    let t33 = circuit_add(in1, t32); // Eval sparse poly line_1p_1 step + coeff_1 * z^1
    let t34 = circuit_mul(t29, t1); // Eval sparse poly line_1p_1 step coeff_3 * z^3
    let t35 = circuit_add(t33, t34); // Eval sparse poly line_1p_1 step + coeff_3 * z^3
    let t36 = circuit_mul(t30, t3); // Eval sparse poly line_1p_1 step coeff_7 * z^7
    let t37 = circuit_add(t35, t36); // Eval sparse poly line_1p_1 step + coeff_7 * z^7
    let t38 = circuit_mul(t31, t4); // Eval sparse poly line_1p_1 step coeff_9 * z^9
    let t39 = circuit_add(t37, t38); // Eval sparse poly line_1p_1 step + coeff_9 * z^9
    let t40 = circuit_mul(t23, t39);
    let t41 = circuit_add(in19, in20); // Doubling slope numerator start
    let t42 = circuit_sub(in19, in20);
    let t43 = circuit_mul(t41, t42);
    let t44 = circuit_mul(in19, in20);
    let t45 = circuit_mul(t43, in2);
    let t46 = circuit_mul(t44, in3); // Doubling slope numerator end
    let t47 = circuit_add(in21, in21); // Fp2 add coeff 0/1
    let t48 = circuit_add(in22, in22); // Fp2 add coeff 1/1
    let t49 = circuit_sub(in4, t48);
    let t50 = circuit_mul(t47, t47);
    let t51 = circuit_mul(t48, t48);
    let t52 = circuit_add(t50, t51);
    let t53 = circuit_inverse(t52);
    let t54 = circuit_mul(t47, t53);
    let t55 = circuit_mul(t49, t53);
    let t56 = circuit_mul(t45, t54); // Fp2 mul start
    let t57 = circuit_mul(t46, t55);
    let t58 = circuit_sub(t56, t57); // Fp2 mul real part end
    let t59 = circuit_mul(t45, t55);
    let t60 = circuit_mul(t46, t54);
    let t61 = circuit_add(t59, t60); // Fp2 mul imag part end
    let t62 = circuit_add(t58, t61);
    let t63 = circuit_sub(t58, t61);
    let t64 = circuit_mul(t62, t63);
    let t65 = circuit_mul(t58, t61);
    let t66 = circuit_add(t65, t65);
    let t67 = circuit_add(in19, in19); // Fp2 add coeff 0/1
    let t68 = circuit_add(in20, in20); // Fp2 add coeff 1/1
    let t69 = circuit_sub(t64, t67); // Fp2 sub coeff 0/1
    let t70 = circuit_sub(t66, t68); // Fp2 sub coeff 1/1
    let t71 = circuit_sub(in19, t69); // Fp2 sub coeff 0/1
    let t72 = circuit_sub(in20, t70); // Fp2 sub coeff 1/1
    let t73 = circuit_mul(t58, t71); // Fp2 mul start
    let t74 = circuit_mul(t61, t72);
    let t75 = circuit_sub(t73, t74); // Fp2 mul real part end
    let t76 = circuit_mul(t58, t72);
    let t77 = circuit_mul(t61, t71);
    let t78 = circuit_add(t76, t77); // Fp2 mul imag part end
    let t79 = circuit_sub(t75, in21); // Fp2 sub coeff 0/1
    let t80 = circuit_sub(t78, in22); // Fp2 sub coeff 1/1
    let t81 = circuit_mul(t58, in19); // Fp2 mul start
    let t82 = circuit_mul(t61, in20);
    let t83 = circuit_sub(t81, t82); // Fp2 mul real part end
    let t84 = circuit_mul(t58, in20);
    let t85 = circuit_mul(t61, in19);
    let t86 = circuit_add(t84, t85); // Fp2 mul imag part end
    let t87 = circuit_sub(t83, in21); // Fp2 sub coeff 0/1
    let t88 = circuit_sub(t86, in22); // Fp2 sub coeff 1/1
    let t89 = circuit_mul(in0, t61);
    let t90 = circuit_add(t58, t89);
    let t91 = circuit_mul(t90, in18); // eval bn line by xNegOverY
    let t92 = circuit_mul(in0, t88);
    let t93 = circuit_add(t87, t92);
    let t94 = circuit_mul(t93, in17); // eval bn line by yInv
    let t95 = circuit_mul(t61, in18); // eval bn line by xNegOverY
    let t96 = circuit_mul(t88, in17); // eval bn line by yInv
    let t97 = circuit_mul(t91, in25); // Eval sparse poly line_2p_1 step coeff_1 * z^1
    let t98 = circuit_add(in1, t97); // Eval sparse poly line_2p_1 step + coeff_1 * z^1
    let t99 = circuit_mul(t94, t1); // Eval sparse poly line_2p_1 step coeff_3 * z^3
    let t100 = circuit_add(t98, t99); // Eval sparse poly line_2p_1 step + coeff_3 * z^3
    let t101 = circuit_mul(t95, t3); // Eval sparse poly line_2p_1 step coeff_7 * z^7
    let t102 = circuit_add(t100, t101); // Eval sparse poly line_2p_1 step + coeff_7 * z^7
    let t103 = circuit_mul(t96, t4); // Eval sparse poly line_2p_1 step coeff_9 * z^9
    let t104 = circuit_add(t102, t103); // Eval sparse poly line_2p_1 step + coeff_9 * z^9
    let t105 = circuit_mul(t40, t104);
    let t106 = circuit_sub(t105, in23);
    let t107 = circuit_mul(t6, t106); // ci * ((Π(i,k) (Pk(z)) - Ri(z))
    let t108 = circuit_add(t107, in27);

    let modulus = TryInto::<
        _, CircuitModulus
    >::try_into([0x6871ca8d3c208c16d87cfd47, 0xb85045b68181585d97816a91, 0x30644e72e131a029, 0x0])
        .unwrap(); // BN254 prime field modulus

    let mut circuit_inputs = (t69, t70, t79, t80, t108, t6).new_inputs();
    // Prefill constants:
    circuit_inputs = circuit_inputs
        .next_2(
            [0x6871ca8d3c208c16d87cfd3e, 0xb85045b68181585d97816a91, 0x30644e72e131a029, 0x0],
        ); // in0
    circuit_inputs = circuit_inputs.next_2([0x1, 0x0, 0x0, 0x0]); // in1
    circuit_inputs = circuit_inputs.next_2([0x3, 0x0, 0x0, 0x0]); // in2
    circuit_inputs = circuit_inputs.next_2([0x6, 0x0, 0x0, 0x0]); // in3
    circuit_inputs = circuit_inputs.next_2([0x0, 0x0, 0x0, 0x0]); // in4
    // Fill inputs:
    circuit_inputs = circuit_inputs.next_2(yInv_0); // in5
    circuit_inputs = circuit_inputs.next_2(xNegOverY_0); // in6
    circuit_inputs = circuit_inputs.next_u288(G2_line_0.r0a0); // in7
    circuit_inputs = circuit_inputs.next_u288(G2_line_0.r0a1); // in8
    circuit_inputs = circuit_inputs.next_u288(G2_line_0.r1a0); // in9
    circuit_inputs = circuit_inputs.next_u288(G2_line_0.r1a1); // in10
    circuit_inputs = circuit_inputs.next_2(yInv_1); // in11
    circuit_inputs = circuit_inputs.next_2(xNegOverY_1); // in12
    circuit_inputs = circuit_inputs.next_u288(G2_line_1.r0a0); // in13
    circuit_inputs = circuit_inputs.next_u288(G2_line_1.r0a1); // in14
    circuit_inputs = circuit_inputs.next_u288(G2_line_1.r1a0); // in15
    circuit_inputs = circuit_inputs.next_u288(G2_line_1.r1a1); // in16
    circuit_inputs = circuit_inputs.next_2(yInv_2); // in17
    circuit_inputs = circuit_inputs.next_2(xNegOverY_2); // in18
    circuit_inputs = circuit_inputs.next_2(Q_2.x0); // in19
    circuit_inputs = circuit_inputs.next_2(Q_2.x1); // in20
    circuit_inputs = circuit_inputs.next_2(Q_2.y0); // in21
    circuit_inputs = circuit_inputs.next_2(Q_2.y1); // in22
    circuit_inputs = circuit_inputs.next_2(R_i_of_z); // in23
    circuit_inputs = circuit_inputs.next_2(c0); // in24
    circuit_inputs = circuit_inputs.next_2(z); // in25
    circuit_inputs = circuit_inputs.next_2(c_inv_of_z); // in26
    circuit_inputs = circuit_inputs.next_2(previous_lhs); // in27

    let outputs = circuit_inputs.done_2().eval(modulus).unwrap();
    let Q0: G2Point = G2Point {
        x0: outputs.get_output(t69),
        x1: outputs.get_output(t70),
        y0: outputs.get_output(t79),
        y1: outputs.get_output(t80),
    };
    let new_lhs: u384 = outputs.get_output(t108);
    let c_i: u384 = outputs.get_output(t6);
    return (Q0, new_lhs, c_i);
}
#[inline(always)]
pub fn run_BN254_MP_CHECK_PREPARE_LAMBDA_ROOT_circuit(
    lambda_root: E12D<u288>,
    z: u384,
    scaling_factor: MillerLoopResultScalingFactor<u288>,
    c_inv: E12D<u288>,
    c_0: u384,
) -> (u384, u384, u384, u384, u384, u384, u384) {
    // CONSTANT stack
    let in0 = CE::<CI<0>> {}; // 0x1
    let in1 = CE::<CI<1>> {}; // 0x12
    let in2 = CE::<CI<2>> {}; // 0x1d8c8daef3eee1e81b2522ec5eb28ded6895e1cdfde6a43f5daa971f3fa65955
    let in3 = CE::<CI<3>> {}; // 0x217e400dc9351e774e34e2ac06ead4000d14d1e242b29c567e9c385ce480a71a
    let in4 = CE::<CI<4>> {}; // 0x242b719062f6737b8481d22c6934ce844d72f250fd28d102c0d147b2f4d521a7
    let in5 = CE::<CI<5>> {}; // 0x359809094bd5c8e1b9c22d81246ffc2e794e17643ac198484b8d9094aa82536
    let in6 = CE::<CI<6>> {}; // 0x21436d48fcb50cc60dd4ef1e69a0c1f0dd2949fa6df7b44cbb259ef7cb58d5ed
    let in7 = CE::<CI<7>> {}; // 0x18857a58f3b5bb3038a4311a86919d9c7c6c15f88a4f4f0831364cf35f78f771
    let in8 = CE::<CI<8>> {}; // 0x2c84bbad27c3671562b7adefd44038ab3c0bbad96fc008e7d6998c82f7fc048b
    let in9 = CE::<CI<9>> {}; // 0xc33b1c70e4fd11b6d1eab6fcd18b99ad4afd096a8697e0c9c36d8ca3339a7b5
    let in10 = CE::<
        CI<10>,
    > {}; // 0x1b007294a55accce13fe08bea73305ff6bdac77c5371c546d428780a6e3dcfa8
    let in11 = CE::<
        CI<11>,
    > {}; // 0x215d42e7ac7bd17cefe88dd8e6965b3adae92c974f501fe811493d72543a3977
    let in12 = CE::<CI<12>> {}; // -0x1 % p
    let in13 = CE::<
        CI<13>,
    > {}; // 0x246996f3b4fae7e6a6327cfe12150b8e747992778eeec7e5ca5cf05f80f362ac
    let in14 = CE::<
        CI<14>,
    > {}; // 0x12d7c0c3ed42be419d2b22ca22ceca702eeb88c36a8b264dde75f4f798d6a3f2
    let in15 = CE::<
        CI<15>,
    > {}; // 0x16c9e55061ebae204ba4cc8bd75a079432ae2a1d0b7c9dce1665d51c640fcba2
    let in16 = CE::<CI<16>> {}; // 0xc38dce27e3b2cae33ce738a184c89d94a0e78406b48f98a7b4f4463e3a7dba0
    let in17 = CE::<CI<17>> {}; // 0x7c03cbcac41049a0704b5a7ec796f2b21807dc98fa25bd282d37f632623b0e3
    let in18 = CE::<CI<18>> {}; // 0xf20e129e47c9363aa7b569817e0966cba582096fa7a164080faed1f0d24275a
    let in19 = CE::<
        CI<19>,
    > {}; // 0x2c145edbe7fd8aee9f3a80b03b0b1c923685d2ea1bdec763c13b4711cd2b8126
    let in20 = CE::<CI<20>> {}; // 0x3df92c5b96e3914559897c6ad411fb25b75afb7f8b1c1a56586ff93e080f8bc
    let in21 = CE::<
        CI<21>,
    > {}; // 0x12acf2ca76fd0675a27fb246c7729f7db080cb99678e2ac024c6b8ee6e0c2c4b
    let in22 = CE::<
        CI<22>,
    > {}; // 0x1563dbde3bd6d35ba4523cf7da4e525e2ba6a3151500054667f8140c6a3f2d9f
    let in23 = CE::<
        CI<23>,
    > {}; // 0x30644e72e131a0295e6dd9e7e0acccb0c28f069fbb966e3de4bd44e5607cfd49
    let in24 = CE::<
        CI<24>,
    > {}; // 0x30644e72e131a0295e6dd9e7e0acccb0c28f069fbb966e3de4bd44e5607cfd48
    let in25 = CE::<CI<25>> {}; // 0x59e26bcea0d48bacd4f263f1acdb5c4f5763473177fffffe
    let in26 = CE::<CI<26>> {}; // 0x59e26bcea0d48bacd4f263f1acdb5c4f5763473177ffffff
    let in27 = CE::<
        CI<27>,
    > {}; // 0x13d0c369615f7bb0b2bdfa8fef85fa07122bde8d67dfc8fabd3581ad840ddd76
    let in28 = CE::<
        CI<28>,
    > {}; // 0x18a0f4219f4fdff6fc2bf531eb331a053a35744cac285af5685d3f90eacf7a66
    let in29 = CE::<CI<29>> {}; // 0xc3a5e9c462a654779c3e050c9ca2a428908a81264e2b5a5bf22f67654883ae6
    let in30 = CE::<
        CI<30>,
    > {}; // 0x2ce02aa5f9bf8cd65bdd2055c255cf9d9e08c1d9345582cc92fd973c74bd77f4
    let in31 = CE::<
        CI<31>,
    > {}; // 0x17ded419ed7be4f97fac149bfaefbac11b155498de227b850aea3f23790405d6
    let in32 = CE::<
        CI<32>,
    > {}; // 0x1bfe7b214c0294242fb81a8dccd8a9b4441d64f34150a79753fb0cd31cc99cc0
    let in33 = CE::<CI<33>> {}; // 0x697b9c523e0390ed15da0ec97a9b8346513297b9efaf0f0f1a228f0d5662fbd
    let in34 = CE::<CI<34>> {}; // 0x7a0e052f2b1c443b5186d6ac4c723b85d3f78a3182d2db0c413901c32b0c6fe
    let in35 = CE::<
        CI<35>,
    > {}; // 0x1b76a37fba85f3cd5dc79824a3792597356c892c39c0d06b220500933945267f
    let in36 = CE::<CI<36>> {}; // 0xabf8b60be77d7306cbeee33576139d7f03a5e397d439ec7694aa2bf4c0c101
    let in37 = CE::<
        CI<37>,
    > {}; // 0x1c938b097fd2247905924b2691fb5e5685558c04009201927eeb0a69546f1fd1
    let in38 = CE::<CI<38>> {}; // 0x4f1de41b3d1766fa9f30e6dec26094f0fdf31bf98ff2631380cab2baaa586de
    let in39 = CE::<
        CI<39>,
    > {}; // 0x2429efd69b073ae23e8c6565b7b72e1b0e78c27f038f14e77cfd95a083f4c261
    let in40 = CE::<
        CI<40>,
    > {}; // 0x28a411b634f09b8fb14b900e9507e9327600ecc7d8cf6ebab94d0cb3b2594c64
    let in41 = CE::<
        CI<41>,
    > {}; // 0x23d5e999e1910a12feb0f6ef0cd21d04a44a9e08737f96e55fe3ed9d730c239f
    let in42 = CE::<
        CI<42>,
    > {}; // 0x1465d351952f0c0588982b28b4a8aea95364059e272122f5e8257f43bbb36087
    let in43 = CE::<
        CI<43>,
    > {}; // 0x16db366a59b1dd0b9fb1b2282a48633d3e2ddaea200280211f25041384282499
    let in44 = CE::<
        CI<44>,
    > {}; // 0x28c36e1fee7fdbe60337d84bbcba34a53a41f1ee50449cdc780cfbfaa5cc3649

    // INPUT stack
    let (in45, in46, in47) = (CE::<CI<45>> {}, CE::<CI<46>> {}, CE::<CI<47>> {});
    let (in48, in49, in50) = (CE::<CI<48>> {}, CE::<CI<49>> {}, CE::<CI<50>> {});
    let (in51, in52, in53) = (CE::<CI<51>> {}, CE::<CI<52>> {}, CE::<CI<53>> {});
    let (in54, in55, in56) = (CE::<CI<54>> {}, CE::<CI<55>> {}, CE::<CI<56>> {});
    let (in57, in58, in59) = (CE::<CI<57>> {}, CE::<CI<58>> {}, CE::<CI<59>> {});
    let (in60, in61, in62) = (CE::<CI<60>> {}, CE::<CI<61>> {}, CE::<CI<62>> {});
    let (in63, in64, in65) = (CE::<CI<63>> {}, CE::<CI<64>> {}, CE::<CI<65>> {});
    let (in66, in67, in68) = (CE::<CI<66>> {}, CE::<CI<67>> {}, CE::<CI<68>> {});
    let (in69, in70, in71) = (CE::<CI<69>> {}, CE::<CI<70>> {}, CE::<CI<71>> {});
    let (in72, in73, in74) = (CE::<CI<72>> {}, CE::<CI<73>> {}, CE::<CI<74>> {});
    let (in75, in76) = (CE::<CI<75>> {}, CE::<CI<76>> {});
    let t0 = circuit_mul(in57, in57); // Compute z^2
    let t1 = circuit_mul(t0, in57); // Compute z^3
    let t2 = circuit_mul(t1, in57); // Compute z^4
    let t3 = circuit_mul(t2, in57); // Compute z^5
    let t4 = circuit_mul(t3, in57); // Compute z^6
    let t5 = circuit_mul(t4, in57); // Compute z^7
    let t6 = circuit_mul(t5, in57); // Compute z^8
    let t7 = circuit_mul(t6, in57); // Compute z^9
    let t8 = circuit_mul(t7, in57); // Compute z^10
    let t9 = circuit_mul(t8, in57); // Compute z^11
    let t10 = circuit_mul(in46, in57); // Eval C step coeff_1 * z^1
    let t11 = circuit_add(in45, t10); // Eval C step + (coeff_1 * z^1)
    let t12 = circuit_mul(in47, t0); // Eval C step coeff_2 * z^2
    let t13 = circuit_add(t11, t12); // Eval C step + (coeff_2 * z^2)
    let t14 = circuit_mul(in48, t1); // Eval C step coeff_3 * z^3
    let t15 = circuit_add(t13, t14); // Eval C step + (coeff_3 * z^3)
    let t16 = circuit_mul(in49, t2); // Eval C step coeff_4 * z^4
    let t17 = circuit_add(t15, t16); // Eval C step + (coeff_4 * z^4)
    let t18 = circuit_mul(in50, t3); // Eval C step coeff_5 * z^5
    let t19 = circuit_add(t17, t18); // Eval C step + (coeff_5 * z^5)
    let t20 = circuit_mul(in51, t4); // Eval C step coeff_6 * z^6
    let t21 = circuit_add(t19, t20); // Eval C step + (coeff_6 * z^6)
    let t22 = circuit_mul(in52, t5); // Eval C step coeff_7 * z^7
    let t23 = circuit_add(t21, t22); // Eval C step + (coeff_7 * z^7)
    let t24 = circuit_mul(in53, t6); // Eval C step coeff_8 * z^8
    let t25 = circuit_add(t23, t24); // Eval C step + (coeff_8 * z^8)
    let t26 = circuit_mul(in54, t7); // Eval C step coeff_9 * z^9
    let t27 = circuit_add(t25, t26); // Eval C step + (coeff_9 * z^9)
    let t28 = circuit_mul(in55, t8); // Eval C step coeff_10 * z^10
    let t29 = circuit_add(t27, t28); // Eval C step + (coeff_10 * z^10)
    let t30 = circuit_mul(in56, t9); // Eval C step coeff_11 * z^11
    let t31 = circuit_add(t29, t30); // Eval C step + (coeff_11 * z^11)
    let t32 = circuit_mul(in59, t0); // Eval sparse poly W step coeff_2 * z^2
    let t33 = circuit_add(in58, t32); // Eval sparse poly W step + coeff_2 * z^2
    let t34 = circuit_mul(in60, t2); // Eval sparse poly W step coeff_4 * z^4
    let t35 = circuit_add(t33, t34); // Eval sparse poly W step + coeff_4 * z^4
    let t36 = circuit_mul(in61, t4); // Eval sparse poly W step coeff_6 * z^6
    let t37 = circuit_add(t35, t36); // Eval sparse poly W step + coeff_6 * z^6
    let t38 = circuit_mul(in62, t6); // Eval sparse poly W step coeff_8 * z^8
    let t39 = circuit_add(t37, t38); // Eval sparse poly W step + coeff_8 * z^8
    let t40 = circuit_mul(in63, t8); // Eval sparse poly W step coeff_10 * z^10
    let t41 = circuit_add(t39, t40); // Eval sparse poly W step + coeff_10 * z^10
    let t42 = circuit_mul(in65, in57); // Eval C_inv step coeff_1 * z^1
    let t43 = circuit_add(in64, t42); // Eval C_inv step + (coeff_1 * z^1)
    let t44 = circuit_mul(in66, t0); // Eval C_inv step coeff_2 * z^2
    let t45 = circuit_add(t43, t44); // Eval C_inv step + (coeff_2 * z^2)
    let t46 = circuit_mul(in67, t1); // Eval C_inv step coeff_3 * z^3
    let t47 = circuit_add(t45, t46); // Eval C_inv step + (coeff_3 * z^3)
    let t48 = circuit_mul(in68, t2); // Eval C_inv step coeff_4 * z^4
    let t49 = circuit_add(t47, t48); // Eval C_inv step + (coeff_4 * z^4)
    let t50 = circuit_mul(in69, t3); // Eval C_inv step coeff_5 * z^5
    let t51 = circuit_add(t49, t50); // Eval C_inv step + (coeff_5 * z^5)
    let t52 = circuit_mul(in70, t4); // Eval C_inv step coeff_6 * z^6
    let t53 = circuit_add(t51, t52); // Eval C_inv step + (coeff_6 * z^6)
    let t54 = circuit_mul(in71, t5); // Eval C_inv step coeff_7 * z^7
    let t55 = circuit_add(t53, t54); // Eval C_inv step + (coeff_7 * z^7)
    let t56 = circuit_mul(in72, t6); // Eval C_inv step coeff_8 * z^8
    let t57 = circuit_add(t55, t56); // Eval C_inv step + (coeff_8 * z^8)
    let t58 = circuit_mul(in73, t7); // Eval C_inv step coeff_9 * z^9
    let t59 = circuit_add(t57, t58); // Eval C_inv step + (coeff_9 * z^9)
    let t60 = circuit_mul(in74, t8); // Eval C_inv step coeff_10 * z^10
    let t61 = circuit_add(t59, t60); // Eval C_inv step + (coeff_10 * z^10)
    let t62 = circuit_mul(in75, t9); // Eval C_inv step coeff_11 * z^11
    let t63 = circuit_add(t61, t62); // Eval C_inv step + (coeff_11 * z^11)
    let t64 = circuit_mul(t31, t63);
    let t65 = circuit_sub(t64, in0); // c_of_z * c_inv_of_z - 1
    let t66 = circuit_mul(t65, in76); // c_0 * (c_of_z * c_inv_of_z - 1)
    let t67 = circuit_mul(in70, in1);
    let t68 = circuit_add(in64, t67);
    let t69 = circuit_mul(in65, in2);
    let t70 = circuit_mul(in71, in3);
    let t71 = circuit_add(t69, t70);
    let t72 = circuit_mul(in66, in4);
    let t73 = circuit_mul(in72, in5);
    let t74 = circuit_add(t72, t73);
    let t75 = circuit_mul(in67, in6);
    let t76 = circuit_mul(in73, in7);
    let t77 = circuit_add(t75, t76);
    let t78 = circuit_mul(in68, in8);
    let t79 = circuit_mul(in74, in9);
    let t80 = circuit_add(t78, t79);
    let t81 = circuit_mul(in69, in10);
    let t82 = circuit_mul(in75, in11);
    let t83 = circuit_add(t81, t82);
    let t84 = circuit_mul(in70, in12);
    let t85 = circuit_mul(in65, in13);
    let t86 = circuit_mul(in71, in14);
    let t87 = circuit_add(t85, t86);
    let t88 = circuit_mul(in66, in15);
    let t89 = circuit_mul(in72, in16);
    let t90 = circuit_add(t88, t89);
    let t91 = circuit_mul(in67, in17);
    let t92 = circuit_mul(in73, in18);
    let t93 = circuit_add(t91, t92);
    let t94 = circuit_mul(in68, in19);
    let t95 = circuit_mul(in74, in20);
    let t96 = circuit_add(t94, t95);
    let t97 = circuit_mul(in69, in21);
    let t98 = circuit_mul(in75, in22);
    let t99 = circuit_add(t97, t98);
    let t100 = circuit_mul(in46, in23);
    let t101 = circuit_mul(in47, in24);
    let t102 = circuit_mul(in48, in12);
    let t103 = circuit_mul(in49, in25);
    let t104 = circuit_mul(in50, in26);
    let t105 = circuit_mul(in52, in23);
    let t106 = circuit_mul(in53, in24);
    let t107 = circuit_mul(in54, in12);
    let t108 = circuit_mul(in55, in25);
    let t109 = circuit_mul(in56, in26);
    let t110 = circuit_mul(in70, in1);
    let t111 = circuit_add(in64, t110);
    let t112 = circuit_mul(in65, in27);
    let t113 = circuit_mul(in71, in28);
    let t114 = circuit_add(t112, t113);
    let t115 = circuit_mul(in66, in29);
    let t116 = circuit_mul(in72, in30);
    let t117 = circuit_add(t115, t116);
    let t118 = circuit_mul(in67, in18);
    let t119 = circuit_mul(in73, in31);
    let t120 = circuit_add(t118, t119);
    let t121 = circuit_mul(in68, in32);
    let t122 = circuit_mul(in74, in33);
    let t123 = circuit_add(t121, t122);
    let t124 = circuit_mul(in69, in34);
    let t125 = circuit_mul(in75, in35);
    let t126 = circuit_add(t124, t125);
    let t127 = circuit_mul(in70, in12);
    let t128 = circuit_mul(in65, in36);
    let t129 = circuit_mul(in71, in37);
    let t130 = circuit_add(t128, t129);
    let t131 = circuit_mul(in66, in38);
    let t132 = circuit_mul(in72, in39);
    let t133 = circuit_add(t131, t132);
    let t134 = circuit_mul(in67, in40);
    let t135 = circuit_mul(in73, in6);
    let t136 = circuit_add(t134, t135);
    let t137 = circuit_mul(in68, in41);
    let t138 = circuit_mul(in74, in42);
    let t139 = circuit_add(t137, t138);
    let t140 = circuit_mul(in69, in43);
    let t141 = circuit_mul(in75, in44);
    let t142 = circuit_add(t140, t141);
    let t143 = circuit_mul(t71, in57); // Eval C_inv_frob_1 step coeff_1 * z^1
    let t144 = circuit_add(t68, t143); // Eval C_inv_frob_1 step + (coeff_1 * z^1)
    let t145 = circuit_mul(t74, t0); // Eval C_inv_frob_1 step coeff_2 * z^2
    let t146 = circuit_add(t144, t145); // Eval C_inv_frob_1 step + (coeff_2 * z^2)
    let t147 = circuit_mul(t77, t1); // Eval C_inv_frob_1 step coeff_3 * z^3
    let t148 = circuit_add(t146, t147); // Eval C_inv_frob_1 step + (coeff_3 * z^3)
    let t149 = circuit_mul(t80, t2); // Eval C_inv_frob_1 step coeff_4 * z^4
    let t150 = circuit_add(t148, t149); // Eval C_inv_frob_1 step + (coeff_4 * z^4)
    let t151 = circuit_mul(t83, t3); // Eval C_inv_frob_1 step coeff_5 * z^5
    let t152 = circuit_add(t150, t151); // Eval C_inv_frob_1 step + (coeff_5 * z^5)
    let t153 = circuit_mul(t84, t4); // Eval C_inv_frob_1 step coeff_6 * z^6
    let t154 = circuit_add(t152, t153); // Eval C_inv_frob_1 step + (coeff_6 * z^6)
    let t155 = circuit_mul(t87, t5); // Eval C_inv_frob_1 step coeff_7 * z^7
    let t156 = circuit_add(t154, t155); // Eval C_inv_frob_1 step + (coeff_7 * z^7)
    let t157 = circuit_mul(t90, t6); // Eval C_inv_frob_1 step coeff_8 * z^8
    let t158 = circuit_add(t156, t157); // Eval C_inv_frob_1 step + (coeff_8 * z^8)
    let t159 = circuit_mul(t93, t7); // Eval C_inv_frob_1 step coeff_9 * z^9
    let t160 = circuit_add(t158, t159); // Eval C_inv_frob_1 step + (coeff_9 * z^9)
    let t161 = circuit_mul(t96, t8); // Eval C_inv_frob_1 step coeff_10 * z^10
    let t162 = circuit_add(t160, t161); // Eval C_inv_frob_1 step + (coeff_10 * z^10)
    let t163 = circuit_mul(t99, t9); // Eval C_inv_frob_1 step coeff_11 * z^11
    let t164 = circuit_add(t162, t163); // Eval C_inv_frob_1 step + (coeff_11 * z^11)
    let t165 = circuit_mul(t100, in57); // Eval C_frob_2 step coeff_1 * z^1
    let t166 = circuit_add(in45, t165); // Eval C_frob_2 step + (coeff_1 * z^1)
    let t167 = circuit_mul(t101, t0); // Eval C_frob_2 step coeff_2 * z^2
    let t168 = circuit_add(t166, t167); // Eval C_frob_2 step + (coeff_2 * z^2)
    let t169 = circuit_mul(t102, t1); // Eval C_frob_2 step coeff_3 * z^3
    let t170 = circuit_add(t168, t169); // Eval C_frob_2 step + (coeff_3 * z^3)
    let t171 = circuit_mul(t103, t2); // Eval C_frob_2 step coeff_4 * z^4
    let t172 = circuit_add(t170, t171); // Eval C_frob_2 step + (coeff_4 * z^4)
    let t173 = circuit_mul(t104, t3); // Eval C_frob_2 step coeff_5 * z^5
    let t174 = circuit_add(t172, t173); // Eval C_frob_2 step + (coeff_5 * z^5)
    let t175 = circuit_mul(in51, t4); // Eval C_frob_2 step coeff_6 * z^6
    let t176 = circuit_add(t174, t175); // Eval C_frob_2 step + (coeff_6 * z^6)
    let t177 = circuit_mul(t105, t5); // Eval C_frob_2 step coeff_7 * z^7
    let t178 = circuit_add(t176, t177); // Eval C_frob_2 step + (coeff_7 * z^7)
    let t179 = circuit_mul(t106, t6); // Eval C_frob_2 step coeff_8 * z^8
    let t180 = circuit_add(t178, t179); // Eval C_frob_2 step + (coeff_8 * z^8)
    let t181 = circuit_mul(t107, t7); // Eval C_frob_2 step coeff_9 * z^9
    let t182 = circuit_add(t180, t181); // Eval C_frob_2 step + (coeff_9 * z^9)
    let t183 = circuit_mul(t108, t8); // Eval C_frob_2 step coeff_10 * z^10
    let t184 = circuit_add(t182, t183); // Eval C_frob_2 step + (coeff_10 * z^10)
    let t185 = circuit_mul(t109, t9); // Eval C_frob_2 step coeff_11 * z^11
    let t186 = circuit_add(t184, t185); // Eval C_frob_2 step + (coeff_11 * z^11)
    let t187 = circuit_mul(t114, in57); // Eval C_inv_frob_3 step coeff_1 * z^1
    let t188 = circuit_add(t111, t187); // Eval C_inv_frob_3 step + (coeff_1 * z^1)
    let t189 = circuit_mul(t117, t0); // Eval C_inv_frob_3 step coeff_2 * z^2
    let t190 = circuit_add(t188, t189); // Eval C_inv_frob_3 step + (coeff_2 * z^2)
    let t191 = circuit_mul(t120, t1); // Eval C_inv_frob_3 step coeff_3 * z^3
    let t192 = circuit_add(t190, t191); // Eval C_inv_frob_3 step + (coeff_3 * z^3)
    let t193 = circuit_mul(t123, t2); // Eval C_inv_frob_3 step coeff_4 * z^4
    let t194 = circuit_add(t192, t193); // Eval C_inv_frob_3 step + (coeff_4 * z^4)
    let t195 = circuit_mul(t126, t3); // Eval C_inv_frob_3 step coeff_5 * z^5
    let t196 = circuit_add(t194, t195); // Eval C_inv_frob_3 step + (coeff_5 * z^5)
    let t197 = circuit_mul(t127, t4); // Eval C_inv_frob_3 step coeff_6 * z^6
    let t198 = circuit_add(t196, t197); // Eval C_inv_frob_3 step + (coeff_6 * z^6)
    let t199 = circuit_mul(t130, t5); // Eval C_inv_frob_3 step coeff_7 * z^7
    let t200 = circuit_add(t198, t199); // Eval C_inv_frob_3 step + (coeff_7 * z^7)
    let t201 = circuit_mul(t133, t6); // Eval C_inv_frob_3 step coeff_8 * z^8
    let t202 = circuit_add(t200, t201); // Eval C_inv_frob_3 step + (coeff_8 * z^8)
    let t203 = circuit_mul(t136, t7); // Eval C_inv_frob_3 step coeff_9 * z^9
    let t204 = circuit_add(t202, t203); // Eval C_inv_frob_3 step + (coeff_9 * z^9)
    let t205 = circuit_mul(t139, t8); // Eval C_inv_frob_3 step coeff_10 * z^10
    let t206 = circuit_add(t204, t205); // Eval C_inv_frob_3 step + (coeff_10 * z^10)
    let t207 = circuit_mul(t142, t9); // Eval C_inv_frob_3 step coeff_11 * z^11
    let t208 = circuit_add(t206, t207); // Eval C_inv_frob_3 step + (coeff_11 * z^11)

    let modulus = TryInto::<
        _, CircuitModulus
    >::try_into([0x6871ca8d3c208c16d87cfd47, 0xb85045b68181585d97816a91, 0x30644e72e131a029, 0x0])
        .unwrap(); // BN254 prime field modulus

    let mut circuit_inputs = (t31, t41, t63, t66, t164, t186, t208).new_inputs();
    // Prefill constants:

    circuit_inputs = circuit_inputs
        .next_span(MP_CHECK_PREPARE_LAMBDA_ROOT_BN254_CONSTANTS.span()); // in0 - in44

    // Fill inputs:
    circuit_inputs = circuit_inputs.next_u288(lambda_root.w0); // in45
    circuit_inputs = circuit_inputs.next_u288(lambda_root.w1); // in46
    circuit_inputs = circuit_inputs.next_u288(lambda_root.w2); // in47
    circuit_inputs = circuit_inputs.next_u288(lambda_root.w3); // in48
    circuit_inputs = circuit_inputs.next_u288(lambda_root.w4); // in49
    circuit_inputs = circuit_inputs.next_u288(lambda_root.w5); // in50
    circuit_inputs = circuit_inputs.next_u288(lambda_root.w6); // in51
    circuit_inputs = circuit_inputs.next_u288(lambda_root.w7); // in52
    circuit_inputs = circuit_inputs.next_u288(lambda_root.w8); // in53
    circuit_inputs = circuit_inputs.next_u288(lambda_root.w9); // in54
    circuit_inputs = circuit_inputs.next_u288(lambda_root.w10); // in55
    circuit_inputs = circuit_inputs.next_u288(lambda_root.w11); // in56
    circuit_inputs = circuit_inputs.next_2(z); // in57
    circuit_inputs = circuit_inputs.next_u288(scaling_factor.w0); // in58
    circuit_inputs = circuit_inputs.next_u288(scaling_factor.w2); // in59
    circuit_inputs = circuit_inputs.next_u288(scaling_factor.w4); // in60
    circuit_inputs = circuit_inputs.next_u288(scaling_factor.w6); // in61
    circuit_inputs = circuit_inputs.next_u288(scaling_factor.w8); // in62
    circuit_inputs = circuit_inputs.next_u288(scaling_factor.w10); // in63
    circuit_inputs = circuit_inputs.next_u288(c_inv.w0); // in64
    circuit_inputs = circuit_inputs.next_u288(c_inv.w1); // in65
    circuit_inputs = circuit_inputs.next_u288(c_inv.w2); // in66
    circuit_inputs = circuit_inputs.next_u288(c_inv.w3); // in67
    circuit_inputs = circuit_inputs.next_u288(c_inv.w4); // in68
    circuit_inputs = circuit_inputs.next_u288(c_inv.w5); // in69
    circuit_inputs = circuit_inputs.next_u288(c_inv.w6); // in70
    circuit_inputs = circuit_inputs.next_u288(c_inv.w7); // in71
    circuit_inputs = circuit_inputs.next_u288(c_inv.w8); // in72
    circuit_inputs = circuit_inputs.next_u288(c_inv.w9); // in73
    circuit_inputs = circuit_inputs.next_u288(c_inv.w10); // in74
    circuit_inputs = circuit_inputs.next_u288(c_inv.w11); // in75
    circuit_inputs = circuit_inputs.next_2(c_0); // in76

    let outputs = circuit_inputs.done_2().eval(modulus).unwrap();
    let c_of_z: u384 = outputs.get_output(t31);
    let scaling_factor_of_z: u384 = outputs.get_output(t41);
    let c_inv_of_z: u384 = outputs.get_output(t63);
    let lhs: u384 = outputs.get_output(t66);
    let c_inv_frob_1_of_z: u384 = outputs.get_output(t164);
    let c_frob_2_of_z: u384 = outputs.get_output(t186);
    let c_inv_frob_3_of_z: u384 = outputs.get_output(t208);
    return (
        c_of_z,
        scaling_factor_of_z,
        c_inv_of_z,
        lhs,
        c_inv_frob_1_of_z,
        c_frob_2_of_z,
        c_inv_frob_3_of_z,
    );
}
const MP_CHECK_PREPARE_LAMBDA_ROOT_BN254_CONSTANTS: [u384; 45] = [
    u384 { limb0: 0x1, limb1: 0x0, limb2: 0x0, limb3: 0x0 },
    u384 { limb0: 0x12, limb1: 0x0, limb2: 0x0, limb3: 0x0 },
    u384 {
        limb0: 0xfde6a43f5daa971f3fa65955,
        limb1: 0x1b2522ec5eb28ded6895e1cd,
        limb2: 0x1d8c8daef3eee1e8,
        limb3: 0x0,
    },
    u384 {
        limb0: 0x42b29c567e9c385ce480a71a,
        limb1: 0x4e34e2ac06ead4000d14d1e2,
        limb2: 0x217e400dc9351e77,
        limb3: 0x0,
    },
    u384 {
        limb0: 0xfd28d102c0d147b2f4d521a7,
        limb1: 0x8481d22c6934ce844d72f250,
        limb2: 0x242b719062f6737b,
        limb3: 0x0,
    },
    u384 {
        limb0: 0x43ac198484b8d9094aa82536,
        limb1: 0x1b9c22d81246ffc2e794e176,
        limb2: 0x359809094bd5c8e,
        limb3: 0x0,
    },
    u384 {
        limb0: 0x6df7b44cbb259ef7cb58d5ed,
        limb1: 0xdd4ef1e69a0c1f0dd2949fa,
        limb2: 0x21436d48fcb50cc6,
        limb3: 0x0,
    },
    u384 {
        limb0: 0x8a4f4f0831364cf35f78f771,
        limb1: 0x38a4311a86919d9c7c6c15f8,
        limb2: 0x18857a58f3b5bb30,
        limb3: 0x0,
    },
    u384 {
        limb0: 0x6fc008e7d6998c82f7fc048b,
        limb1: 0x62b7adefd44038ab3c0bbad9,
        limb2: 0x2c84bbad27c36715,
        limb3: 0x0,
    },
    u384 {
        limb0: 0xa8697e0c9c36d8ca3339a7b5,
        limb1: 0x6d1eab6fcd18b99ad4afd096,
        limb2: 0xc33b1c70e4fd11b,
        limb3: 0x0,
    },
    u384 {
        limb0: 0x5371c546d428780a6e3dcfa8,
        limb1: 0x13fe08bea73305ff6bdac77c,
        limb2: 0x1b007294a55accce,
        limb3: 0x0,
    },
    u384 {
        limb0: 0x4f501fe811493d72543a3977,
        limb1: 0xefe88dd8e6965b3adae92c97,
        limb2: 0x215d42e7ac7bd17c,
        limb3: 0x0,
    },
    u384 {
        limb0: 0x6871ca8d3c208c16d87cfd46,
        limb1: 0xb85045b68181585d97816a91,
        limb2: 0x30644e72e131a029,
        limb3: 0x0,
    },
    u384 {
        limb0: 0x8eeec7e5ca5cf05f80f362ac,
        limb1: 0xa6327cfe12150b8e74799277,
        limb2: 0x246996f3b4fae7e6,
        limb3: 0x0,
    },
    u384 {
        limb0: 0x6a8b264dde75f4f798d6a3f2,
        limb1: 0x9d2b22ca22ceca702eeb88c3,
        limb2: 0x12d7c0c3ed42be41,
        limb3: 0x0,
    },
    u384 {
        limb0: 0xb7c9dce1665d51c640fcba2,
        limb1: 0x4ba4cc8bd75a079432ae2a1d,
        limb2: 0x16c9e55061ebae20,
        limb3: 0x0,
    },
    u384 {
        limb0: 0x6b48f98a7b4f4463e3a7dba0,
        limb1: 0x33ce738a184c89d94a0e7840,
        limb2: 0xc38dce27e3b2cae,
        limb3: 0x0,
    },
    u384 {
        limb0: 0x8fa25bd282d37f632623b0e3,
        limb1: 0x704b5a7ec796f2b21807dc9,
        limb2: 0x7c03cbcac41049a,
        limb3: 0x0,
    },
    u384 {
        limb0: 0xfa7a164080faed1f0d24275a,
        limb1: 0xaa7b569817e0966cba582096,
        limb2: 0xf20e129e47c9363,
        limb3: 0x0,
    },
    u384 {
        limb0: 0x1bdec763c13b4711cd2b8126,
        limb1: 0x9f3a80b03b0b1c923685d2ea,
        limb2: 0x2c145edbe7fd8aee,
        limb3: 0x0,
    },
    u384 {
        limb0: 0xf8b1c1a56586ff93e080f8bc,
        limb1: 0x559897c6ad411fb25b75afb7,
        limb2: 0x3df92c5b96e3914,
        limb3: 0x0,
    },
    u384 {
        limb0: 0x678e2ac024c6b8ee6e0c2c4b,
        limb1: 0xa27fb246c7729f7db080cb99,
        limb2: 0x12acf2ca76fd0675,
        limb3: 0x0,
    },
    u384 {
        limb0: 0x1500054667f8140c6a3f2d9f,
        limb1: 0xa4523cf7da4e525e2ba6a315,
        limb2: 0x1563dbde3bd6d35b,
        limb3: 0x0,
    },
    u384 {
        limb0: 0xbb966e3de4bd44e5607cfd49,
        limb1: 0x5e6dd9e7e0acccb0c28f069f,
        limb2: 0x30644e72e131a029,
        limb3: 0x0,
    },
    u384 {
        limb0: 0xbb966e3de4bd44e5607cfd48,
        limb1: 0x5e6dd9e7e0acccb0c28f069f,
        limb2: 0x30644e72e131a029,
        limb3: 0x0,
    },
    u384 {
        limb0: 0xacdb5c4f5763473177fffffe,
        limb1: 0x59e26bcea0d48bacd4f263f1,
        limb2: 0x0,
        limb3: 0x0,
    },
    u384 {
        limb0: 0xacdb5c4f5763473177ffffff,
        limb1: 0x59e26bcea0d48bacd4f263f1,
        limb2: 0x0,
        limb3: 0x0,
    },
    u384 {
        limb0: 0x67dfc8fabd3581ad840ddd76,
        limb1: 0xb2bdfa8fef85fa07122bde8d,
        limb2: 0x13d0c369615f7bb0,
        limb3: 0x0,
    },
    u384 {
        limb0: 0xac285af5685d3f90eacf7a66,
        limb1: 0xfc2bf531eb331a053a35744c,
        limb2: 0x18a0f4219f4fdff6,
        limb3: 0x0,
    },
    u384 {
        limb0: 0x64e2b5a5bf22f67654883ae6,
        limb1: 0x79c3e050c9ca2a428908a812,
        limb2: 0xc3a5e9c462a6547,
        limb3: 0x0,
    },
    u384 {
        limb0: 0x345582cc92fd973c74bd77f4,
        limb1: 0x5bdd2055c255cf9d9e08c1d9,
        limb2: 0x2ce02aa5f9bf8cd6,
        limb3: 0x0,
    },
    u384 {
        limb0: 0xde227b850aea3f23790405d6,
        limb1: 0x7fac149bfaefbac11b155498,
        limb2: 0x17ded419ed7be4f9,
        limb3: 0x0,
    },
    u384 {
        limb0: 0x4150a79753fb0cd31cc99cc0,
        limb1: 0x2fb81a8dccd8a9b4441d64f3,
        limb2: 0x1bfe7b214c029424,
        limb3: 0x0,
    },
    u384 {
        limb0: 0x9efaf0f0f1a228f0d5662fbd,
        limb1: 0xd15da0ec97a9b8346513297b,
        limb2: 0x697b9c523e0390e,
        limb3: 0x0,
    },
    u384 {
        limb0: 0x182d2db0c413901c32b0c6fe,
        limb1: 0xb5186d6ac4c723b85d3f78a3,
        limb2: 0x7a0e052f2b1c443,
        limb3: 0x0,
    },
    u384 {
        limb0: 0x39c0d06b220500933945267f,
        limb1: 0x5dc79824a3792597356c892c,
        limb2: 0x1b76a37fba85f3cd,
        limb3: 0x0,
    },
    u384 {
        limb0: 0x97d439ec7694aa2bf4c0c101,
        limb1: 0x6cbeee33576139d7f03a5e3,
        limb2: 0xabf8b60be77d73,
        limb3: 0x0,
    },
    u384 {
        limb0: 0x9201927eeb0a69546f1fd1,
        limb1: 0x5924b2691fb5e5685558c04,
        limb2: 0x1c938b097fd22479,
        limb3: 0x0,
    },
    u384 {
        limb0: 0x98ff2631380cab2baaa586de,
        limb1: 0xa9f30e6dec26094f0fdf31bf,
        limb2: 0x4f1de41b3d1766f,
        limb3: 0x0,
    },
    u384 {
        limb0: 0x38f14e77cfd95a083f4c261,
        limb1: 0x3e8c6565b7b72e1b0e78c27f,
        limb2: 0x2429efd69b073ae2,
        limb3: 0x0,
    },
    u384 {
        limb0: 0xd8cf6ebab94d0cb3b2594c64,
        limb1: 0xb14b900e9507e9327600ecc7,
        limb2: 0x28a411b634f09b8f,
        limb3: 0x0,
    },
    u384 {
        limb0: 0x737f96e55fe3ed9d730c239f,
        limb1: 0xfeb0f6ef0cd21d04a44a9e08,
        limb2: 0x23d5e999e1910a12,
        limb3: 0x0,
    },
    u384 {
        limb0: 0x272122f5e8257f43bbb36087,
        limb1: 0x88982b28b4a8aea95364059e,
        limb2: 0x1465d351952f0c05,
        limb3: 0x0,
    },
    u384 {
        limb0: 0x200280211f25041384282499,
        limb1: 0x9fb1b2282a48633d3e2ddaea,
        limb2: 0x16db366a59b1dd0b,
        limb3: 0x0,
    },
    u384 {
        limb0: 0x50449cdc780cfbfaa5cc3649,
        limb1: 0x337d84bbcba34a53a41f1ee,
        limb2: 0x28c36e1fee7fdbe6,
        limb3: 0x0,
    },
];
#[inline(always)]
pub fn run_BN254_MP_CHECK_PREPARE_PAIRS_1P_circuit(
    p_0: G1Point, Qy0_0: u384, Qy1_0: u384,
) -> (BNProcessedPair,) {
    // CONSTANT stack
    let in0 = CE::<CI<0>> {}; // 0x0

    // INPUT stack
    let (in1, in2, in3) = (CE::<CI<1>> {}, CE::<CI<2>> {}, CE::<CI<3>> {});
    let in4 = CE::<CI<4>> {};
    let t0 = circuit_inverse(in2);
    let t1 = circuit_mul(in1, t0);
    let t2 = circuit_sub(in0, t1);
    let t3 = circuit_sub(in0, in3);
    let t4 = circuit_sub(in0, in4);

    let modulus = TryInto::<
        _, CircuitModulus
    >::try_into([0x6871ca8d3c208c16d87cfd47, 0xb85045b68181585d97816a91, 0x30644e72e131a029, 0x0])
        .unwrap(); // BN254 prime field modulus

    let mut circuit_inputs = (t0, t2, t3, t4).new_inputs();
    // Prefill constants:
    circuit_inputs = circuit_inputs.next_2([0x0, 0x0, 0x0, 0x0]); // in0
    // Fill inputs:
    circuit_inputs = circuit_inputs.next_2(p_0.x); // in1
    circuit_inputs = circuit_inputs.next_2(p_0.y); // in2
    circuit_inputs = circuit_inputs.next_2(Qy0_0); // in3
    circuit_inputs = circuit_inputs.next_2(Qy1_0); // in4

    let outputs = circuit_inputs.done_2().eval(modulus).unwrap();
    let p_0: BNProcessedPair = BNProcessedPair {
        yInv: outputs.get_output(t0),
        xNegOverY: outputs.get_output(t2),
        QyNeg0: outputs.get_output(t3),
        QyNeg1: outputs.get_output(t4),
    };
    return (p_0,);
}
#[inline(always)]
pub fn run_BN254_MP_CHECK_PREPARE_PAIRS_2P_circuit(
    p_0: G1Point, Qy0_0: u384, Qy1_0: u384, p_1: G1Point, Qy0_1: u384, Qy1_1: u384,
) -> (BNProcessedPair, BNProcessedPair) {
    // CONSTANT stack
    let in0 = CE::<CI<0>> {}; // 0x0

    // INPUT stack
    let (in1, in2, in3) = (CE::<CI<1>> {}, CE::<CI<2>> {}, CE::<CI<3>> {});
    let (in4, in5, in6) = (CE::<CI<4>> {}, CE::<CI<5>> {}, CE::<CI<6>> {});
    let (in7, in8) = (CE::<CI<7>> {}, CE::<CI<8>> {});
    let t0 = circuit_inverse(in2);
    let t1 = circuit_mul(in1, t0);
    let t2 = circuit_sub(in0, t1);
    let t3 = circuit_sub(in0, in3);
    let t4 = circuit_sub(in0, in4);
    let t5 = circuit_inverse(in6);
    let t6 = circuit_mul(in5, t5);
    let t7 = circuit_sub(in0, t6);
    let t8 = circuit_sub(in0, in7);
    let t9 = circuit_sub(in0, in8);

    let modulus = TryInto::<
        _, CircuitModulus
    >::try_into([0x6871ca8d3c208c16d87cfd47, 0xb85045b68181585d97816a91, 0x30644e72e131a029, 0x0])
        .unwrap(); // BN254 prime field modulus

    let mut circuit_inputs = (t0, t2, t3, t4, t5, t7, t8, t9).new_inputs();
    // Prefill constants:
    circuit_inputs = circuit_inputs.next_2([0x0, 0x0, 0x0, 0x0]); // in0
    // Fill inputs:
    circuit_inputs = circuit_inputs.next_2(p_0.x); // in1
    circuit_inputs = circuit_inputs.next_2(p_0.y); // in2
    circuit_inputs = circuit_inputs.next_2(Qy0_0); // in3
    circuit_inputs = circuit_inputs.next_2(Qy1_0); // in4
    circuit_inputs = circuit_inputs.next_2(p_1.x); // in5
    circuit_inputs = circuit_inputs.next_2(p_1.y); // in6
    circuit_inputs = circuit_inputs.next_2(Qy0_1); // in7
    circuit_inputs = circuit_inputs.next_2(Qy1_1); // in8

    let outputs = circuit_inputs.done_2().eval(modulus).unwrap();
    let p_0: BNProcessedPair = BNProcessedPair {
        yInv: outputs.get_output(t0),
        xNegOverY: outputs.get_output(t2),
        QyNeg0: outputs.get_output(t3),
        QyNeg1: outputs.get_output(t4),
    };
    let p_1: BNProcessedPair = BNProcessedPair {
        yInv: outputs.get_output(t5),
        xNegOverY: outputs.get_output(t7),
        QyNeg0: outputs.get_output(t8),
        QyNeg1: outputs.get_output(t9),
    };
    return (p_0, p_1);
}
#[inline(always)]
pub fn run_BN254_MP_CHECK_PREPARE_PAIRS_3P_circuit(
    p_0: G1Point,
    Qy0_0: u384,
    Qy1_0: u384,
    p_1: G1Point,
    Qy0_1: u384,
    Qy1_1: u384,
    p_2: G1Point,
    Qy0_2: u384,
    Qy1_2: u384,
) -> (BNProcessedPair, BNProcessedPair, BNProcessedPair) {
    // CONSTANT stack
    let in0 = CE::<CI<0>> {}; // 0x0

    // INPUT stack
    let (in1, in2, in3) = (CE::<CI<1>> {}, CE::<CI<2>> {}, CE::<CI<3>> {});
    let (in4, in5, in6) = (CE::<CI<4>> {}, CE::<CI<5>> {}, CE::<CI<6>> {});
    let (in7, in8, in9) = (CE::<CI<7>> {}, CE::<CI<8>> {}, CE::<CI<9>> {});
    let (in10, in11, in12) = (CE::<CI<10>> {}, CE::<CI<11>> {}, CE::<CI<12>> {});
    let t0 = circuit_inverse(in2);
    let t1 = circuit_mul(in1, t0);
    let t2 = circuit_sub(in0, t1);
    let t3 = circuit_sub(in0, in3);
    let t4 = circuit_sub(in0, in4);
    let t5 = circuit_inverse(in6);
    let t6 = circuit_mul(in5, t5);
    let t7 = circuit_sub(in0, t6);
    let t8 = circuit_sub(in0, in7);
    let t9 = circuit_sub(in0, in8);
    let t10 = circuit_inverse(in10);
    let t11 = circuit_mul(in9, t10);
    let t12 = circuit_sub(in0, t11);
    let t13 = circuit_sub(in0, in11);
    let t14 = circuit_sub(in0, in12);

    let modulus = TryInto::<
        _, CircuitModulus
    >::try_into([0x6871ca8d3c208c16d87cfd47, 0xb85045b68181585d97816a91, 0x30644e72e131a029, 0x0])
        .unwrap(); // BN254 prime field modulus

    let mut circuit_inputs = (t0, t2, t3, t4, t5, t7, t8, t9, t10, t12, t13, t14).new_inputs();
    // Prefill constants:
    circuit_inputs = circuit_inputs.next_2([0x0, 0x0, 0x0, 0x0]); // in0
    // Fill inputs:
    circuit_inputs = circuit_inputs.next_2(p_0.x); // in1
    circuit_inputs = circuit_inputs.next_2(p_0.y); // in2
    circuit_inputs = circuit_inputs.next_2(Qy0_0); // in3
    circuit_inputs = circuit_inputs.next_2(Qy1_0); // in4
    circuit_inputs = circuit_inputs.next_2(p_1.x); // in5
    circuit_inputs = circuit_inputs.next_2(p_1.y); // in6
    circuit_inputs = circuit_inputs.next_2(Qy0_1); // in7
    circuit_inputs = circuit_inputs.next_2(Qy1_1); // in8
    circuit_inputs = circuit_inputs.next_2(p_2.x); // in9
    circuit_inputs = circuit_inputs.next_2(p_2.y); // in10
    circuit_inputs = circuit_inputs.next_2(Qy0_2); // in11
    circuit_inputs = circuit_inputs.next_2(Qy1_2); // in12

    let outputs = circuit_inputs.done_2().eval(modulus).unwrap();
    let p_0: BNProcessedPair = BNProcessedPair {
        yInv: outputs.get_output(t0),
        xNegOverY: outputs.get_output(t2),
        QyNeg0: outputs.get_output(t3),
        QyNeg1: outputs.get_output(t4),
    };
    let p_1: BNProcessedPair = BNProcessedPair {
        yInv: outputs.get_output(t5),
        xNegOverY: outputs.get_output(t7),
        QyNeg0: outputs.get_output(t8),
        QyNeg1: outputs.get_output(t9),
    };
    let p_2: BNProcessedPair = BNProcessedPair {
        yInv: outputs.get_output(t10),
        xNegOverY: outputs.get_output(t12),
        QyNeg0: outputs.get_output(t13),
        QyNeg1: outputs.get_output(t14),
    };
    return (p_0, p_1, p_2);
}

#[cfg(test)]
mod tests {
    use core::traits::TryInto;

    use core::circuit::{
        RangeCheck96, AddMod, MulMod, u96, CircuitElement, CircuitInput, circuit_add, circuit_sub,
        circuit_mul, circuit_inverse, EvalCircuitResult, EvalCircuitTrait, u384,
        CircuitOutputsTrait, CircuitModulus, AddInputResultTrait, CircuitInputs,
    };
    use garaga::definitions::{
        G1Point, G2Point, E12D, E12DMulQuotient, G1G2Pair, BNProcessedPair, BLSProcessedPair,
        MillerLoopResultScalingFactor, G2Line,
    };
    use garaga::ec_ops::{SlopeInterceptOutput, FunctionFeltEvaluations, FunctionFelt};

    use super::{
        run_BLS12_381_MP_CHECK_BIT00_2P_2F_circuit, run_BLS12_381_MP_CHECK_BIT00_3P_2F_circuit,
        run_BLS12_381_MP_CHECK_BIT0_2P_2F_circuit, run_BLS12_381_MP_CHECK_BIT0_3P_2F_circuit,
        run_BLS12_381_MP_CHECK_BIT1_2P_2F_circuit, run_BLS12_381_MP_CHECK_BIT1_3P_2F_circuit,
        run_BLS12_381_MP_CHECK_FINALIZE_BLS_2P_circuit,
        run_BLS12_381_MP_CHECK_FINALIZE_BLS_3P_circuit,
        run_BLS12_381_MP_CHECK_INIT_BIT_2P_2F_circuit,
        run_BLS12_381_MP_CHECK_INIT_BIT_3P_2F_circuit,
        run_BLS12_381_MP_CHECK_PREPARE_LAMBDA_ROOT_circuit,
        run_BLS12_381_MP_CHECK_PREPARE_PAIRS_1P_circuit,
        run_BLS12_381_MP_CHECK_PREPARE_PAIRS_2P_circuit,
        run_BLS12_381_MP_CHECK_PREPARE_PAIRS_3P_circuit, run_BN254_MP_CHECK_BIT00_2P_2F_circuit,
        run_BN254_MP_CHECK_BIT00_3P_2F_circuit, run_BN254_MP_CHECK_BIT01_2P_2F_circuit,
        run_BN254_MP_CHECK_BIT01_3P_2F_circuit, run_BN254_MP_CHECK_BIT10_2P_2F_circuit,
        run_BN254_MP_CHECK_BIT10_3P_2F_circuit, run_BN254_MP_CHECK_FINALIZE_BN_2P_2F_circuit,
        run_BN254_MP_CHECK_FINALIZE_BN_3P_2F_circuit, run_BN254_MP_CHECK_INIT_BIT_2P_2F_circuit,
        run_BN254_MP_CHECK_INIT_BIT_3P_2F_circuit, run_BN254_MP_CHECK_PREPARE_LAMBDA_ROOT_circuit,
        run_BN254_MP_CHECK_PREPARE_PAIRS_1P_circuit, run_BN254_MP_CHECK_PREPARE_PAIRS_2P_circuit,
        run_BN254_MP_CHECK_PREPARE_PAIRS_3P_circuit,
    };
}<|MERGE_RESOLUTION|>--- conflicted
+++ resolved
@@ -109,14 +109,12 @@
     let t65 = circuit_add(in20, t64); // LHS = LHS + ci * ((Π(i,k) (Pk(z)) - Ri(z))
 
     let modulus = TryInto::<
-        _, CircuitModulus
+        _, CircuitModulus,
     >::try_into(
         [
-            0xb153ffffb9feffffffffaaab,
-            0x6730d2a0f6b0f6241eabfffe,
-            0x434bacd764774b84f38512bf,
-            0x1a0111ea397fe69a4b1ba7b6
-        ]
+            0xb153ffffb9feffffffffaaab, 0x6730d2a0f6b0f6241eabfffe, 0x434bacd764774b84f38512bf,
+            0x1a0111ea397fe69a4b1ba7b6,
+        ],
     )
         .unwrap(); // BLS12_381 prime field modulus
 
@@ -385,14 +383,12 @@
     let t189 = circuit_add(in29, t188); // LHS = LHS + ci * ((Π(i,k) (Pk(z)) - Ri(z))
 
     let modulus = TryInto::<
-        _, CircuitModulus
+        _, CircuitModulus,
     >::try_into(
         [
-            0xb153ffffb9feffffffffaaab,
-            0x6730d2a0f6b0f6241eabfffe,
-            0x434bacd764774b84f38512bf,
-            0x1a0111ea397fe69a4b1ba7b6
-        ]
+            0xb153ffffb9feffffffffaaab, 0x6730d2a0f6b0f6241eabfffe, 0x434bacd764774b84f38512bf,
+            0x1a0111ea397fe69a4b1ba7b6,
+        ],
     )
         .unwrap(); // BLS12_381 prime field modulus
 
@@ -505,14 +501,12 @@
     let t36 = circuit_add(in12, t35); // LHS = LHS + ci * ((Π(i,k) (Pk(z)) - Ri(z))
 
     let modulus = TryInto::<
-        _, CircuitModulus
+        _, CircuitModulus,
     >::try_into(
         [
-            0xb153ffffb9feffffffffaaab,
-            0x6730d2a0f6b0f6241eabfffe,
-            0x434bacd764774b84f38512bf,
-            0x1a0111ea397fe69a4b1ba7b6
-        ]
+            0xb153ffffb9feffffffffaaab, 0x6730d2a0f6b0f6241eabfffe, 0x434bacd764774b84f38512bf,
+            0x1a0111ea397fe69a4b1ba7b6,
+        ],
     )
         .unwrap(); // BLS12_381 prime field modulus
 
@@ -675,14 +669,12 @@
     let t98 = circuit_add(in21, t97); // LHS = LHS + ci * ((Π(i,k) (Pk(z)) - Ri(z))
 
     let modulus = TryInto::<
-        _, CircuitModulus
+        _, CircuitModulus,
     >::try_into(
         [
-            0xb153ffffb9feffffffffaaab,
-            0x6730d2a0f6b0f6241eabfffe,
-            0x434bacd764774b84f38512bf,
-            0x1a0111ea397fe69a4b1ba7b6
-        ]
+            0xb153ffffb9feffffffffaaab, 0x6730d2a0f6b0f6241eabfffe, 0x434bacd764774b84f38512bf,
+            0x1a0111ea397fe69a4b1ba7b6,
+        ],
     )
         .unwrap(); // BLS12_381 prime field modulus
 
@@ -822,14 +814,12 @@
     let t65 = circuit_add(in20, t64); // LHS = LHS + ci * ((Π(i,k) (Pk(z)) - Ri(z))
 
     let modulus = TryInto::<
-        _, CircuitModulus
+        _, CircuitModulus,
     >::try_into(
         [
-            0xb153ffffb9feffffffffaaab,
-            0x6730d2a0f6b0f6241eabfffe,
-            0x434bacd764774b84f38512bf,
-            0x1a0111ea397fe69a4b1ba7b6
-        ]
+            0xb153ffffb9feffffffffaaab, 0x6730d2a0f6b0f6241eabfffe, 0x434bacd764774b84f38512bf,
+            0x1a0111ea397fe69a4b1ba7b6,
+        ],
     )
         .unwrap(); // BLS12_381 prime field modulus
 
@@ -1084,14 +1074,12 @@
     let t175 = circuit_add(in31, t174); // LHS = LHS + ci * ((Π(i,k) (Pk(z)) - Ri(z))
 
     let modulus = TryInto::<
-        _, CircuitModulus
+        _, CircuitModulus,
     >::try_into(
         [
-            0xb153ffffb9feffffffffaaab,
-            0x6730d2a0f6b0f6241eabfffe,
-            0x434bacd764774b84f38512bf,
-            0x1a0111ea397fe69a4b1ba7b6
-        ]
+            0xb153ffffb9feffffffffaaab, 0x6730d2a0f6b0f6241eabfffe, 0x434bacd764774b84f38512bf,
+            0x1a0111ea397fe69a4b1ba7b6,
+        ],
     )
         .unwrap(); // BLS12_381 prime field modulus
 
@@ -1402,14 +1390,12 @@
     let t203 = circuit_sub(t38, t202); // final_lhs - Q(z) * P(z)
 
     let modulus = TryInto::<
-        _, CircuitModulus
+        _, CircuitModulus,
     >::try_into(
         [
-            0xb153ffffb9feffffffffaaab,
-            0x6730d2a0f6b0f6241eabfffe,
-            0x434bacd764774b84f38512bf,
-            0x1a0111ea397fe69a4b1ba7b6
-        ]
+            0xb153ffffb9feffffffffaaab, 0x6730d2a0f6b0f6241eabfffe, 0x434bacd764774b84f38512bf,
+            0x1a0111ea397fe69a4b1ba7b6,
+        ],
     )
         .unwrap(); // BLS12_381 prime field modulus
 
@@ -1763,14 +1749,12 @@
     let t251 = circuit_sub(t38, t250); // final_lhs - Q(z) * P(z)
 
     let modulus = TryInto::<
-        _, CircuitModulus
+        _, CircuitModulus,
     >::try_into(
         [
-            0xb153ffffb9feffffffffaaab,
-            0x6730d2a0f6b0f6241eabfffe,
-            0x434bacd764774b84f38512bf,
-            0x1a0111ea397fe69a4b1ba7b6
-        ]
+            0xb153ffffb9feffffffffaaab, 0x6730d2a0f6b0f6241eabfffe, 0x434bacd764774b84f38512bf,
+            0x1a0111ea397fe69a4b1ba7b6,
+        ],
     )
         .unwrap(); // BLS12_381 prime field modulus
 
@@ -1903,14 +1887,12 @@
     let t63 = circuit_mul(in21, t62); // ci * ((Π(i,k) (Pk(z)) - Ri(z))
 
     let modulus = TryInto::<
-        _, CircuitModulus
+        _, CircuitModulus,
     >::try_into(
         [
-            0xb153ffffb9feffffffffaaab,
-            0x6730d2a0f6b0f6241eabfffe,
-            0x434bacd764774b84f38512bf,
-            0x1a0111ea397fe69a4b1ba7b6
-        ]
+            0xb153ffffb9feffffffffaaab, 0x6730d2a0f6b0f6241eabfffe, 0x434bacd764774b84f38512bf,
+            0x1a0111ea397fe69a4b1ba7b6,
+        ],
     )
         .unwrap(); // BLS12_381 prime field modulus
 
@@ -2157,14 +2139,12 @@
     let t173 = circuit_mul(in30, t172); // ci * ((Π(i,k) (Pk(z)) - Ri(z))
 
     let modulus = TryInto::<
-        _, CircuitModulus
+        _, CircuitModulus,
     >::try_into(
         [
-            0xb153ffffb9feffffffffaaab,
-            0x6730d2a0f6b0f6241eabfffe,
-            0x434bacd764774b84f38512bf,
-            0x1a0111ea397fe69a4b1ba7b6
-        ]
+            0xb153ffffb9feffffffffaaab, 0x6730d2a0f6b0f6241eabfffe, 0x434bacd764774b84f38512bf,
+            0x1a0111ea397fe69a4b1ba7b6,
+        ],
     )
         .unwrap(); // BLS12_381 prime field modulus
 
@@ -2368,14 +2348,12 @@
     let t94 = circuit_add(t92, t93); // Eval C_inv_frob_1 step + (coeff_11 * z^11)
 
     let modulus = TryInto::<
-        _, CircuitModulus
+        _, CircuitModulus,
     >::try_into(
         [
-            0xb153ffffb9feffffffffaaab,
-            0x6730d2a0f6b0f6241eabfffe,
-            0x434bacd764774b84f38512bf,
-            0x1a0111ea397fe69a4b1ba7b6
-        ]
+            0xb153ffffb9feffffffffaaab, 0x6730d2a0f6b0f6241eabfffe, 0x434bacd764774b84f38512bf,
+            0x1a0111ea397fe69a4b1ba7b6,
+        ],
     )
         .unwrap(); // BLS12_381 prime field modulus
 
@@ -2512,14 +2490,12 @@
     let t2 = circuit_sub(in0, t1);
 
     let modulus = TryInto::<
-        _, CircuitModulus
+        _, CircuitModulus,
     >::try_into(
         [
-            0xb153ffffb9feffffffffaaab,
-            0x6730d2a0f6b0f6241eabfffe,
-            0x434bacd764774b84f38512bf,
-            0x1a0111ea397fe69a4b1ba7b6
-        ]
+            0xb153ffffb9feffffffffaaab, 0x6730d2a0f6b0f6241eabfffe, 0x434bacd764774b84f38512bf,
+            0x1a0111ea397fe69a4b1ba7b6,
+        ],
     )
         .unwrap(); // BLS12_381 prime field modulus
 
@@ -2554,14 +2530,12 @@
     let t5 = circuit_sub(in0, t4);
 
     let modulus = TryInto::<
-        _, CircuitModulus
+        _, CircuitModulus,
     >::try_into(
         [
-            0xb153ffffb9feffffffffaaab,
-            0x6730d2a0f6b0f6241eabfffe,
-            0x434bacd764774b84f38512bf,
-            0x1a0111ea397fe69a4b1ba7b6
-        ]
+            0xb153ffffb9feffffffffaaab, 0x6730d2a0f6b0f6241eabfffe, 0x434bacd764774b84f38512bf,
+            0x1a0111ea397fe69a4b1ba7b6,
+        ],
     )
         .unwrap(); // BLS12_381 prime field modulus
 
@@ -2604,14 +2578,12 @@
     let t8 = circuit_sub(in0, t7);
 
     let modulus = TryInto::<
-        _, CircuitModulus
+        _, CircuitModulus,
     >::try_into(
         [
-            0xb153ffffb9feffffffffaaab,
-            0x6730d2a0f6b0f6241eabfffe,
-            0x434bacd764774b84f38512bf,
-            0x1a0111ea397fe69a4b1ba7b6
-        ]
+            0xb153ffffb9feffffffffaaab, 0x6730d2a0f6b0f6241eabfffe, 0x434bacd764774b84f38512bf,
+            0x1a0111ea397fe69a4b1ba7b6,
+        ],
     )
         .unwrap(); // BLS12_381 prime field modulus
 
@@ -2751,7 +2723,7 @@
     let t78 = circuit_add(in22, t77); // LHS = LHS + ci * ((Π(i,k) (Pk(z)) - Ri(z))
 
     let modulus = TryInto::<
-        _, CircuitModulus
+        _, CircuitModulus,
     >::try_into([0x6871ca8d3c208c16d87cfd47, 0xb85045b68181585d97816a91, 0x30644e72e131a029, 0x0])
         .unwrap(); // BN254 prime field modulus
 
@@ -3045,7 +3017,7 @@
     let t208 = circuit_add(in31, t207); // LHS = LHS + ci * ((Π(i,k) (Pk(z)) - Ri(z))
 
     let modulus = TryInto::<
-        _, CircuitModulus
+        _, CircuitModulus,
     >::try_into([0x6871ca8d3c208c16d87cfd47, 0xb85045b68181585d97816a91, 0x30644e72e131a029, 0x0])
         .unwrap(); // BN254 prime field modulus
 
@@ -3257,7 +3229,7 @@
     let t113 = circuit_add(in30, t112); // LHS = LHS + ci * ((Π(i,k) (Pk(z)) - Ri(z))
 
     let modulus = TryInto::<
-        _, CircuitModulus
+        _, CircuitModulus,
     >::try_into([0x6871ca8d3c208c16d87cfd47, 0xb85045b68181585d97816a91, 0x30644e72e131a029, 0x0])
         .unwrap(); // BN254 prime field modulus
 
@@ -3402,18 +3374,6 @@
     let t44 = circuit_mul(in35, in36);
     let t45 = circuit_mul(t43, in2);
     let t46 = circuit_mul(t44, in3); // Doubling slope numerator end
-<<<<<<< HEAD
-    let t47 = circuit_add(in21, in21); // Fp2 add coeff 0/1
-    let t48 = circuit_add(in22, in22); // Fp2 add coeff 1/1
-    let t49 = circuit_sub(in4, t48);
-    let t50 = circuit_mul(t47, t47);
-    let t51 = circuit_mul(t48, t48);
-    let t52 = circuit_add(t50, t51);
-    let t53 = circuit_inverse(t52);
-    let t54 = circuit_mul(t47, t53);
-    let t55 = circuit_mul(t49, t53);
-    let t56 = circuit_mul(t45, t54); // Fp2 mul start
-=======
     let t47 = circuit_add(in37, in37); // Fp2 add coeff 0/1
     let t48 = circuit_add(in38, in38); // Fp2 add coeff 1/1
     let t49 = circuit_mul(t47, t47); // Fp2 Inv start
@@ -3424,7 +3384,6 @@
     let t54 = circuit_mul(t48, t52);
     let t55 = circuit_sub(in4, t54); // Fp2 Inv imag part end
     let t56 = circuit_mul(t45, t53); // Fp2 mul start
->>>>>>> 245c09fc
     let t57 = circuit_mul(t46, t55);
     let t58 = circuit_sub(t56, t57); // Fp2 mul real part end
     let t59 = circuit_mul(t45, t55);
@@ -3667,7 +3626,7 @@
     let t294 = circuit_add(in43, t293); // LHS = LHS + ci * ((Π(i,k) (Pk(z)) - Ri(z))
 
     let modulus = TryInto::<
-        _, CircuitModulus
+        _, CircuitModulus,
     >::try_into([0x6871ca8d3c208c16d87cfd47, 0xb85045b68181585d97816a91, 0x30644e72e131a029, 0x0])
         .unwrap(); // BN254 prime field modulus
 
@@ -3893,7 +3852,7 @@
     let t114 = circuit_add(in30, t113); // LHS = LHS + ci * ((Π(i,k) (Pk(z)) - Ri(z))
 
     let modulus = TryInto::<
-        _, CircuitModulus
+        _, CircuitModulus,
     >::try_into([0x6871ca8d3c208c16d87cfd47, 0xb85045b68181585d97816a91, 0x30644e72e131a029, 0x0])
         .unwrap(); // BN254 prime field modulus
 
@@ -4066,20 +4025,6 @@
     let t72 = circuit_mul(t56, t4); // Eval sparse poly line_1p_2 step coeff_9 * z^9
     let t73 = circuit_add(t71, t72); // Eval sparse poly line_1p_2 step + coeff_9 * z^9
     let t74 = circuit_mul(t65, t73); // Mul (f(z)^2 * Π_0_k-1(line_k(z))) * line_i_1(z)
-<<<<<<< HEAD
-    let t75 = circuit_sub(in27, in31); // Fp2 sub coeff 0/1
-    let t76 = circuit_sub(in28, in32); // Fp2 sub coeff 1/1
-    let t77 = circuit_sub(in25, in29); // Fp2 sub coeff 0/1
-    let t78 = circuit_sub(in26, in30); // Fp2 sub coeff 1/1
-    let t79 = circuit_sub(in2, t78);
-    let t80 = circuit_mul(t77, t77);
-    let t81 = circuit_mul(t78, t78);
-    let t82 = circuit_add(t80, t81);
-    let t83 = circuit_inverse(t82);
-    let t84 = circuit_mul(t77, t83);
-    let t85 = circuit_mul(t79, t83);
-    let t86 = circuit_mul(t75, t84); // Fp2 mul start
-=======
     let t75 = circuit_sub(in37, in41); // Fp2 sub coeff 0/1
     let t76 = circuit_sub(in38, in42); // Fp2 sub coeff 1/1
     let t77 = circuit_sub(in35, in39); // Fp2 sub coeff 0/1
@@ -4092,7 +4037,6 @@
     let t84 = circuit_mul(t78, t82);
     let t85 = circuit_sub(in2, t84); // Fp2 Inv imag part end
     let t86 = circuit_mul(t75, t83); // Fp2 mul start
->>>>>>> 245c09fc
     let t87 = circuit_mul(t76, t85);
     let t88 = circuit_sub(t86, t87); // Fp2 mul real part end
     let t89 = circuit_mul(t75, t85);
@@ -4113,22 +4057,6 @@
     let t104 = circuit_mul(t88, in36);
     let t105 = circuit_mul(t91, in35);
     let t106 = circuit_add(t104, t105); // Fp2 mul imag part end
-<<<<<<< HEAD
-    let t107 = circuit_sub(t103, in27); // Fp2 sub coeff 0/1
-    let t108 = circuit_sub(t106, in28); // Fp2 sub coeff 1/1
-    let t109 = circuit_add(in27, in27); // Fp2 add coeff 0/1
-    let t110 = circuit_add(in28, in28); // Fp2 add coeff 1/1
-    let t111 = circuit_sub(t99, in25); // Fp2 sub coeff 0/1
-    let t112 = circuit_sub(t100, in26); // Fp2 sub coeff 1/1
-    let t113 = circuit_sub(in2, t112);
-    let t114 = circuit_mul(t111, t111);
-    let t115 = circuit_mul(t112, t112);
-    let t116 = circuit_add(t114, t115);
-    let t117 = circuit_inverse(t116);
-    let t118 = circuit_mul(t111, t117);
-    let t119 = circuit_mul(t113, t117);
-    let t120 = circuit_mul(t109, t118); // Fp2 mul start
-=======
     let t107 = circuit_sub(t103, in37); // Fp2 sub coeff 0/1
     let t108 = circuit_sub(t106, in38); // Fp2 sub coeff 1/1
     let t109 = circuit_add(in37, in37); // Fp2 add coeff 0/1
@@ -4143,7 +4071,6 @@
     let t118 = circuit_mul(t112, t116);
     let t119 = circuit_sub(in2, t118); // Fp2 Inv imag part end
     let t120 = circuit_mul(t109, t117); // Fp2 mul start
->>>>>>> 245c09fc
     let t121 = circuit_mul(t110, t119);
     let t122 = circuit_sub(t120, t121); // Fp2 mul real part end
     let t123 = circuit_mul(t109, t119);
@@ -4323,7 +4250,7 @@
     let t295 = circuit_add(in43, t294); // LHS = LHS + ci * ((Π(i,k) (Pk(z)) - Ri(z))
 
     let modulus = TryInto::<
-        _, CircuitModulus
+        _, CircuitModulus,
     >::try_into([0x6871ca8d3c208c16d87cfd47, 0xb85045b68181585d97816a91, 0x30644e72e131a029, 0x0])
         .unwrap(); // BN254 prime field modulus
 
@@ -4919,7 +4846,7 @@
     let t427 = circuit_sub(t134, t426);
 
     let modulus = TryInto::<
-        _, CircuitModulus
+        _, CircuitModulus,
     >::try_into([0x6871ca8d3c208c16d87cfd47, 0xb85045b68181585d97816a91, 0x30644e72e131a029, 0x0])
         .unwrap(); // BN254 prime field modulus
 
@@ -5762,7 +5689,7 @@
     let t638 = circuit_sub(t255, t637);
 
     let modulus = TryInto::<
-        _, CircuitModulus
+        _, CircuitModulus,
     >::try_into([0x6871ca8d3c208c16d87cfd47, 0xb85045b68181585d97816a91, 0x30644e72e131a029, 0x0])
         .unwrap(); // BN254 prime field modulus
 
@@ -5963,7 +5890,7 @@
     let t43 = circuit_add(t42, in18);
 
     let modulus = TryInto::<
-        _, CircuitModulus
+        _, CircuitModulus,
     >::try_into([0x6871ca8d3c208c16d87cfd47, 0xb85045b68181585d97816a91, 0x30644e72e131a029, 0x0])
         .unwrap(); // BN254 prime field modulus
 
@@ -6142,7 +6069,7 @@
     let t108 = circuit_add(t107, in27);
 
     let modulus = TryInto::<
-        _, CircuitModulus
+        _, CircuitModulus,
     >::try_into([0x6871ca8d3c208c16d87cfd47, 0xb85045b68181585d97816a91, 0x30644e72e131a029, 0x0])
         .unwrap(); // BN254 prime field modulus
 
@@ -6516,7 +6443,7 @@
     let t208 = circuit_add(t206, t207); // Eval C_inv_frob_3 step + (coeff_11 * z^11)
 
     let modulus = TryInto::<
-        _, CircuitModulus
+        _, CircuitModulus,
     >::try_into([0x6871ca8d3c208c16d87cfd47, 0xb85045b68181585d97816a91, 0x30644e72e131a029, 0x0])
         .unwrap(); // BN254 prime field modulus
 
@@ -6857,7 +6784,7 @@
     let t4 = circuit_sub(in0, in4);
 
     let modulus = TryInto::<
-        _, CircuitModulus
+        _, CircuitModulus,
     >::try_into([0x6871ca8d3c208c16d87cfd47, 0xb85045b68181585d97816a91, 0x30644e72e131a029, 0x0])
         .unwrap(); // BN254 prime field modulus
 
@@ -6902,7 +6829,7 @@
     let t9 = circuit_sub(in0, in8);
 
     let modulus = TryInto::<
-        _, CircuitModulus
+        _, CircuitModulus,
     >::try_into([0x6871ca8d3c208c16d87cfd47, 0xb85045b68181585d97816a91, 0x30644e72e131a029, 0x0])
         .unwrap(); // BN254 prime field modulus
 
@@ -6971,7 +6898,7 @@
     let t14 = circuit_sub(in0, in12);
 
     let modulus = TryInto::<
-        _, CircuitModulus
+        _, CircuitModulus,
     >::try_into([0x6871ca8d3c208c16d87cfd47, 0xb85045b68181585d97816a91, 0x30644e72e131a029, 0x0])
         .unwrap(); // BN254 prime field modulus
 
