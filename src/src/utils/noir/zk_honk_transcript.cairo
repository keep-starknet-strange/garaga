--- conflicted
+++ resolved
@@ -30,27 +30,17 @@
 #[generate_trait]
 impl ZKHonkTranscriptImpl of ZKHonkTranscriptTrait {
     fn from_proof<T, impl Hasher: IHasher<T>, impl Drop: Drop<T>>(
-<<<<<<< HEAD
-        honk_vk: @HonkVk, honk_proof: ZKHonkProof,
-=======
         circuit_size: usize,
         public_inputs_size: usize,
         public_inputs_offset: usize,
         honk_proof: ZKHonkProof,
->>>>>>> f5257daa
     ) -> (ZKHonkTranscript, felt252) {
         let (etas, challenge) = get_eta_challenges::<
             T,
         >(
-<<<<<<< HEAD
-            (*honk_vk.circuit_size).into(),
-            (*honk_vk.public_inputs_size).into(),
-            (*honk_vk.public_inputs_offset).into(),
-=======
             circuit_size.into(),
             public_inputs_size.into(),
             public_inputs_offset.into(),
->>>>>>> f5257daa
             honk_proof.public_inputs,
             honk_proof.w1.into(),
             honk_proof.w2.into(),
@@ -127,13 +117,9 @@
     fn test_zk_transcript_keccak() {
         let vk = get_vk();
         let proof = get_zk_proof_keccak();
-<<<<<<< HEAD
-        let (transcript, _) = ZKHonkTranscriptTrait::from_proof::<KeccakHasherState>(@vk, proof);
-=======
         let (transcript, _) = ZKHonkTranscriptTrait::from_proof::<
             KeccakHasherState,
         >(vk.circuit_size, vk.public_inputs_size, vk.public_inputs_offset, proof);
->>>>>>> f5257daa
         let expected = ZKHonkTranscript {
             eta: 0x8f552b09842921c3d8e179c45df06f60,
             eta_two: 0x12fbf1fd24f38c808ec773d904e06a74,
@@ -197,7 +183,6 @@
                 0x8c614118f36b73944f7650d110cf2023,
                 0xd45a9a753c738faf5af35cd808904ae2,
             ],
-<<<<<<< HEAD
             libra_challenge: 0xe1a8cf4dd30b236ace7aa274b8baa47e,
             sum_check_u_challenges: array![
                 0x5c544fedb5b088bdd10f25d1ce15dfe,
@@ -233,43 +218,6 @@
             gemini_r: 0x92b72bd15c45357952c15237d7628afd,
             shplonk_nu: 0xc1db2cab604b87393167536805089e68,
             shplonk_z: 0xff7779dac2bdb3aefad8fe473b035e8a,
-=======
-            libra_challenge: 0x598204f702f87d8fc603f6600b5ef0de,
-            sum_check_u_challenges: array![
-                0xab3ec2af03342be380645b89619edfe,
-                0x2e3c173d4adfdeb980a6a795b2991b09,
-                0x68609925c542d417935e3adcbc492b61,
-                0xd34638414c3670bc5ce30f81a36e015a,
-                0x122c6f508caa87731509c35bf3546661,
-                0x8e627ef66a38cb04aec072a8f4056029,
-                0xa4343d640a2ebc177c802393562ecb27,
-                0x3c0b9e8c474680e92aa9a38001128b7f,
-                0x192c055b1a7f90dd807eb2a7dc4503fd,
-                0x802435d5412b620b52b71e140b063de9,
-                0x85d1e0d5fd7cca37455bc89a4bd4dd3,
-                0x73b4674a18f2988128472b4c942441f6,
-                0xdd2a5b583602236696372fa0ba9eb261,
-                0xab0206a98a0a917637ea54067a73a659,
-                0xb4bca7151b0afe5b76e74482bcb85348,
-                0x66738f92aa5d3963a1d8f6e4b804e2e,
-                0x7d6cd25a271cc5ac9243d22947748b03,
-                0x4ad4fd6df40360903baa64ac0d1a95c5,
-                0x17ce9ae1618bfca4f54329efea603473,
-                0x1517ab3a920e8e1e13377c221247e2f8,
-                0x483b2beee5c8a6b649e0e222d42760f0,
-                0xba9c2f282186486b64a338b22315be3b,
-                0x5419ae5410fa6f5368b2201d74a491ae,
-                0x38f8adc351c3a20a27fbe75ccc22cc98,
-                0x9efdcb94d924f0cab24a49ef2373fbd7,
-                0x70496657851f90e2ae013ff679471123,
-                0x1be3eb4cbe7f815706c948161fa73469,
-                0xde32e81425fc1ef4eb7786c3cad8a03e,
-            ],
-            rho: 0x7e4aa915e59b3f91b69480877a95f6db,
-            gemini_r: 0x50034cfe34fd19c02422fe009adcc008,
-            shplonk_nu: 0x83cb8a1eb02e6aab2d993324657867d3,
-            shplonk_z: 0x30cb5fa4c72fad4c5330faa0de684144,
->>>>>>> f5257daa
         };
         assert_eq!(transcript.eta, expected.eta);
         assert_eq!(transcript.eta_two, expected.eta_two);
@@ -289,8 +237,9 @@
     fn test_zk_transcript_starknet() {
         let vk = get_vk();
         let proof = get_zk_proof_starknet();
-<<<<<<< HEAD
-        let (transcript, _) = ZKHonkTranscriptTrait::from_proof::<StarknetHasherState>(@vk, proof);
+        let (transcript, _) = ZKHonkTranscriptTrait::from_proof::<
+            StarknetHasherState,
+        >(vk.circuit_size, vk.public_inputs_size, vk.public_inputs_offset, proof);
         let expected = ZKHonkTranscript {
             eta: 0xc6dad1dc44b188472495d4205dd6c884,
             eta_two: 0x2f223ec75ca4deba48a47b78e5c5099,
@@ -389,109 +338,6 @@
             gemini_r: 0x73fa51632730d80d56b7775985ab98eb,
             shplonk_nu: 0xf17866c01a6bcad6dd13f6afa7475380,
             shplonk_z: 0x73f78387bcae2c7217768ad59c504525,
-=======
-        let (transcript, _) = ZKHonkTranscriptTrait::from_proof::<
-            StarknetHasherState,
-        >(vk.circuit_size, vk.public_inputs_size, vk.public_inputs_offset, proof);
-        let expected = ZKHonkTranscript {
-            eta: 0xacab94703ab6d0ac76a257baf5b3cc47,
-            eta_two: 0x48aa9b84794b8501475d1acdde7c12,
-            eta_three: 0x75e7a26159152b2e8ffe0d819208882a,
-            beta: 0x964133a1e77ef97b1e8f861fc2c60723,
-            gamma: 0x5f6f7c58fa879b7ce52e395dfdce364,
-            alphas: array![
-                0xe7911296f60df1760a5be7afee898a12,
-                0x6fb11a8bcf4528a66e537cd7ec05e34,
-                0x2f586b8a5e1b275bfdf60dbdb2608fd5,
-                0x685bfbd08ddad1709c19634a02c9f77,
-                0xbd0ba4fcee9fd962935586e8a7d5339e,
-                0x6a6fb02b6aba4e2445383eaf0520be7,
-                0x9022363a8d8b370b056fac4ff4fa7a,
-                0x441c400cf1827b3466bed56e84e2cf9,
-                0x18a3e1de86d1c66cba855a5fe580daea,
-                0x742ce348dc252d7b70722f123cc2cba,
-                0x221fd3dab521b999036b1a3b5208ee0b,
-                0xa449dec06766699424ccf3db36acd3,
-                0x76397a396545e559b9d760d10709b00e,
-                0x69ee542904a0fb3acb14f9a31110346,
-                0xced4926c55cad486c97940a7c7a50358,
-                0x13cfa991749b10cb201df1d4694e567,
-                0xa0eb8ec6324d4ae17efb7b6cfa659a1,
-                0x42644dc16c5395ab1c06f98dd37e7b3,
-                0x969d8263384583d371bcad8d4cf069ea,
-                0x70cf93d413328ff7d168e0000751abf,
-                0x126e690d2bc4a9082d9be37a26ca4306,
-                0x5caf12ab713e66155c9f8235fabbfbf,
-                0x6d6241b94e8cb208f1dd22dd76effc64,
-                0x6deb65afd65fbb307c503d7106cdfd9,
-                0x2f71118a04e7451931fd629d305f0164,
-            ],
-            gate_challenges: array![
-                0x69c37c6c2ffba2f07e39d26432181f2e,
-                0x23ac910b6f51fb3d81a9d968f6f00b44,
-                0x7d16fc9dc0f496c5dfaad141b7ff2785,
-                0xfda0c15eddaa9c5deb5f3ada049925b5,
-                0x4e979fc84f06b5823fe74b430dd22d12,
-                0x8d1b8e63324d96c697f7e7b0ef9ab032,
-                0x1b2a8f9bad182647bb0808319ae8802b,
-                0xf798302b1d90fa22890f106f73fd52c3,
-                0xdf416794a76cf1a268eb3800bdbb7a27,
-                0xc3070672a9d001a3e201f3567d3cf26,
-                0x1173d7336be0ca588ddb468918c30d44,
-                0x443fccd696e9694ccb17c5f41e718827,
-                0x7d36241e3cbf818664a14e89d5db7e1b,
-                0x8c382222a14ad2e385dcb00929dead66,
-                0x39b3f265f401af6c81164c854f792c37,
-                0x3739d9af74ff462191040a49b332e701,
-                0x369acb748865636da7853ae51af388b,
-                0xcb801712dd82470e1aafb760e5447c6c,
-                0x9dccfa35df07b05ba983d4bd27606431,
-                0xfb170e32c43c8934ba2b03c4b7efe738,
-                0x75d7f7c00e6f9ca5f65e34581fac33f0,
-                0xc5b490a4215093be8f547c1c521ce016,
-                0x25cfd09a174499d84b961cc1c6434797,
-                0x33371c22958a398e5e257d1e5aeb29fe,
-                0xd8d4d07688225e278de2e7dd5f01f1f,
-                0x60be980e8c25ee53c7f6cdbfa3d43b4,
-                0xbcfe51021c0c9b872c999ca50c883273,
-                0xdef59c8cc9e2e6d841a4559b7f559b18,
-            ],
-            libra_challenge: 0x52169b4628341a5c3208cf0ff8777c18,
-            sum_check_u_challenges: array![
-                0x35a1e4a4251666e5fd18b0ad272ad49f,
-                0x4a64d6d4c3255eade89e021c3141ea9,
-                0xc31ffd4e96dc4d43b9cb1bcf3dae41f5,
-                0xb8d8772b269487bebd17bc53564bf6cb,
-                0xad05584dd9299f0d9803c1cd5987020d,
-                0xb9a10bfa98da994cab5641919eff3480,
-                0x13ba696bec8d15b10020bc87f4415a21,
-                0x46e4aa66eb2b548e56ec50e69e49dbbb,
-                0xa6c0b21fd387214380b81210839d96c,
-                0x20384a3cd9b016d2ca27f3b8d3f38008,
-                0xdc8a5db28c6187fb2d7a1a04c28ca003,
-                0xae29c4b46ee4ba277645e61a42b5fb88,
-                0xb02da407a5743ac37ced2c98f635a060,
-                0x23d5056870f7f3e6dc298de58ca96a67,
-                0xe2d3a2a842c85b1043a13237175dc601,
-                0x4c5f56e9412b548b9d09fa83577857f3,
-                0xbe4001ceebe9dc03b3bda116667132e0,
-                0x5790ac0035f1c073be1eedc7c37c50ac,
-                0xd11966ba2db9bc30da910212706fa7ac,
-                0xf33f811c90943120d28c59316975eb61,
-                0x93561990f9064013ebc3c6945db8bf07,
-                0x5918ed666bc77e67f72683e189a88782,
-                0x92e50910ace797a6db21e6a28e269efa,
-                0xc7fa815a37a2566499e780dbed6335dc,
-                0xac3e1f5b058e2d0e705b26e2ba339445,
-                0xb9292415a4ec031e2cbf79f5261a2ebf,
-                0xd269d2cfdb7a6cf2a135d66c64628459,
-                0x83396c49faf0f8a733521b935462d501,
-            ],
-            rho: 0xafc6b66605ac0ff2e3bb3092150eed59,
-            gemini_r: 0x4ac02274c987e347a1112db9f6c547ae,
-            shplonk_nu: 0xb13fa84dbc6b4ceb713a9c03960c8539,
-            shplonk_z: 0xcb40314a4ebcc1a82fa0f3da915b0803,
->>>>>>> f5257daa
         };
         assert_eq!(transcript.eta, expected.eta);
         assert_eq!(transcript.eta_two, expected.eta_two);
