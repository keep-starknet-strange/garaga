use core::keccak;
use core::traits::Into;
use core::poseidon::hades_permutation;
use core::array::array_slice;
use garaga::definitions::G1Point;
use garaga::utils::noir::{HonkVk, HonkProof, G1Point256, G1PointProof};

const POW2_136: u256 = 0x10000000000000000000000000000000000;
const POW2_136_NZ: NonZero<u256> = 0x10000000000000000000000000000000000;
const Fr: u256 = 21888242871839275222246405745257275088548364400416034343698204186575808495617;

const NUMBER_OF_SUBRELATIONS: usize = 26;
const NUMBER_OF_ALPHAS: usize = NUMBER_OF_SUBRELATIONS - 1;
const CONST_PROOF_SIZE_LOG_N: usize = 28;
const BATCHED_RELATION_PARTIAL_LENGTH: usize = 8;
const NUMBER_OF_ENTITIES: usize = 40;


impl ProofPointIntoPoint256 of Into<G1PointProof, G1Point256> {
    fn into(self: G1PointProof) -> G1Point256 {
        G1Point256 { x: self.x0 + self.x1 * POW2_136, y: self.y0 + self.y1 * POW2_136 }
    }
}

impl Point256IntoProofPoint of Into<G1Point256, G1PointProof> {
    fn into(self: G1Point256) -> G1PointProof {
        let (x1, x0) = DivRem::div_rem(self.x, POW2_136_NZ);
        let (y1, y0) = DivRem::div_rem(self.y, POW2_136_NZ);
        G1PointProof { x0: x0, x1: x1, y0: y0, y1: y1 }
    }
}

impl ProofPointIntoCircuitPoint of Into<G1PointProof, G1Point> {
    fn into(self: G1PointProof) -> G1Point {
        let pt_256: G1Point256 = self.into();
        let pt: G1Point = G1Point { x: pt_256.x.into(), y: pt_256.y.into() };
        pt
    }
}

pub impl Point256IntoCircuitPoint of Into<G1Point256, G1Point> {
    fn into(self: G1Point256) -> G1Point {
        G1Point { x: self.x.into(), y: self.y.into() }
    }
}

trait IHasher<T> {
    fn new() -> T;
    fn update_u64_as_u256(ref self: T, v: u64);
    fn update_0_256(ref self: T);
    fn update_gen_point(ref self: T);
    fn update(ref self: T, v: u256);
    fn digest(ref self: T) -> u256;
}

#[derive(Drop, Debug)]
struct KeccakHasherState {
    arr: Array<u64>,
}

impl KeccakHasher of IHasher<KeccakHasherState> {
    #[inline]
    fn new() -> KeccakHasherState {
        KeccakHasherState { arr: array![] }
    }
    #[inline]
    fn update_u64_as_u256(ref self: KeccakHasherState, v: u64) {
        self.arr.append(0);
        self.arr.append(0);
        self.arr.append(0);
        self.arr.append(u64_byte_reverse(v));
    }
    #[inline]
    fn update_gen_point(ref self: KeccakHasherState) {
        // Constant Gen Point (1, 2) converted into G1PointProof and correctly reversed for keccak.
        self.arr.append(0);
        self.arr.append(0);
        self.arr.append(0);
        self.arr.append(72057594037927936);

        self.arr.append(0);
        self.arr.append(0);
        self.arr.append(0);
        self.arr.append(0);

        self.arr.append(0);
        self.arr.append(0);
        self.arr.append(0);
        self.arr.append(144115188075855872);

        self.arr.append(0);
        self.arr.append(0);
        self.arr.append(0);
        self.arr.append(0);
    }
    #[inline]
    fn update(ref self: KeccakHasherState, v: u256) {
        keccak::keccak_add_u256_be(ref self.arr, v);
    }
    #[inline]
    fn update_0_256(ref self: KeccakHasherState) {
        self.arr.append(0);
        self.arr.append(0);
        self.arr.append(0);
        self.arr.append(0);
    }
    #[inline]
    fn digest(ref self: KeccakHasherState) -> u256 {
        ke_le_out_to_ch_be(
            keccak::cairo_keccak(ref self.arr, last_input_word: 0, last_input_num_bytes: 0),
        )
    }
}

#[derive(Drop, Debug)]
struct StarknetHasherState {
    s0: felt252,
    s1: felt252,
    s2: felt252,
}

impl StarknetHasher of IHasher<StarknetHasherState> {
    #[inline]
    fn new() -> StarknetHasherState {
        // "StarknetHonk", 0, 1
        // let (s0, s1, s2) = hades_permutation(0x537461726b6e6574486f6e6b, 0, 1);
        // StarknetHasherState { s0, s1, s2 }
        StarknetHasherState {
            s0: 2583770218478457022175556443398335703519197626205536693866888990886940410111,
            s1: 1058918495029539251166273500359216657108371230450049671154888943560936263793,
            s2: 2612238833264321791418659390799326049759227019974323472543752797390858749685,
        }
    }
    #[inline]
    fn update_u64_as_u256(ref self: StarknetHasherState, v: u64) {
        let low: felt252 = v.into();
        let (s0, s1, s2) = hades_permutation(self.s0, self.s1, self.s2 + low);
        self.s0 = s0;
        self.s1 = s1;
        self.s2 = s2;
    }
    #[inline]
    fn update_gen_point(ref self: StarknetHasherState) {
        // Constant Gen Point (1, 2) converted into G1PointProof and correctly reversed for keccak.
        let (s0, s1, s2) = hades_permutation(self.s0, self.s1, self.s2 + 1);
        let (s0, s1, s2) = hades_permutation(s0, s1, s2);
        let (s0, s1, s2) = hades_permutation(s0, s1, s2 + 2);
        let (s0, s1, s2) = hades_permutation(s0, s1, s2);
        self.s0 = s0;
        self.s1 = s1;
        self.s2 = s2;
    }
    #[inline]
    fn update_0_256(ref self: StarknetHasherState) {
        let (s0, s1, s2) = hades_permutation(self.s0, self.s1, self.s2);
        self.s0 = s0;
        self.s1 = s1;
        self.s2 = s2;
    }
    #[inline]
    fn update(ref self: StarknetHasherState, v: u256) {
        let low: felt252 = v.low.into();
        let high: felt252 = v.high.into();
        let (s0, s1, s2) = hades_permutation(self.s0, self.s1 + high, self.s2 + low);
        self.s0 = s0;
        self.s1 = s1;
        self.s2 = s2;
    }
    #[inline]
    fn digest(ref self: StarknetHasherState) -> u256 {
        self.s2.into()
    }
}

#[derive(Drop, Debug, PartialEq)]
struct HonkTranscript {
    eta: u128,
    eta_two: u128,
    eta_three: u128,
    beta: u128,
    gamma: u128,
    alphas: Array<u128>,
    gate_challenges: Array<u128>,
    sum_check_u_challenges: Array<u128>,
    rho: u128,
    gemini_r: u128,
    shplonk_nu: u128,
    shplonk_z: u128,
}

#[generate_trait]
impl HonkTranscriptImpl of HonkTranscriptTrait {
    fn from_proof<T, impl Hasher: IHasher<T>, impl Drop: Drop<T>>(
<<<<<<< HEAD
        honk_vk: @HonkVk, honk_proof: HonkProof,
=======
        circuit_size: usize,
        public_inputs_size: usize,
        public_inputs_offset: usize,
        honk_proof: HonkProof,
>>>>>>> f5257daa
    ) -> (HonkTranscript, felt252) {
        let (etas, challenge) = get_eta_challenges::<
            T,
        >(
<<<<<<< HEAD
            (*honk_vk.circuit_size).into(),
            (*honk_vk.public_inputs_size).into(),
            (*honk_vk.public_inputs_offset).into(),
=======
            circuit_size.into(),
            public_inputs_size.into(),
            public_inputs_offset.into(),
>>>>>>> f5257daa
            honk_proof.public_inputs,
            honk_proof.w1.into(),
            honk_proof.w2.into(),
            honk_proof.w3.into(),
        );
        let beta_gamma = get_beta_gamma_challenges::<
            T,
        >(
            challenge,
            honk_proof.lookup_read_counts.into(),
            honk_proof.lookup_read_tags.into(),
            honk_proof.w4.into(),
        );
        let (alphas, challenge) = generate_alpha_challenges::<
            T,
        >(beta_gamma, honk_proof.lookup_inverses.into(), honk_proof.z_perm.into());
        let (gate_challenges, challenge) = generate_gate_challenges::<T>(challenge);

        let (sum_check_u_challenges, challenge) = generate_sumcheck_u_challenges::<
            T,
        >(challenge, honk_proof.sumcheck_univariates);

        let rho = generate_rho_challenge::<T>(challenge, honk_proof.sumcheck_evaluations);
        let gemini_r = generate_gemini_r_challenge::<T>(rho, honk_proof.gemini_fold_comms);

        let shplonk_nu = generate_shplonk_nu_challenge::<
            T,
        >(gemini_r, honk_proof.gemini_a_evaluations);
        let shplonk_z = generate_shplonk_z_challenge::<T>(shplonk_nu, honk_proof.shplonk_q.into());

        let (base_rlc, _, _) = hades_permutation(shplonk_z.low.into(), shplonk_z.high.into(), 2);

        return (
            HonkTranscript {
                eta: etas.eta,
                eta_two: etas.eta2,
                eta_three: etas.eta3,
                beta: beta_gamma.low,
                gamma: beta_gamma.high,
                alphas: alphas,
                gate_challenges: gate_challenges,
                sum_check_u_challenges: sum_check_u_challenges,
                rho: rho.low,
                gemini_r: gemini_r.low,
                shplonk_nu: shplonk_nu.low,
                shplonk_z: shplonk_z.low,
            },
            base_rlc,
        );
    }
}

#[cfg(test)]
mod tests {
    use super::{
        HonkProof, G1Point256, HonkTranscript, HonkTranscriptTrait, KeccakHasherState,
        StarknetHasherState,
    };
    use garaga::utils::noir::{get_vk, get_proof_keccak, get_proof_starknet};
    #[test]
    fn test_transcript_keccak() {
        let vk = get_vk();
        let proof = get_proof_keccak();
<<<<<<< HEAD
        let (transcript, _) = HonkTranscriptTrait::from_proof::<KeccakHasherState>(@vk, proof);
=======
        let (transcript, _) = HonkTranscriptTrait::from_proof::<
            KeccakHasherState,
        >(vk.circuit_size, vk.public_inputs_size, vk.public_inputs_offset, proof);
>>>>>>> f5257daa
        let expected = HonkTranscript {
            eta: 0x8f552b09842921c3d8e179c45df06f60,
            eta_two: 0x12fbf1fd24f38c808ec773d904e06a74,
            eta_three: 0x31848febf1a2baa2787dce151b3af87f,
            beta: 0xd862459f6b68ff32eb00329415abbeb4,
            gamma: 0x490beb870562adcb4b5b369ecaad99a,
            alphas: array![
                0xeb60fa249708fce6448e9d3b01921b45,
                0x2dcc3670321250579136fa1f0cdcb82c,
                0x2fdd6fb0ec0576290d75a3787fab4943,
                0x23bfbbb4313d4d62912624d0c7af3778,
                0x2ea2f2d064271b5ba8ea40a93e5508a3,
                0x2e44916f8a2a4ae7397f4d70a32bee1b,
                0x53d85eacf5d74ec893c9642feab95374,
                0x1c68457e0064ae9ca5cdb7dc9a6a9877,
                0xf9967d7ff15b716e4732d03d770b4b7c,
                0x16ec6f6fe2cdeda6a992e17c5d84e9f5,
                0x2f3f85623409fdc6a2ff32dcdae23e47,
                0xb7ed594e3690a48788d067c3c6eab49,
                0x47083760a50211d763a0e28c85ca0ab2,
                0x17f16c9ed3ef1d10ea5adf32add4a5bd,
                0xd8ef1260fa77b69b5af8bd9e8839fbfa,
                0x457b064b31e9c7c3f8df87132c3be60,
                0xa0f795db922a9c0f842c25cd129bee7,
                0x2bd5e75480cfd6d8bdf15239c4ee2de1,
                0x6acf0ddbb7736b7c60ef36f3602d7644,
                0x184ca1e15327827bfb91b6ff00c63c35,
                0x599e7c7c1b77951ef0f9c29e4767b721,
                0x218203e486042d51b09588fcc37f3f6,
                0xd6467fb2e7bb03ce03b52206b69a2af7,
                0x1671504835ea499e8eca67268db3e28e,
                0xb60028b150a4357f47682e533f5f9992,
            ],
            gate_challenges: array![
                0x81f4f81b706ba682619d2f5ba0729be6,
                0x21c790fac296d7c844d88f1dd2f60035,
                0x1a6dee6be12c075b76ec039da01e8abb,
                0x3edb03832d3937d142722417c84b2b3,
                0xc0a2e585fb420359ea6117221d1454c5,
                0x23c1677ee0de9bad0de211e565ea8519,
                0x4dba9384b4bca6565b27d243ea5ee01d,
                0x6f0e395b8793e96026e680365360946f,
                0x871b3dc857c8c4b0298e140955651769,
                0xcc7bc68b460a5ab986da8cdbb19ceadd,
                0xbd5522614f0f52b01f111a68e78847be,
                0x82662ff38da8507e9fc1aa266d7cac19,
                0x365548359170099aaf47b8b28e2ec001,
                0xf2b5ef5d5820d73eae40593062af0a13,
                0x10e84f11b06b083aa8dfb3610dee6591,
                0xac8c27816a32284cc9894b8c17f0960a,
                0xfb17ebba25c7145f502f9bfaf3ed7bd3,
                0x91720e68e07f55ceaa0dc6aa64d0c119,
                0x23f4b1dff3848ed7d629279b639dd5b3,
                0x7865fd4964ea388a73d507a08c4c30e8,
                0xcb1c8bb2b147c5a65ca5cccfa22a2c64,
                0xbe176fab8c0c15b088af4cb51073a2b6,
                0x833f40aaaa002056498d064923f6fa2e,
                0x5591d25fdc27a8115a7df89b873bea0,
                0x535eca64b27d035c67e6ef51992fab71,
                0x9844b56d7dc0be5d3666264c83edb8c0,
                0x8c614118f36b73944f7650d110cf2023,
                0xd45a9a753c738faf5af35cd808904ae2,
            ],
            sum_check_u_challenges: array![
                0x5deab7fd7bf68b847a04d56063fb5d54,
                0x800dbc1afedb937488f8e86702ef756e,
                0xf6bb6a9ac1c2904b516dd0020a1f6bab,
                0xcc84ad1bfc96d5c6688c2e4176ec9427,
                0x4efcedd7ca1db5771a6ac6bf32bfa84e,
                0x3a118eec6a7140d8623848460005680b,
                0x131694194defa18110185afeddf2d1b2,
                0xe7b0d23ec9a136263e91f750fd36e161,
                0xe26c687e34c0724f7e523fde786be010,
                0xcd9cbb30d202796f1cbdc37a8fcd9f26,
                0x9005a9a774ae28e14dd115c972516b14,
                0xedae819a97523359ac10a1106c002e74,
                0x26caef78b45d503bbc9055b536e5f8b4,
                0xa8a6288913d1d3ecd0990f6c42bc13d3,
                0x3e7f45a0dccbd904d6a9148b5115dbbc,
                0x8cb0edfbdae121efacbddbcc7175107d,
                0x52dc4bfa0bec646f9d4fab911822d8ad,
                0xb2e49bb080ffee7fcdd55a62a528cb88,
                0x82bbbd3e6ecaed0bdea29ff03cc7e8ce,
                0x4ade5e83d94d31f90492f8d3a6e1e682,
                0xf614ae1527c8e69d49d500bf416dd26c,
                0xea8ff1d92d99d4b509c6264d5b94cc97,
                0x520a5a2a6c9ead1fd907da6aa797130e,
                0x3a906556ff880bd8db8c09c478318652,
                0x11ef1d24e255c77fee63d1b1a3556b66,
                0xf6540bb65059d956b407a30b886bc5be,
                0xac0acd7d0849846373d07f8decd56eee,
                0xa69e1a25cf5789dc59d0e83dc74e6b01,
            ],
            rho: 0xee4eb74b3e344e1e7198579a6d05c83f,
            gemini_r: 0xd8811fa4e82faef06a389ebfa77269a2,
            shplonk_nu: 0x39db5d248a75833cb7752419437b987e,
            shplonk_z: 0x14fe91a40f4b58a1a846076a2f3f0181,
        };
        assert_eq!(transcript.eta, expected.eta);
        assert_eq!(transcript.eta_two, expected.eta_two);
        assert_eq!(transcript.eta_three, expected.eta_three);
        assert_eq!(transcript.beta, expected.beta);
        assert_eq!(transcript.gamma, expected.gamma);
        assert_eq!(transcript.alphas, expected.alphas);
        assert_eq!(transcript.gate_challenges, expected.gate_challenges);
        assert_eq!(transcript.sum_check_u_challenges, expected.sum_check_u_challenges);
        assert_eq!(transcript.rho, expected.rho);
        assert_eq!(transcript.gemini_r, expected.gemini_r);
        assert_eq!(transcript.shplonk_nu, expected.shplonk_nu);
        assert_eq!(transcript.shplonk_z, expected.shplonk_z);
    }
    #[test]
    fn test_transcript_starknet() {
        let vk = get_vk();
        let proof = get_proof_starknet();
<<<<<<< HEAD
        let (transcript, _) = HonkTranscriptTrait::from_proof::<StarknetHasherState>(@vk, proof);
=======
        let (transcript, _) = HonkTranscriptTrait::from_proof::<
            StarknetHasherState,
        >(vk.circuit_size, vk.public_inputs_size, vk.public_inputs_offset, proof);
>>>>>>> f5257daa
        let expected = HonkTranscript {
            eta: 0xc6dad1dc44b188472495d4205dd6c884,
            eta_two: 0x2f223ec75ca4deba48a47b78e5c5099,
            eta_three: 0x2be0c284f4eecc00ef5dcda42585ce4e,
            beta: 0x63f849548e517f95e2d51e89f0e29349,
            gamma: 0x242d8e2987c9369001fab639d7a3ca6,
            alphas: array![
                0x668b311da6a4bec92c835a022a0fc41,
                0x6f024142370b422d291e98ddd558894,
                0x95441c17b0bd3bb825bb6ed3761ce697,
                0x5595eb632841c1e87678275cde90a6c,
                0xdfa7de42b4614f851e34081abcdef08,
                0x57856ed182d83606d93a6f85ffd2ef8,
                0x69f570b63d4fe5ad3aeb5300097b37d1,
                0x300bd3447b2924146575687a9156458,
                0x3fde53eaee5ecf04e61154ea1193e91f,
                0x598752e1e10d5ac61a1dcd0c46d0437,
                0x2f510456ebdd955293514023684af89a,
                0x31f76bef5edb659ca1ae54d71a68be2,
                0xcf3cd1699f2c609a0eb5f87e094e09f,
                0x421f0d24df5c395062636f7529631ed,
                0x81cb565dc3f3652e7a3b9956270a9db8,
                0xe95cba5da7a70cc7b0d1d4f0392de9,
                0xf7858ae93c51b77949b53cfd01d343f3,
                0x79e1a969d466e73cb00eb192d2f36e7,
                0xc85a127ae652aa307101864d08468857,
                0x7918e51c9708dc0a820afc21ae0c71b,
                0x4c85e5797ae03a1eafeb79c4fd4c1c6f,
                0x2926cb1ad9c0f686c05a0ea55b5a6da,
                0x3aba799bb7b1c3d17169c0e33d350564,
                0x5292c0e7a02448b3465550bb44358f7,
                0x4aafbb4960d0f80fd1848101b263222,
            ],
            gate_challenges: array![
                0x1c3304eaed35eefff52562fd923d4be4,
                0xdbd52d5588b922959564a3a01d99a29b,
                0xfd23554f3322b098d558f40e4c3cb298,
                0xe25965d350066bcbc09cfc0f33a12a2b,
                0x49b339c6167aa62aa293ec32bbe696dc,
                0x99c368d575c99971b0cc96306381ca59,
                0x372f001f44c25f8e1b9ce2ed68b8631a,
                0x632579956402946b7e361fa1168bc267,
                0x39958a4d6cbd9a7d0dd8f36c43581b70,
                0xad67cc007e33f11a6c5b739a3ed64c36,
                0x108a30c60f012f486b43e1537d3ffc7c,
                0x90d67748954f9e2c2e20e3618104e77b,
                0xe930533b91cd7175c710bb670e598e2b,
                0xc081b4c2fefc71bceec1d7166181e41d,
                0xf904d7079099af69ba86e35fd0d99cb7,
                0x44b04a7ceb1ce2564def3a28aeb4c381,
                0xb066a8cb2391fc115583954d07d01ba0,
                0x362606d0c7a5e652eabbf3fe79c417ca,
                0xebaed21305101d3a962734a07a0676f7,
                0xbae22a46673a24bed7862bf8d00cf90c,
                0x4363545f1117b13c50f83d04ac194ad9,
                0x8af9db22a5d49639c84a1870df000829,
                0x68b4da39c00e051400e7cfa56ed14526,
                0x35340d34968e7a88883e9949bf6fcf64,
                0xc39a22a8749a8e6ffdd8162816292ab6,
                0xbb1ee29a81ed334190f31682d6cd4f81,
                0xd9bda39d9ca506d5327fb7f9b00e46d2,
                0x9a82ae506611a71c6cb005e4d47fe72f,
            ],
            sum_check_u_challenges: array![
                0x499ab2586f8f218329c139c28b9bd30a,
                0x22f7ff90e6fe225e83c4e3a369f76207,
                0x2b0270a3c459b1105e67739133ad055c,
                0xf67212f69e8d18379c018de29c043232,
                0xc1584812ba8be0626cbd7684262f9ca3,
                0x449bd7d4523e1fdfb90a45eda659b36b,
                0x53a33e83b83b982d1dc6c43a4ab454de,
                0xcce2bfa59bd87fe3aa28af46c4bccbf1,
                0x94b1d99a14add2131a0cfce5094f4b31,
                0xa39304f2654560fe8b68707b20a70fce,
                0xcead444bd0a0d44fdc56e11fe00b74d2,
                0x3dd7ef29926b16a3617a35469c0923cc,
                0xc36f086ded1eb5c3de506faf1f1e6fb6,
                0xe7f249972100a4a5d841365da80b70a8,
                0x8d7caf9c3fc639d3c3599cdf8a01d255,
                0x4b12d7569d057364143e1ab6b882a4a0,
                0xf5833d705ca491ecce0d36bda7f51f1,
                0x8aea1d2ca20a9df092c60e7eb546afcf,
                0x3344e4dd55051e5b1fef19ee78446316,
                0x260456581d7df384f592a72a18617194,
                0xc3beb0eef1363f53b7f669b6a9e149cc,
                0x461c73dd58cd6ae1e154395b0bb8f717,
                0x674d2dd0be6d6bf92ba22959595f3f8a,
                0xab083f2c82fd08c681644facbc9e36d6,
                0x99d3300b2ec8372f90c8848ebbc0819b,
                0x7166ed5d0a7855c7b927f2a11d4d3253,
                0xb35601fc4ecc768fb6b633c61636062a,
                0x9be67a263c2ee530eb2412e36d026c18,
            ],
<<<<<<< HEAD
            rho: 0xfc9c10e83dbb812aeac203d7e68b41ad,
            gemini_r: 0x75c5090da5c632fde643bd31b7eeaf99,
            shplonk_nu: 0x35b7850b58533e22c66726986c80fe02,
            shplonk_z: 0x3ef6b1859c6e48e56b260a556820138e,
=======
            rho: 0xa94de3afcb56c451d2730542b106af2a,
            gemini_r: 0xe642b1a1b5ea29ec784add59062acad2,
            shplonk_nu: 0x2cb604ccd14cc249f3b4b25bb3f8c518,
            shplonk_z: 0x7d749235fb659af386c5ecaf5eebb736,
>>>>>>> f5257daa
        };
        assert_eq!(transcript.eta, expected.eta);
        assert_eq!(transcript.eta_two, expected.eta_two);
        assert_eq!(transcript.eta_three, expected.eta_three);
        assert_eq!(transcript.beta, expected.beta);
        assert_eq!(transcript.gamma, expected.gamma);
        assert_eq!(transcript.alphas, expected.alphas);
        assert_eq!(transcript.gate_challenges, expected.gate_challenges);
        assert_eq!(transcript.sum_check_u_challenges, expected.sum_check_u_challenges);
        assert_eq!(transcript.rho, expected.rho);
        assert_eq!(transcript.gemini_r, expected.gemini_r);
        assert_eq!(transcript.shplonk_nu, expected.shplonk_nu);
        assert_eq!(transcript.shplonk_z, expected.shplonk_z);
    }
}


#[derive(Drop)]
struct Etas {
    eta: u128,
    eta2: u128,
    eta3: u128,
}

#[inline]
fn u64_byte_reverse(word: u64) -> u64 {
    (core::integer::u128_byte_reverse(word.into()) / 0x10000000000000000).try_into().unwrap()
}

#[inline]
fn u256_byte_reverse(word: u256) -> u256 {
    u256 {
        low: core::integer::u128_byte_reverse(word.high),
        high: core::integer::u128_byte_reverse(word.low),
    }
}


#[inline]
pub fn append_proof_point<T, impl Hasher: IHasher<T>>(ref hasher: T, point: G1PointProof) {
    hasher.update(point.x0);
    hasher.update(point.x1);
    hasher.update(point.y0);
    hasher.update(point.y1);
}

// Hasher little endian output to big endian challenge.
// Converts to big endian, then takes modulo Fr.
fn ke_le_out_to_ch_be(ke_le_out: u256) -> u256 {
    let ke_be: u256 = u256_byte_reverse(ke_le_out);
    let ch_be: u256 = ke_be % Fr;
    ch_be
}

// Return eta and last hasher output
#[inline]
pub fn get_eta_challenges<T, impl Hasher: IHasher<T>, impl Drop: Drop<T>>(
    circuit_size: u64,
    pub_inputs_size: u64,
    pub_inputs_offset: u64,
    pub_inputs: Span<u256>,
    w1: G1PointProof,
    w2: G1PointProof,
    w3: G1PointProof,
) -> (Etas, u256) {
    let mut hasher = Hasher::new();
    hasher.update_u64_as_u256(circuit_size);
    hasher.update_u64_as_u256(pub_inputs_size);
    hasher.update_u64_as_u256(pub_inputs_offset);
    for pub_i in pub_inputs {
        hasher.update(*pub_i);
    };
    append_proof_point(ref hasher, w1);
    append_proof_point(ref hasher, w2);
    append_proof_point(ref hasher, w3);

    let ch_be: u256 = hasher.digest();

    let mut hasher_2 = Hasher::new();
    hasher_2.update(ch_be);

    let ch_2_be: u256 = hasher_2.digest();

    (Etas { eta: ch_be.low, eta2: ch_be.high, eta3: ch_2_be.low }, ch_2_be)
}


// Return beta, gamma, and last hasher output.
// Outut :
// ch_be.
// beta = ch_be.low, gamma = ch_be.high, last_hasher_output = ch_be.
#[inline]
pub fn get_beta_gamma_challenges<T, impl Hasher: IHasher<T>, impl Drop: Drop<T>>(
    prev_hasher_output: u256,
    lookup_read_counts: G1PointProof,
    lookup_read_tags: G1PointProof,
    w4: G1PointProof,
) -> u256 {
    let mut hasher = Hasher::new();
    hasher.update(prev_hasher_output);
    append_proof_point(ref hasher, lookup_read_counts);
    append_proof_point(ref hasher, lookup_read_tags);
    append_proof_point(ref hasher, w4);

    let ch_be: u256 = hasher.digest();

    ch_be
}


#[inline]
pub fn generate_alpha_challenges<T, impl Hasher: IHasher<T>, impl Drop: Drop<T>>(
    prev_hasher_output: u256, lookup_inverse: G1PointProof, z_perm: G1PointProof,
) -> (Array<u128>, u256) { // -> [u256; NUMBER_OF_ALPHAS]
    let mut hasher = Hasher::new();
    hasher.update(prev_hasher_output);
    append_proof_point(ref hasher, lookup_inverse);
    append_proof_point(ref hasher, z_perm);

    let mut alpha_XY: u256 = hasher.digest();

    let mut alphas: Array<u128> = array![];
    alphas.append(alpha_XY.low);
    alphas.append(alpha_XY.high);

    // Asumme N_alphas > 2 and N_alphas is odd.
    for _ in 1..NUMBER_OF_ALPHAS / 2 {
        let mut hasher_i = Hasher::new();
        hasher_i.update(alpha_XY);
        let _alpha_XY: u256 = hasher_i.digest();

        alphas.append(_alpha_XY.low);
        alphas.append(_alpha_XY.high);

        alpha_XY = _alpha_XY;
    };

    // Last alpha (odd number of alphas)

    let mut hasher_last = Hasher::new();
    hasher_last.update(alpha_XY);
    let alpha_last: u256 = hasher_last.digest();

    alphas.append(alpha_last.low);

    assert(alphas.len() == NUMBER_OF_ALPHAS, 'Wrong number of alphas');

    (alphas, alpha_last)
}

#[inline]
pub fn generate_gate_challenges<T, impl Hasher: IHasher<T>, impl Drop: Drop<T>>(
    prev_hasher_output: u256,
) -> (Array<u128>, u256) {
    let mut gate_challenges: Array<u128> = array![];

    let mut gate_challenge: u256 = prev_hasher_output;
    for _ in 0..CONST_PROOF_SIZE_LOG_N {
        let mut hasher = Hasher::new();
        hasher.update(gate_challenge);
        let _gate_challenge: u256 = hasher.digest();
        gate_challenges.append(_gate_challenge.low);
        gate_challenge = _gate_challenge;
    };

    (gate_challenges, gate_challenge)
}


#[inline]
pub fn generate_sumcheck_u_challenges<T, impl Hasher: IHasher<T>, impl Drop: Drop<T>>(
    prev_hasher_output: u256, sumcheck_univariates: Span<u256>,
) -> (Array<u128>, u256) {
    let mut sum_check_u_challenges: Array<u128> = array![];
    let mut challenge: u256 = prev_hasher_output;
    for i in 0..CONST_PROOF_SIZE_LOG_N {
        let mut hasher = Hasher::new();
        hasher.update(challenge);

        match array_slice(
            sumcheck_univariates.snapshot,
            i * BATCHED_RELATION_PARTIAL_LENGTH,
            BATCHED_RELATION_PARTIAL_LENGTH,
        ) {
            Option::Some(slice) => {
                let sumcheck_univariates_i = Span { snapshot: slice };
                for j in 0..BATCHED_RELATION_PARTIAL_LENGTH {
                    hasher.update(*sumcheck_univariates_i.at(j));
                };
            },
            Option::None => {
                for _ in 0..BATCHED_RELATION_PARTIAL_LENGTH {
                    hasher.update_0_256();
                };
            },
        };
        challenge = hasher.digest();
        sum_check_u_challenges.append(challenge.low);
    };

    (sum_check_u_challenges, challenge)
}


#[inline]
pub fn generate_rho_challenge<T, impl Hasher: IHasher<T>, impl Drop: Drop<T>>(
    prev_hasher_output: u256, sumcheck_evaluations: Span<u256>,
) -> u256 {
    let mut hasher = Hasher::new();
    hasher.update(prev_hasher_output);
    for i in 0..NUMBER_OF_ENTITIES {
        hasher.update(*sumcheck_evaluations.at(i));
    };

    hasher.digest()
}

#[inline]
pub fn generate_gemini_r_challenge<T, impl Hasher: IHasher<T>, impl Drop: Drop<T>>(
    prev_hasher_output: u256, gemini_fold_comms: Span<G1Point256>,
) -> u256 {
    let mut hasher = Hasher::new();
    hasher.update(prev_hasher_output);
    // Log_n - 1 points
    for pt in gemini_fold_comms {
        append_proof_point(ref hasher, (*pt).into());
    };
    for _ in 0..(CONST_PROOF_SIZE_LOG_N - gemini_fold_comms.len() - 1) {
        // Constant Gen Point (1, 2) converted into G1PointProof and correctly reversed for hasher.
        hasher.update_gen_point();
    };
    hasher.digest()
}

#[inline]
pub fn generate_shplonk_nu_challenge<T, impl Hasher: IHasher<T>, impl Drop: Drop<T>>(
    prev_hasher_output: u256, gemini_a_evaluations: Span<u256>,
) -> u256 {
    let mut hasher = Hasher::new();
    hasher.update(prev_hasher_output);
    for eval in gemini_a_evaluations {
        hasher.update(*eval);
    };
    let implied_log_n = gemini_a_evaluations.len();
    for _ in 0..(CONST_PROOF_SIZE_LOG_N - implied_log_n) {
        hasher.update_0_256();
    };

    hasher.digest()
}

#[inline]
pub fn generate_shplonk_z_challenge<T, impl Hasher: IHasher<T>, impl Drop: Drop<T>>(
    prev_hasher_output: u256, shplonk_q: G1PointProof,
) -> u256 {
    // # Shplonk Z :
    // hasher.update(c7)
    // x0, x1, y0, y1 = g1_to_g1_proof_point(proof.shplonk_q)
    // hasher.update(int.to_bytes(x0, 32, "big"))
    // hasher.update(int.to_bytes(x1, 32, "big"))
    // hasher.update(int.to_bytes(y0, 32, "big"))
    // hasher.update(int.to_bytes(y1, 32, "big"))

    // c8 = hasher.digest_reset()
    // shplonk_z, _ = split_challenge(c8)

    let mut hasher = Hasher::new();
    hasher.update(prev_hasher_output);
    append_proof_point(ref hasher, shplonk_q);

    hasher.digest()
}
<|MERGE_RESOLUTION|>--- conflicted
+++ resolved
@@ -191,27 +191,17 @@
 #[generate_trait]
 impl HonkTranscriptImpl of HonkTranscriptTrait {
     fn from_proof<T, impl Hasher: IHasher<T>, impl Drop: Drop<T>>(
-<<<<<<< HEAD
-        honk_vk: @HonkVk, honk_proof: HonkProof,
-=======
         circuit_size: usize,
         public_inputs_size: usize,
         public_inputs_offset: usize,
         honk_proof: HonkProof,
->>>>>>> f5257daa
     ) -> (HonkTranscript, felt252) {
         let (etas, challenge) = get_eta_challenges::<
             T,
         >(
-<<<<<<< HEAD
-            (*honk_vk.circuit_size).into(),
-            (*honk_vk.public_inputs_size).into(),
-            (*honk_vk.public_inputs_offset).into(),
-=======
             circuit_size.into(),
             public_inputs_size.into(),
             public_inputs_offset.into(),
->>>>>>> f5257daa
             honk_proof.public_inputs,
             honk_proof.w1.into(),
             honk_proof.w2.into(),
@@ -275,13 +265,9 @@
     fn test_transcript_keccak() {
         let vk = get_vk();
         let proof = get_proof_keccak();
-<<<<<<< HEAD
-        let (transcript, _) = HonkTranscriptTrait::from_proof::<KeccakHasherState>(@vk, proof);
-=======
         let (transcript, _) = HonkTranscriptTrait::from_proof::<
             KeccakHasherState,
         >(vk.circuit_size, vk.public_inputs_size, vk.public_inputs_offset, proof);
->>>>>>> f5257daa
         let expected = HonkTranscript {
             eta: 0x8f552b09842921c3d8e179c45df06f60,
             eta_two: 0x12fbf1fd24f38c808ec773d904e06a74,
@@ -397,13 +383,9 @@
     fn test_transcript_starknet() {
         let vk = get_vk();
         let proof = get_proof_starknet();
-<<<<<<< HEAD
-        let (transcript, _) = HonkTranscriptTrait::from_proof::<StarknetHasherState>(@vk, proof);
-=======
         let (transcript, _) = HonkTranscriptTrait::from_proof::<
             StarknetHasherState,
         >(vk.circuit_size, vk.public_inputs_size, vk.public_inputs_offset, proof);
->>>>>>> f5257daa
         let expected = HonkTranscript {
             eta: 0xc6dad1dc44b188472495d4205dd6c884,
             eta_two: 0x2f223ec75ca4deba48a47b78e5c5099,
@@ -497,17 +479,10 @@
                 0xb35601fc4ecc768fb6b633c61636062a,
                 0x9be67a263c2ee530eb2412e36d026c18,
             ],
-<<<<<<< HEAD
             rho: 0xfc9c10e83dbb812aeac203d7e68b41ad,
             gemini_r: 0x75c5090da5c632fde643bd31b7eeaf99,
             shplonk_nu: 0x35b7850b58533e22c66726986c80fe02,
             shplonk_z: 0x3ef6b1859c6e48e56b260a556820138e,
-=======
-            rho: 0xa94de3afcb56c451d2730542b106af2a,
-            gemini_r: 0xe642b1a1b5ea29ec784add59062acad2,
-            shplonk_nu: 0x2cb604ccd14cc249f3b4b25bb3f8c518,
-            shplonk_z: 0x7d749235fb659af386c5ecaf5eebb736,
->>>>>>> f5257daa
         };
         assert_eq!(transcript.eta, expected.eta);
         assert_eq!(transcript.eta_two, expected.eta_two);
