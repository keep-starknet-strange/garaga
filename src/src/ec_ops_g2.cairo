--- conflicted
+++ resolved
@@ -9,7 +9,6 @@
 
 use core::option::Option;
 use garaga::core::circuit::AddInputResultTrait2;
-<<<<<<< HEAD
 use garaga::definitions::{
     G2Point, G2PointZero, get_BLS12_381_modulus, get_b2, get_a, get_p, get_modulus,
 };
@@ -66,12 +65,6 @@
     limb2: 0x6bd17ffe48395dabc2d3435e,
     limb3: 0x6af0e0437ff400b6831e36d,
 };
-=======
-use garaga::definitions::{G2Point, G2PointZero, get_BLS12_381_modulus, get_b2, get_a, get_modulus};
-use garaga::circuits::ec;
-use garaga::utils::u384_assert_zero;
-use garaga::basic_field_ops::neg_mod_p;
->>>>>>> 245c09fc
 
 
 #[generate_trait]
@@ -91,7 +84,6 @@
         );
         return check0.is_zero() && check1.is_zero();
     }
-<<<<<<< HEAD
     // Will fail (with ec_mul) if point is not on the curve.
     fn is_in_subgroup(self: @G2Point, curve_index: usize) -> bool {
         let pt = *self;
@@ -137,15 +129,6 @@
         }
     }
     fn negate(self: @G2Point, curve_index: usize) -> G2Point {
-        let self = *self;
-        return G2Point {
-            x0: self.x0,
-            x1: self.x1,
-            y0: neg_mod_p(self.y0, get_p(curve_index)),
-            y1: neg_mod_p(self.y1, get_p(curve_index)),
-        };
-=======
-    fn negate(self: @G2Point, curve_index: usize) -> G2Point {
         let modulus = get_modulus(curve_index);
         G2Point {
             x0: *self.x0,
@@ -153,7 +136,6 @@
             y0: neg_mod_p(*self.y0, modulus),
             y1: neg_mod_p(*self.y1, modulus),
         }
->>>>>>> 245c09fc
     }
 }
 
@@ -195,26 +177,22 @@
 fn psi(pt: G2Point, curve_index: usize) -> G2Point {
     match curve_index {
         0 => {
+            let modulus = get_modulus(curve_index);
             let (px0, px1) = run_BN254_FP2_MUL_circuit(
-                pt.x0, neg_mod_p(pt.x1, get_p(curve_index)), ENDO_U_A0_BN254, ENDO_U_A1_BN254,
+                pt.x0, neg_mod_p(pt.x1, modulus), ENDO_U_A0_BN254, ENDO_U_A1_BN254,
             );
             let (py0, py1) = run_BN254_FP2_MUL_circuit(
-                pt.y0, neg_mod_p(pt.y1, get_p(curve_index)), ENDO_V_A0_BN254, ENDO_V_A1_BN254,
+                pt.y0, neg_mod_p(pt.y1, modulus), ENDO_V_A0_BN254, ENDO_V_A1_BN254,
             );
             return G2Point { x0: px0, x1: px1, y0: py0, y1: py1 };
         },
         1 => {
+            let modulus = get_modulus(curve_index);
             let (px0, px1) = run_BLS12_381_FP2_MUL_circuit(
-                pt.x0,
-                neg_mod_p(pt.x1, get_p(curve_index)),
-                ENDO_U_A0_BLS12_381,
-                ENDO_U_A1_BLS12_381,
+                pt.x0, neg_mod_p(pt.x1, modulus), ENDO_U_A0_BLS12_381, ENDO_U_A1_BLS12_381,
             );
             let (py0, py1) = run_BLS12_381_FP2_MUL_circuit(
-                pt.y0,
-                neg_mod_p(pt.y1, get_p(curve_index)),
-                ENDO_V_A0_BLS12_381,
-                ENDO_V_A1_BLS12_381,
+                pt.y0, neg_mod_p(pt.y1, modulus), ENDO_V_A0_BLS12_381, ENDO_V_A1_BLS12_381,
             );
             return G2Point { x0: px0, x1: px1, y0: py0, y1: py1 };
         },
