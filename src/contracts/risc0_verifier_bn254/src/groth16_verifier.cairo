--- conflicted
+++ resolved
@@ -19,12 +19,7 @@
     use super::{N_FREE_PUBLIC_INPUTS, vk, ic, precomputed_lines, T};
 
     const ECIP_OPS_CLASS_HASH: felt252 =
-<<<<<<< HEAD
-        0x60b9a7ea10971823159fc1f4e429d4ad6d42a6a2529777cc81a70bb72bb17f0;
-    use starknet::ContractAddress;
-=======
         0x2672f1f079ccbafe1be4a20a76421b509fcfb406cbf6818563ed812edaeb3a3;
->>>>>>> 017e209b
 
     #[storage]
     struct Storage {}
