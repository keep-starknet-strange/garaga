--- conflicted
+++ resolved
@@ -19,12 +19,7 @@
     use super::{N_FREE_PUBLIC_INPUTS, vk, ic, precomputed_lines, T};
 
     const ECIP_OPS_CLASS_HASH: felt252 =
-<<<<<<< HEAD
-        0x7acff10834a235cacdcbd6fc310bd282210aec9fb6b93a260edbe1e0611c938;
-    use starknet::ContractAddress;
-=======
         0x70c1d1c709c75e3cf51d79d19cf7c84a0d4521f3a2b8bf7bff5cb45ee0dd289;
->>>>>>> eb9be301
 
     #[storage]
     struct Storage {}
