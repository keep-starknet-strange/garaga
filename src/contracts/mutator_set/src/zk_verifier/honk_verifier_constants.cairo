use garaga::apps::noir::HonkVk;
use garaga::definitions::{G1Point, G2Line, u288, u384};

<<<<<<< HEAD
// _vk_hash = keccak256(vk_bytes)
// vk_hash = hades_permutation(_vk_hash.low, _vk_hash.high, 2)
pub const VK_HASH: felt252 = 0x1a752bea3b9845d84a0a14a6b9f6d394dadf8b79da44ce35a1fd5196fdc8e31;
=======
>>>>>>> 128f704f
pub const vk: HonkVk = HonkVk {
    vk_hash: 8648913451078603841425108107713111136913298359786830997742829131199771092709,
    log_circuit_size: 17,
    public_inputs_size: 19,
    qm: G1Point {
        x: u384 {
<<<<<<< HEAD
            limb0: 0x29e622d5839214d95b9d807a,
            limb1: 0xa5f160e78f6afa437a1e4eaf,
            limb2: 0xf726f4f7dc9d80d,
            limb3: 0x0,
        },
        y: u384 {
            limb0: 0xc547fee3e66371c74dcf0872,
            limb1: 0x57f45220d78f01dbc3f11ce,
            limb2: 0x216f11ba72ef9e68,
=======
            limb0: 0xc9879d00a38708b38625ac44,
            limb1: 0x9ef7e0ada113660b7c7c1bfa,
            limb2: 0x1aad08a358acb08f,
            limb3: 0x0,
        },
        y: u384 {
            limb0: 0xf724d70bdd99cca8b136516c,
            limb1: 0x4c788cf832602e3b7d33776e,
            limb2: 0x1cb6cf3305414863,
>>>>>>> 128f704f
            limb3: 0x0,
        },
    },
    qc: G1Point {
        x: u384 {
<<<<<<< HEAD
            limb0: 0x8001c84332ed96af938ea278,
            limb1: 0xf930ed95057aa2b40db3df2d,
            limb2: 0x1422e95412f42fda,
            limb3: 0x0,
        },
        y: u384 {
            limb0: 0x480a044bca5014e004ad8c16,
            limb1: 0xcb00ae09ab3b3bcc2b27237f,
            limb2: 0x1ad096ed0f04658c,
=======
            limb0: 0x9d9bcd021c055bb75dbd4512,
            limb1: 0x780d1d84481443889feb0344,
            limb2: 0x2f48f208bf2113ca,
            limb3: 0x0,
        },
        y: u384 {
            limb0: 0xa7b307a6772179f94fa5ea6,
            limb1: 0x2bdd28321b8d24a9a4d68b3,
            limb2: 0x12131ffca858a35f,
>>>>>>> 128f704f
            limb3: 0x0,
        },
    },
    ql: G1Point {
        x: u384 {
<<<<<<< HEAD
            limb0: 0x3c61b3f3f775f07afddbf608,
            limb1: 0x9d57f4758c644b237a2eee94,
            limb2: 0x4aaf31e206ec8fd,
            limb3: 0x0,
        },
        y: u384 {
            limb0: 0x34066aeb109198846d275ae0,
            limb1: 0x7df394e1a02ec19585d8f944,
            limb2: 0x2807ba3aa4428a6c,
=======
            limb0: 0xf28a408137475eb81810aa81,
            limb1: 0x1d00fedbbea4d1bf591decfc,
            limb2: 0x7dd8d544fca06cf,
            limb3: 0x0,
        },
        y: u384 {
            limb0: 0x87f6900c2c82a1370469ae4e,
            limb1: 0xb26862eaa22ad4f564f16dc3,
            limb2: 0x19fa88ac971a9dce,
>>>>>>> 128f704f
            limb3: 0x0,
        },
    },
    qr: G1Point {
        x: u384 {
<<<<<<< HEAD
            limb0: 0x6b8c11527ba44cdb38f99c41,
            limb1: 0xb88f1736952a089af3e089a6,
            limb2: 0x2cb9046f28a2e9f8,
            limb3: 0x0,
        },
        y: u384 {
            limb0: 0x69c54dbcca772910adeb4d30,
            limb1: 0x24106f74313bdd64799a9a79,
            limb2: 0x1d4d2fd189ef2ed8,
=======
            limb0: 0x73f3ba3bbf8ca96e672cbce2,
            limb1: 0xa3e373bcc21f45c528485515,
            limb2: 0x563be38b959ef47,
            limb3: 0x0,
        },
        y: u384 {
            limb0: 0xd8efd2f9a41938ceb32b5a39,
            limb1: 0xf5e89041fec12a15a7e5555e,
            limb2: 0x205321350b7fb55,
>>>>>>> 128f704f
            limb3: 0x0,
        },
    },
    qo: G1Point {
        x: u384 {
<<<<<<< HEAD
            limb0: 0xa07475d19ea344d76535502c,
            limb1: 0x3096606732e304904b64f72a,
            limb2: 0x657e2998a71c60,
            limb3: 0x0,
        },
        y: u384 {
            limb0: 0xf562cf6473d8d537ae7e2d7,
            limb1: 0x439f9e3d8e5f0f8418683930,
            limb2: 0x1ec2f000afa5eeb4,
=======
            limb0: 0xaebeeca06b6691fa3251b8c3,
            limb1: 0xc58f419fb4d44301670d2c95,
            limb2: 0x17aec007ff309cae,
            limb3: 0x0,
        },
        y: u384 {
            limb0: 0xcb6122bfb69b5d6f0f10c45a,
            limb1: 0xce5407747e1e0b4831fa6971,
            limb2: 0x2ca94e49d53e2bfb,
>>>>>>> 128f704f
            limb3: 0x0,
        },
    },
    q4: G1Point {
        x: u384 {
<<<<<<< HEAD
            limb0: 0x17411228df11fe5ad63089e4,
            limb1: 0x61060d0ae2d3c09ae192c124,
            limb2: 0x175da3427ece5e63,
            limb3: 0x0,
        },
        y: u384 {
            limb0: 0x7f9fa625de5e745fd269cead,
            limb1: 0xfc7d1432aea90aaa6d3c7db6,
            limb2: 0x1dcef9ed9aaa5f35,
=======
            limb0: 0x16a58f20d203d6998bedca0e,
            limb1: 0xf4749c68dc18379ed2cfd90f,
            limb2: 0x11e16a6d0f456496,
            limb3: 0x0,
        },
        y: u384 {
            limb0: 0x7109c3364d8d5386f7834314,
            limb1: 0xa19192358f604f5e132e1134,
            limb2: 0x1dfb10789425f1c1,
>>>>>>> 128f704f
            limb3: 0x0,
        },
    },
    qLookup: G1Point {
        x: u384 {
            limb0: 0xbf2ed757ab4abba92c67c48b,
            limb1: 0x3f63d5ad361a9fbf5fb92f0a,
            limb2: 0x140da9d775b7988a,
            limb3: 0x0,
        },
        y: u384 {
            limb0: 0x72bc367b61bd04386c012fd8,
            limb1: 0x7aa1ab7396853dec5c74fb1e,
            limb2: 0x13ce9d2c1b64cd99,
            limb3: 0x0,
        },
    },
    qArith: G1Point {
        x: u384 {
<<<<<<< HEAD
            limb0: 0x9096e5e3d58b519f07c9be25,
            limb1: 0x2f32301679b7892a296a580a,
            limb2: 0x262a654bab48df2b,
            limb3: 0x0,
        },
        y: u384 {
            limb0: 0x34ed2e3842ea264b1d0842c6,
            limb1: 0x15d4ba6f3746762f15425a13,
            limb2: 0x226f958ab4bad7ed,
=======
            limb0: 0x3aa740bd1a5e8a47b3d2de10,
            limb1: 0xcc88c141090121fd92f68a6c,
            limb2: 0x8a2516f74638847,
            limb3: 0x0,
        },
        y: u384 {
            limb0: 0xc710b72ff8cc890a46f57a90,
            limb1: 0x5a58c14222b39cfb1feb5292,
            limb2: 0xe38ae4e93ca3eae,
>>>>>>> 128f704f
            limb3: 0x0,
        },
    },
    qDeltaRange: G1Point {
        x: u384 {
<<<<<<< HEAD
            limb0: 0x95055b40333c11722cceba33,
            limb1: 0xd4b26a892d30943406a699a,
            limb2: 0xb816b7bd11b80d3,
            limb3: 0x0,
        },
        y: u384 {
            limb0: 0x54186968a720b626f4bd203c,
            limb1: 0x7aa74a39c339b6c1356c5147,
            limb2: 0x25f7d6b4a3aaeb5f,
=======
            limb0: 0x70ae35f1b8a0695b260e2feb,
            limb1: 0x105e723f90f620c9a957fc8d,
            limb2: 0x2c5de9a00448559,
            limb3: 0x0,
        },
        y: u384 {
            limb0: 0xdaa421b8aa8ae3979076f0c3,
            limb1: 0x1358e1c210c87f84f65bba4b,
            limb2: 0x2d1012a20c0ca795,
>>>>>>> 128f704f
            limb3: 0x0,
        },
    },
    qElliptic: G1Point {
        x: u384 {
<<<<<<< HEAD
            limb0: 0x513bd5270bf6e03e2b4013cb,
            limb1: 0xee2dad7ee95b8100bc45fd6,
            limb2: 0xe6481039bfa6ec5,
            limb3: 0x0,
        },
        y: u384 {
            limb0: 0xb495293f085f230d6f460d7d,
            limb1: 0x8f538997fb10e0d47a630fe4,
            limb2: 0x179049a220d1fbeb,
=======
            limb0: 0x4d27199ae4f48a5583fee4f3,
            limb1: 0x3e0bc0150e688f6c46f25745,
            limb2: 0x1c24be1be708f683,
            limb3: 0x0,
        },
        y: u384 {
            limb0: 0x2187718a0f48380b39fac203,
            limb1: 0x418bf428f1c8e4cc01de2fa0,
            limb2: 0x215490b46e1ff77d,
>>>>>>> 128f704f
            limb3: 0x0,
        },
    },
    qMemory: G1Point {
        x: u384 {
<<<<<<< HEAD
            limb0: 0x86e6e01b8515cfd301aee0ab,
            limb1: 0x4ce471a94310d4b74423b394,
            limb2: 0x2c933414aa01180c,
            limb3: 0x0,
        },
        y: u384 {
            limb0: 0xfe97f2ba73c4a67b30d5c590,
            limb1: 0x78f3488be5aad9cf1bb7ac73,
            limb2: 0x1c593c67a0e692e1,
=======
            limb0: 0x46fd0721214ab6dc7d78a012,
            limb1: 0xb3b50980deb6ce9bc88da500,
            limb2: 0x245ea5b6146dcc90,
            limb3: 0x0,
        },
        y: u384 {
            limb0: 0xd5a93e279c05327d08d7e9e8,
            limb1: 0xf5adc6210b0399467c54c042,
            limb2: 0x1e727f815c7221f2,
            limb3: 0x0,
        },
    },
    qNnf: G1Point {
        x: u384 {
            limb0: 0xc8169df9b9fe24d1db0c6c37,
            limb1: 0x394f6d05c4a634eebc93546e,
            limb2: 0x2787a029626f7fef,
            limb3: 0x0,
        },
        y: u384 {
            limb0: 0x125331ed5965e81567c35fef,
            limb1: 0x28f728f64243bc3eda44264f,
            limb2: 0x1c65ceb8bd2d3ba1,
>>>>>>> 128f704f
            limb3: 0x0,
        },
    },
    qPoseidon2External: G1Point {
        x: u384 {
<<<<<<< HEAD
            limb0: 0xc3e630445f5fb3c1cf7286b6,
            limb1: 0x9bef922973734f7d20cbc70c,
            limb2: 0x29b10abd7828155d,
            limb3: 0x0,
        },
        y: u384 {
            limb0: 0x5f14cd82bad336132dde27e3,
            limb1: 0x433226e3718c38bf9cf30e8,
            limb2: 0x126df9b4fc453697,
=======
            limb0: 0x80c77770decd9af8eb397e9f,
            limb1: 0xa7f054ed839373c32380a122,
            limb2: 0x3bb5f8c665e6222,
            limb3: 0x0,
        },
        y: u384 {
            limb0: 0x6cf73a911a7669454e742240,
            limb1: 0x22ce0664fd72c62b3fef3c52,
            limb2: 0x5ffe72ea68db37e,
>>>>>>> 128f704f
            limb3: 0x0,
        },
    },
    qPoseidon2Internal: G1Point {
        x: u384 {
<<<<<<< HEAD
            limb0: 0xcb7a934272f82241a9dee82c,
            limb1: 0x68911f540415afe27ffc6f74,
            limb2: 0x22449fb4d59fda63,
            limb3: 0x0,
        },
        y: u384 {
            limb0: 0x3185be9b3f34b59ea8821b72,
            limb1: 0x9b3a6dcf1222f84ecbaf3c64,
            limb2: 0x1183a5bfb9d0ff1f,
=======
            limb0: 0x599f75e13d5fc1ddd625af3d,
            limb1: 0x35e95eb75dbcfb94576425e3,
            limb2: 0x21cf4a0b4ded78c8,
            limb3: 0x0,
        },
        y: u384 {
            limb0: 0xf4e804d55eef280e63845a98,
            limb1: 0xa4391af391b562982739f5fd,
            limb2: 0x2d80057bb2d0ac54,
>>>>>>> 128f704f
            limb3: 0x0,
        },
    },
    s1: G1Point {
        x: u384 {
<<<<<<< HEAD
            limb0: 0xd0fecb81ec2f825f2792034d,
            limb1: 0x963efced4eaf6b4d3f83449e,
            limb2: 0x1559e17c42c375a6,
            limb3: 0x0,
        },
        y: u384 {
            limb0: 0x9c5e8b08737712f4ad6508c7,
            limb1: 0x1d582a6c0a4b36bc84284447,
            limb2: 0x89c8e31791daddc,
=======
            limb0: 0x2735a6945bfcc575b47b551b,
            limb1: 0x90e9781e87dc298bdef34482,
            limb2: 0x2ecd5089375735ff,
            limb3: 0x0,
        },
        y: u384 {
            limb0: 0xd6c5b651258d085fb2c08479,
            limb1: 0xf55b1a28766f224e0198d9bc,
            limb2: 0xfcf4a0af691f887,
>>>>>>> 128f704f
            limb3: 0x0,
        },
    },
    s2: G1Point {
        x: u384 {
<<<<<<< HEAD
            limb0: 0x7be8bd0438bd78f5fa3ea17e,
            limb1: 0x12b823cd7cf0b46dd8d97c17,
            limb2: 0x22cb8709dfa0632d,
            limb3: 0x0,
        },
        y: u384 {
            limb0: 0x2dcacd17b1e185491ca2a45a,
            limb1: 0xc800c63ac095367901596de,
            limb2: 0x2587cef622d1d960,
=======
            limb0: 0xc4ed539d45106213d9773e23,
            limb1: 0x8eaee56ac89019dfe6c61608,
            limb2: 0x6bb671b009b334,
            limb3: 0x0,
        },
        y: u384 {
            limb0: 0xee3d4e41cd48e1f504ec8725,
            limb1: 0xbedb6b6c7414fb432ea7fbb1,
            limb2: 0x18ef92eff8a8214b,
>>>>>>> 128f704f
            limb3: 0x0,
        },
    },
    s3: G1Point {
        x: u384 {
<<<<<<< HEAD
            limb0: 0xfe5547b395c4544ecc3e3b11,
            limb1: 0x2ea3faf10472a073dd6cda46,
            limb2: 0x896303de0b9c2fa,
            limb3: 0x0,
        },
        y: u384 {
            limb0: 0x59583e53205421ae4cbe29,
            limb1: 0x4306896e8e68be6155a2f834,
            limb2: 0x1d9a5b6b8afe0d20,
=======
            limb0: 0xfd4c9cbb70bd5ed33e7f6230,
            limb1: 0x98500ef521527b9fd37b98aa,
            limb2: 0x9d18733c6d2ec15,
            limb3: 0x0,
        },
        y: u384 {
            limb0: 0x82098b38d2b8548f15b51bc5,
            limb1: 0x8c9b3875390b26c889aec49b,
            limb2: 0x237aeb3aad51315e,
>>>>>>> 128f704f
            limb3: 0x0,
        },
    },
    s4: G1Point {
        x: u384 {
<<<<<<< HEAD
            limb0: 0x5e94689ae094c167543583f8,
            limb1: 0x603ea8f73545e3956935daf9,
            limb2: 0x2d6f4146562d41f5,
            limb3: 0x0,
        },
        y: u384 {
            limb0: 0xff0d1b7adc0f194d307fbfde,
            limb1: 0xbf32c8971e3f144288b87f2a,
            limb2: 0x159cdb7d837392c9,
=======
            limb0: 0xc2e3448b290ed14332d835ff,
            limb1: 0x4261b7b47a679659e0db8b2,
            limb2: 0x68805c74a3e3341,
            limb3: 0x0,
        },
        y: u384 {
            limb0: 0x638d679a090054c17b55a21e,
            limb1: 0x913b0e7f906efd58e885e853,
            limb2: 0x2e6fd1d72edcd21c,
>>>>>>> 128f704f
            limb3: 0x0,
        },
    },
    id1: G1Point {
        x: u384 {
<<<<<<< HEAD
            limb0: 0x37e3df005b7a60cc17b25466,
            limb1: 0x7c326f351c2d64619f16c242,
            limb2: 0x2d2bf814f4cbfc5d,
            limb3: 0x0,
        },
        y: u384 {
            limb0: 0x8cbf28707a53f4973f97ef6d,
            limb1: 0xd5d5d381183acf8c4ec5c1a1,
            limb2: 0x1c65d7ff56876aa9,
=======
            limb0: 0xb5aecd13170ddb4422f04935,
            limb1: 0x9a078c7623842ce27367584a,
            limb2: 0x8dda9400ce64482,
            limb3: 0x0,
        },
        y: u384 {
            limb0: 0xfb78f4f8f69ff971bfc5f06f,
            limb1: 0x26a42b2a150848b6a4e0dbc5,
            limb2: 0x1beb83b38357031c,
>>>>>>> 128f704f
            limb3: 0x0,
        },
    },
    id2: G1Point {
        x: u384 {
<<<<<<< HEAD
            limb0: 0x704933d4f0fec24ce05205c,
            limb1: 0xa47c7fffe1643e2f6add6502,
            limb2: 0x19b333eb8a2d61a7,
            limb3: 0x0,
        },
        y: u384 {
            limb0: 0x2df0357cbf75a7a0c60b84cc,
            limb1: 0x15e6c8a1212e6ed2e8f22f06,
            limb2: 0x26c28b15f172f11b,
=======
            limb0: 0xf043d40b7003a5d6c3e897b6,
            limb1: 0x7473a63e06067d5ae07bda16,
            limb2: 0x1587ae4d0e40d580,
            limb3: 0x0,
        },
        y: u384 {
            limb0: 0x7bd7d4e411e65490f5a7cc07,
            limb1: 0xaa52483c8b51cdeaada6c3ad,
            limb2: 0x23c966fe09c0b750,
>>>>>>> 128f704f
            limb3: 0x0,
        },
    },
    id3: G1Point {
        x: u384 {
<<<<<<< HEAD
            limb0: 0x1ce8b1ab6fb7228fa30e000d,
            limb1: 0x8b3c65ed0faec27ed534bcae,
            limb2: 0xcd2d20f812c8aea,
            limb3: 0x0,
        },
        y: u384 {
            limb0: 0xbf8a83b71963baa1548b540a,
            limb1: 0x4707dabf3d8639cc3fadf72a,
            limb2: 0x11a9fc3186367a0d,
=======
            limb0: 0x6a5f8b839f79f6632b3d3846,
            limb1: 0x7dceb6e16ac96a826af16b8e,
            limb2: 0x8e59de8c7ec9d1e,
            limb3: 0x0,
        },
        y: u384 {
            limb0: 0x39070ff6fc023aa36aa560d6,
            limb1: 0x65d334abfd3a999331625437,
            limb2: 0x1540433e1d162232,
>>>>>>> 128f704f
            limb3: 0x0,
        },
    },
    id4: G1Point {
        x: u384 {
<<<<<<< HEAD
            limb0: 0xf628fbd7086a5b6a1fb186d1,
            limb1: 0x58c729cad1683241e04878c5,
            limb2: 0x30111895415a48e8,
            limb3: 0x0,
        },
        y: u384 {
            limb0: 0x8fa1fe5167b2848cf71ea25e,
            limb1: 0xe4f171d2b4756f7d3009a7f9,
            limb2: 0x684776410026480,
=======
            limb0: 0x8dcb81e2267c6ce0ec1d3808,
            limb1: 0xf0e2b4fce3bb28d444920fed,
            limb2: 0x1e00fc5b0e46caaf,
            limb3: 0x0,
        },
        y: u384 {
            limb0: 0x189add7063bc6235eb050d20,
            limb1: 0x974d5b407537f937ff12471a,
            limb2: 0x2a65e90c138645af,
>>>>>>> 128f704f
            limb3: 0x0,
        },
    },
    t1: G1Point {
        x: u384 {
            limb0: 0x338b2ec7a36993e51f217041,
            limb1: 0xc5578d44a19745a2e9b4fa73,
            limb2: 0x19bbebad91acf7e2,
            limb3: 0x0,
        },
        y: u384 {
            limb0: 0xe8cc18957e5ca1c759a71e0,
            limb1: 0x485b4fc1723a3cf89dbb3d3,
            limb2: 0xb703659ad78da28,
            limb3: 0x0,
        },
    },
    t2: G1Point {
        x: u384 {
            limb0: 0xbc74c15287eb0b5691d6aedc,
            limb1: 0x80ee61926466bd391e8401c4,
            limb2: 0x229b0caf7eefd786,
            limb3: 0x0,
        },
        y: u384 {
            limb0: 0x1d439725611f90819c503377,
            limb1: 0x4f97d5cc218ce5cad2724ee,
            limb2: 0x1e12a50561bcdc89,
            limb3: 0x0,
        },
    },
    t3: G1Point {
        x: u384 {
            limb0: 0x301aa9412c245623efa87a56,
            limb1: 0x26de6abc9119742c54b6ee25,
            limb2: 0x2d54532863a43d99,
            limb3: 0x0,
        },
        y: u384 {
            limb0: 0xc90c9b882e9a231ae7f1a121,
            limb1: 0xac98d5fd202605b1d25cb91b,
            limb2: 0x103edb2d7d28f820,
            limb3: 0x0,
        },
    },
    t4: G1Point {
        x: u384 {
            limb0: 0x7f4e1e5d9273e820fac64728,
            limb1: 0xb6838f56e2b805cc06a79522,
            limb2: 0x155bba2e9214537c,
            limb3: 0x0,
        },
        y: u384 {
            limb0: 0x69eeff16b7218dc48ef412b4,
            limb1: 0x48bff8d843d20fe5ec0702db,
            limb2: 0x26ba44b80af446f0,
            limb3: 0x0,
        },
    },
    lagrange_first: G1Point {
        x: u384 { limb0: 0x1, limb1: 0x0, limb2: 0x0, limb3: 0x0 },
        y: u384 { limb0: 0x2, limb1: 0x0, limb2: 0x0, limb3: 0x0 },
    },
    lagrange_last: G1Point {
        x: u384 {
<<<<<<< HEAD
            limb0: 0x84b69e25fc21dc07a483074a,
            limb1: 0x21d3fcbe095356ece0e6a421,
            limb2: 0x169ef36d2990905,
            limb3: 0x0,
        },
        y: u384 {
            limb0: 0x69723f1312b7af19283efc6c,
            limb1: 0xbc6fb935d1813028a4c058e6,
            limb2: 0x1fa48708ba85526c,
=======
            limb0: 0x5fa2f3b50f0d5494f99668f8,
            limb1: 0x2b3d28853349f2b74055496e,
            limb2: 0x14c89754aed58171,
            limb3: 0x0,
        },
        y: u384 {
            limb0: 0x24ce342a89643205b5c346fe,
            limb1: 0x6336e9f9001bd4a7f22da775,
            limb2: 0x13c5b1bd3f802852,
>>>>>>> 128f704f
            limb3: 0x0,
        },
    },
};

pub const precomputed_lines: [G2Line; 176] = [
    G2Line {
        r0a0: u288 {
            limb0: 0x4d347301094edcbfa224d3d5,
            limb1: 0x98005e68cacde68a193b54e6,
            limb2: 0x237db2935c4432bc,
        },
        r0a1: u288 {
            limb0: 0x6b4ba735fba44e801d415637,
            limb1: 0x707c3ec1809ae9bafafa05dd,
            limb2: 0x124077e14a7d826a,
        },
        r1a0: u288 {
            limb0: 0x49a8dc1dd6e067932b6a7e0d,
            limb1: 0x7676d0000961488f8fbce033,
            limb2: 0x3b7178c857630da,
        },
        r1a1: u288 {
            limb0: 0x98c81278efe1e96b86397652,
            limb1: 0xe3520b9dfa601ead6f0bf9cd,
            limb2: 0x2b17c2b12c26fdd0,
        },
    },
    G2Line {
        r0a0: u288 {
            limb0: 0x19f2be813f1a2cc51a251901,
            limb1: 0xa120afb4bcd07fdae4c4c91b,
            limb2: 0xcd8c8d94eedaaa5,
        },
        r0a1: u288 {
            limb0: 0xa3808ba2f25b910b50769d68,
            limb1: 0xda666e5fa50719fcd79ea2c7,
            limb2: 0x104262c7ecae13e5,
        },
        r1a0: u288 {
            limb0: 0xd00c9d5338bfc75cd1fe4002,
            limb1: 0x25f7441c17b6428fffe6266b,
            limb2: 0x25d0502e1109204d,
        },
        r1a1: u288 {
            limb0: 0x4ce60bf635ff0fe14cf89d2,
            limb1: 0x9ca0af889fc43d4423a03197,
            limb2: 0x1b323f9be536f345,
        },
    },
    G2Line {
        r0a0: u288 {
            limb0: 0x1b3d578c32d1af5736582972,
            limb1: 0x204fe74db6b371d37e4615ab,
            limb2: 0xce69bdf84ed6d6d,
        },
        r0a1: u288 {
            limb0: 0xfd262357407c3d96bb3ba710,
            limb1: 0x47d406f500e66ea29c8764b3,
            limb2: 0x1e23d69196b41dbf,
        },
        r1a0: u288 {
            limb0: 0x1ec8ee6f65402483ad127f3a,
            limb1: 0x41d975b678200fce07c48a5e,
            limb2: 0x2cad36e65bbb6f4f,
        },
        r1a1: u288 {
            limb0: 0xcfa9b8144c3ea2ab524386f5,
            limb1: 0xd4fe3a18872139b0287570c3,
            limb2: 0x54c8bc1b50aa258,
        },
    },
    G2Line {
        r0a0: u288 {
            limb0: 0xb5ee22ba52a7ed0c533b7173,
            limb1: 0xbfa13123614ecf9c4853249b,
            limb2: 0x6567a7f6972b7bb,
        },
        r0a1: u288 {
            limb0: 0xcf422f26ac76a450359f819e,
            limb1: 0xc42d7517ae6f59453eaf32c7,
            limb2: 0x899cb1e339f7582,
        },
        r1a0: u288 {
            limb0: 0x9f287f4842d688d7afd9cd67,
            limb1: 0x30af75417670de33dfa95eda,
            limb2: 0x1121d4ca1c2cab36,
        },
        r1a1: u288 {
            limb0: 0x7c4c55c27110f2c9a228f7d8,
            limb1: 0x8f14f6c3a2e2c9d74b347bfe,
            limb2: 0x83ef274ba7913a5,
        },
    },
    G2Line {
        r0a0: u288 {
            limb0: 0x4e7f0c0bfd065f51be57e446,
            limb1: 0x172f9601c4b0d882b2bca176,
            limb2: 0x238b85999243f584,
        },
        r0a1: u288 {
            limb0: 0xc4f13eea49c4fb0b88065fdf,
            limb1: 0xdde9d756dc7a3e60bfe2c7c9,
            limb2: 0x2021ebaaf4838c43,
        },
        r1a0: u288 {
            limb0: 0x98652d3a0360c4ba067ebd45,
            limb1: 0x9259019a69cb15cd979b4425,
            limb2: 0xa93fe44d0287fdc,
        },
        r1a1: u288 {
            limb0: 0x63a369cdd8c09b18c3ad7375,
            limb1: 0x1baf962de1bd1b1973e138fa,
            limb2: 0x15320ed6fbfaace4,
        },
    },
    G2Line {
        r0a0: u288 {
            limb0: 0x1a9ecb5a41abb65787e46934,
            limb1: 0x28fec59f9911882bd4d50306,
            limb2: 0x25996b3cd58cce92,
        },
        r0a1: u288 {
            limb0: 0x56f5cca0fddcae1bfbee4b4d,
            limb1: 0x4237b58cc71911abcefd1d92,
            limb2: 0x2d985c4da93484d4,
        },
        r1a0: u288 {
            limb0: 0x406454881e1f6cab8a9ab13c,
            limb1: 0x2cdf1a77980edf520cc8f23f,
            limb2: 0x20ce11ddb649cf18,
        },
        r1a1: u288 {
            limb0: 0xfe104a8fa2c57b6b94bf56d2,
            limb1: 0xe2debabd9212070fd38f818,
            limb2: 0x1c1a2364541a15be,
        },
    },
    G2Line {
        r0a0: u288 {
            limb0: 0xfc23a674d089e9cfdefb1db8,
            limb1: 0x9ddfd61d289b65a9b4254476,
            limb2: 0x1e2f561324ef4447,
        },
        r0a1: u288 {
            limb0: 0xf67a6a9e31f6975b220642ea,
            limb1: 0xccd852893796296e4d1ed330,
            limb2: 0x94ff1987d19b62,
        },
        r1a0: u288 {
            limb0: 0x360c2a5aca59996d24cc1947,
            limb1: 0x66c2d7d0d176a3bc53f386e8,
            limb2: 0x2cfcc62a17fbeecb,
        },
        r1a1: u288 {
            limb0: 0x2ddc73389dd9a9e34168d8a9,
            limb1: 0xae9afc57944748b835cbda0f,
            limb2: 0x12f0a1f8cf564067,
        },
    },
    G2Line {
        r0a0: u288 {
            limb0: 0xef09c2458cc3abc041e9fa2d,
            limb1: 0x787c6d7a93e94be14277d18d,
            limb2: 0xbb1d328b2d75a8a,
        },
        r0a1: u288 {
            limb0: 0x1911705c689a06b1dfab80c,
            limb1: 0x72781338c8dfb4eb593e44c,
            limb2: 0x1405249e47100437,
        },
        r1a0: u288 {
            limb0: 0x4dca335dcaeaf9d99ab7ad63,
            limb1: 0xd36f68812432efaedffce9a7,
            limb2: 0x1131840a72c4fa9,
        },
        r1a1: u288 {
            limb0: 0x5676dc996dc5b1ce91fd01c1,
            limb1: 0xbbf4fcfae2062f0031601f40,
            limb2: 0x2f8f5c5bff703235,
        },
    },
    G2Line {
        r0a0: u288 {
            limb0: 0x9c963c4bdade6ce3d460b077,
            limb1: 0x1738311feefc76f565e34e8a,
            limb2: 0x1aae0d6c9e9888ad,
        },
        r0a1: u288 {
            limb0: 0x9272581fdf80b045c9c3f0a,
            limb1: 0x3946807b0756e87666798edb,
            limb2: 0x2bf6eeda2d8be192,
        },
        r1a0: u288 {
            limb0: 0x3e957661b35995552fb475de,
            limb1: 0xd8076fa48f93f09d8128a2a8,
            limb2: 0xb6f87c3f00a6fcf,
        },
        r1a1: u288 {
            limb0: 0xcf17d6cd2101301246a8f264,
            limb1: 0x514d04ad989b91e697aa5a0e,
            limb2: 0x175f17bbd0ad1219,
        },
    },
    G2Line {
        r0a0: u288 {
            limb0: 0x894bc18cc70ca1987e3b8f9f,
            limb1: 0xd4bfa535181f0f8659b063e3,
            limb2: 0x19168d524164f463,
        },
        r0a1: u288 {
            limb0: 0x850ee8d0e9b58b82719a6e92,
            limb1: 0x9fc4eb75cbb027c137d48341,
            limb2: 0x2b2f8a383d944fa0,
        },
        r1a0: u288 {
            limb0: 0x5451c8974a709483c2b07fbd,
            limb1: 0xd7e09837b8a2a3b78e7fe525,
            limb2: 0x347d96be5e7fa31,
        },
        r1a1: u288 {
            limb0: 0x823f2ba2743ee254e4c18a1e,
            limb1: 0x6a61af5db035c443ed0f8172,
            limb2: 0x1e840eee275d1063,
        },
    },
    G2Line {
        r0a0: u288 {
            limb0: 0xdd132544fc661724c31c8a08,
            limb1: 0x287b549c39c0ea0a391cbe18,
            limb2: 0x29c2742c0ca03d7b,
        },
        r0a1: u288 {
            limb0: 0xb3076d9218b75e044db009b0,
            limb1: 0xf0e2da346da73ed6e537273,
            limb2: 0x16cd48b0b23a5a69,
        },
        r1a0: u288 {
            limb0: 0x5eeab759aec37540ef3b3200,
            limb1: 0x90c30b490593b4f0a2750f65,
            limb2: 0x263476e7a8250501,
        },
        r1a1: u288 {
            limb0: 0x437a75606a5486770a5c4450,
            limb1: 0xbb6a0a3aa70be067ddcfdbfc,
            limb2: 0xc03b2e169fa0cd0,
        },
    },
    G2Line {
        r0a0: u288 {
            limb0: 0x185a998303998a727a80004d,
            limb1: 0xb23554df68e88aa4bcb90b09,
            limb2: 0x293e05c0080aedc,
        },
        r0a1: u288 {
            limb0: 0xfcd79ce56915d6462fb8a51a,
            limb1: 0x8c7691de25e8c4b96117b24,
            limb2: 0xa849fd468442c55,
        },
        r1a0: u288 {
            limb0: 0xc8661606e6d6b1e5a00268eb,
            limb1: 0xbe2235d18dd52b903e1858e2,
            limb2: 0x222c8e6db445fbf7,
        },
        r1a1: u288 {
            limb0: 0x803355a17297b5f77e52231c,
            limb1: 0x7927c03bd5d3798208bf7a23,
            limb2: 0x111b3dbe82eb4f62,
        },
    },
    G2Line {
        r0a0: u288 {
            limb0: 0x18d630598e58bb5d0102b30e,
            limb1: 0x9767e27b02a8da37411a2787,
            limb2: 0x100a541662b9cd7c,
        },
        r0a1: u288 {
            limb0: 0x4ca7313df2e168e7e5ea70,
            limb1: 0xd49cce6abd50b574f31c2d72,
            limb2: 0x78a2afbf72317e7,
        },
        r1a0: u288 {
            limb0: 0x6d99388b0a1a67d6b48d87e0,
            limb1: 0x1d8711d321a193be3333bc68,
            limb2: 0x27e76de53a010ce1,
        },
        r1a1: u288 {
            limb0: 0x77341bf4e1605e982fa50abd,
            limb1: 0xc5cf10db170b4feaaf5f8f1b,
            limb2: 0x762adef02274807,
        },
    },
    G2Line {
        r0a0: u288 {
            limb0: 0x401adda3a335074256e01cf5,
            limb1: 0x247f8405ee3a5143b8fc7947,
            limb2: 0x2c37793269c12835,
        },
        r0a1: u288 {
            limb0: 0x9ecc215e40764ce6a6db3ce0,
            limb1: 0x14e8a7b5a57b166edcdfb52,
            limb2: 0x29e744551489dc3f,
        },
        r1a0: u288 {
            limb0: 0xee025e7cc0634b8b2fcd88dd,
            limb1: 0x94b3602ee4867d04d1e549ae,
            limb2: 0xcce5739cfedc699,
        },
        r1a1: u288 {
            limb0: 0x2c7318ae1f6db5d41f684334,
            limb1: 0xd1ba91922e100971bd11dbb5,
            limb2: 0x1d6c654d5c0913a4,
        },
    },
    G2Line {
        r0a0: u288 {
            limb0: 0xa137b991ba9048aee9fa0bc7,
            limb1: 0xf5433785c186cd1100ab6b80,
            limb2: 0xab519fd7cf8e7f9,
        },
        r0a1: u288 {
            limb0: 0x90832f45d3398c60aa1a74e2,
            limb1: 0x17f7ac209532723f22a344b,
            limb2: 0x23db979f8481c5f,
        },
        r1a0: u288 {
            limb0: 0x723b0e23c2808a5d1ea6b11d,
            limb1: 0x3030030d26411f84235c3af5,
            limb2: 0x122e78da5509eddb,
        },
        r1a1: u288 {
            limb0: 0xf1718c1e21a9bc3ec822f319,
            limb1: 0xf5ee6dfa3bd3272b2f09f0c7,
            limb2: 0x5a29c1e27616b34,
        },
    },
    G2Line {
        r0a0: u288 {
            limb0: 0x6cf0dc0a1a42af130a792bff,
            limb1: 0x6eeb4dd41cb8967cd7416c41,
            limb2: 0x832ca9524375cb4,
        },
        r0a1: u288 {
            limb0: 0x7e263bdeb1fedd385682b4fc,
            limb1: 0x3eee92fe8cdb332aeb31d573,
            limb2: 0x125dc8ce07406159,
        },
        r1a0: u288 {
            limb0: 0x5fce3aa533d50f8eff589829,
            limb1: 0x15cefc9330a131dfb10a5ae6,
            limb2: 0x2fa0a33e98e84220,
        },
        r1a1: u288 {
            limb0: 0xed6540b1d66bbf1f7bf86da8,
            limb1: 0x3a5266544635cad0d58d64d6,
            limb2: 0x149069d5ba2e34da,
        },
    },
    G2Line {
        r0a0: u288 {
            limb0: 0xbc1ede480873fceb8739511e,
            limb1: 0xd5a60533bd0ce7869efbc15,
            limb2: 0x182c17d793eba74d,
        },
        r0a1: u288 {
            limb0: 0x83bf38d91876ad8999516bc2,
            limb1: 0x7756322ea3dc079289d51f2d,
            limb2: 0x1d0f6156a89a4244,
        },
        r1a0: u288 {
            limb0: 0x6aba652f197be8f99707b88c,
            limb1: 0xbf94286c245794ea0f562f32,
            limb2: 0x25a358967a2ca81d,
        },
        r1a1: u288 {
            limb0: 0xc028cbff48c01433e8b23568,
            limb1: 0xd2e791f5772ed43b056beba1,
            limb2: 0x83eb38dff4960e,
        },
    },
    G2Line {
        r0a0: u288 {
            limb0: 0xf0ea4a2e24640eb0043fa781,
            limb1: 0x8a5ca14e0ac3b7d4409fcb40,
            limb2: 0x67b373e8abc5602,
        },
        r0a1: u288 {
            limb0: 0x7c391162763fc85bf5c94818,
            limb1: 0xb389e19eb97568e7e7e4617d,
            limb2: 0x1d3f1c590945ef5c,
        },
        r1a0: u288 {
            limb0: 0xce60f9534da6a36cda2ebe99,
            limb1: 0x4a48ecfd6beb4596b2736458,
            limb2: 0x2a3e1d1f2d7f13e0,
        },
        r1a1: u288 {
            limb0: 0x8546f7e328bc13d11bb19a65,
            limb1: 0xb68deedd4c4b131fa83bb2a5,
            limb2: 0x15f7b8d2c8e7626e,
        },
    },
    G2Line {
        r0a0: u288 {
            limb0: 0xc2a2b787d8e718e81970db80,
            limb1: 0x5372abeaf56844dee60d6198,
            limb2: 0x131210153a2217d6,
        },
        r0a1: u288 {
            limb0: 0x70421980313e09a8a0e5a82d,
            limb1: 0xf75ca1f68f4b8deafb1d3b48,
            limb2: 0x102113c9b6feb035,
        },
        r1a0: u288 {
            limb0: 0x4654c11d73bda84873de9b86,
            limb1: 0xa67601bca2e595339833191a,
            limb2: 0x1c2b76e439adc8cc,
        },
        r1a1: u288 {
            limb0: 0x9c53a48cc66c1f4d644105f2,
            limb1: 0xa17a18867557d96fb7c2f849,
            limb2: 0x1deb99799bd8b63a,
        },
    },
    G2Line {
        r0a0: u288 {
            limb0: 0xc32026c56341297fa080790c,
            limb1: 0xe23ad2ff283399133533b31f,
            limb2: 0xa6860f5c968f7ad,
        },
        r0a1: u288 {
            limb0: 0x2966cf259dc612c6a4d8957d,
            limb1: 0xfba87ea86054f3db5774a08f,
            limb2: 0xc73408b6a646780,
        },
        r1a0: u288 {
            limb0: 0x6272ce5976d8eeba08f66b48,
            limb1: 0x7dfbd78fa06509604c0cec8d,
            limb2: 0x181ec0eaa6660e45,
        },
        r1a1: u288 {
            limb0: 0x48af37c1a2343555fbf8a357,
            limb1: 0xa7b5e1e20e64d6a9a9ce8e61,
            limb2: 0x1147dcea39a47abd,
        },
    },
    G2Line {
        r0a0: u288 {
            limb0: 0x24892e4246676601de7ff011,
            limb1: 0x538390fa26e7a81a0d183f27,
            limb2: 0x3410fd15a886c28,
        },
        r0a1: u288 {
            limb0: 0x26b21dedab7f4232acbd4ff0,
            limb1: 0xa3b070b5094882aba51e9b07,
            limb2: 0xd20955719266e4d,
        },
        r1a0: u288 {
            limb0: 0xe9495357ddc8fab97186f3fa,
            limb1: 0x39314e488ba5e56819f2526f,
            limb2: 0x2319d043c6fac62e,
        },
        r1a1: u288 {
            limb0: 0x43af9a4d62880cabbd0c0091,
            limb1: 0x85c4696da0e2107eebe8d213,
            limb2: 0x15e73634a9b93263,
        },
    },
    G2Line {
        r0a0: u288 {
            limb0: 0x7225a042235a3e52ed4f3656,
            limb1: 0x29547006cc96d9af59e981e9,
            limb2: 0x2bb8d83d86b1948,
        },
        r0a1: u288 {
            limb0: 0x7aff77100255f01d01e06689,
            limb1: 0xeafc9593264cb70dd2c5c40a,
            limb2: 0x16feef8d11db8f6c,
        },
        r1a0: u288 {
            limb0: 0x38197214c4ec640e68ed7bd6,
            limb1: 0x6095d2ae38e508122aa0bacd,
            limb2: 0x15ee15a5c89d28c4,
        },
        r1a1: u288 {
            limb0: 0x59cc5927de581d2bba41fb39,
            limb1: 0x9368a6b2bf2630ccd9ee111a,
            limb2: 0x1d1cd760d41a3053,
        },
    },
    G2Line {
        r0a0: u288 {
            limb0: 0x4033c51e6e469818521cd2ae,
            limb1: 0xb71a4629a4696b2759f8e19e,
            limb2: 0x4f5744e29c1eb30,
        },
        r0a1: u288 {
            limb0: 0xa4f47bbc60cb0649dca1c772,
            limb1: 0x835f427106f4a6b897c6cf23,
            limb2: 0x17ca6ea4855756bb,
        },
        r1a0: u288 {
            limb0: 0x7f844a35c7eeadf511e67e57,
            limb1: 0x8bb54fb0b3688cac8860f10,
            limb2: 0x1c7258499a6bbebf,
        },
        r1a1: u288 {
            limb0: 0x10d269c1779f96946e518246,
            limb1: 0xce6fcef6676d0dacd395dc1a,
            limb2: 0x2cf4c6ae1b55d87d,
        },
    },
    G2Line {
        r0a0: u288 {
            limb0: 0xb8a97adf87c08c9754a126a3,
            limb1: 0x75a7ddf60605563f709106d2,
            limb2: 0x27851c7de29730da,
        },
        r0a1: u288 {
            limb0: 0x8c5ecd7d4bb18df0499e32c7,
            limb1: 0x2534a91e249a1d6c311618e6,
            limb2: 0xc0140c1c13a3493,
        },
        r1a0: u288 {
            limb0: 0x68d1a39239845ea787e22238,
            limb1: 0xb5a4c3ee8333093391b6d4cd,
            limb2: 0x1dc5f5b99d814946,
        },
        r1a1: u288 {
            limb0: 0x8ef9ff9b9895bbf279c0fa0d,
            limb1: 0x7d3d2f468c0ac9e19fb7c2d,
            limb2: 0xac27e05ceb646b5,
        },
    },
    G2Line {
        r0a0: u288 {
            limb0: 0xab74a6bae36b17b1d2cc1081,
            limb1: 0x904cf03d9d30b1fe9dc71374,
            limb2: 0x14ffdd55685b7d82,
        },
        r0a1: u288 {
            limb0: 0x277f7180b7cf33feded1583c,
            limb1: 0xc029c3968a75b612303c4298,
            limb2: 0x20ef4ba03605cdc6,
        },
        r1a0: u288 {
            limb0: 0xd5a7a27c1baba3791ab18957,
            limb1: 0x973730213d5d70d3e62d6db,
            limb2: 0x24ca121c566eb857,
        },
        r1a1: u288 {
            limb0: 0x9f4c2dea0492f548ae7d9e93,
            limb1: 0xe584b6b251a5227c70c5188,
            limb2: 0x22bcecac2bd5e51b,
        },
    },
    G2Line {
        r0a0: u288 {
            limb0: 0x340c82974f7221a53fc2f3ac,
            limb1: 0x7146f18cd591d423874996e7,
            limb2: 0xa6d154791056f46,
        },
        r0a1: u288 {
            limb0: 0x70894ea6418890d53b5ee12a,
            limb1: 0x882290cb53b795b0e7c8c208,
            limb2: 0x1b5777dc18b2899b,
        },
        r1a0: u288 {
            limb0: 0x99a0e528d582006a626206b6,
            limb1: 0xb1cf825d80e199c5c9c795b5,
            limb2: 0x2a97495b032f0542,
        },
        r1a1: u288 {
            limb0: 0xc7cf5b455d6f3ba73debeba5,
            limb1: 0xbb0a01235687223b7b71d0e5,
            limb2: 0x250024ac44c35e3f,
        },
    },
    G2Line {
        r0a0: u288 {
            limb0: 0xcd61de038885e78d976e417f,
            limb1: 0x81fe397759fd09af54407334,
            limb2: 0x28d442dfdc1a2e12,
        },
        r0a1: u288 {
            limb0: 0x75958d6bff91ac1f4b906a6e,
            limb1: 0xa9ceae56d3016a7b9be4e8d1,
            limb2: 0x1eb27b86e4ca4913,
        },
        r1a0: u288 {
            limb0: 0x9e78d6b4bc7dbeb138bb7110,
            limb1: 0x8fa9343766858993e6f9769e,
            limb2: 0x25d95a1cdd51a5b7,
        },
        r1a1: u288 {
            limb0: 0xd0e3a9be366e1fc7643320e8,
            limb1: 0xc0ba2c1555ff8ac9ad6f5297,
            limb2: 0x1d994b7cec2490e8,
        },
    },
    G2Line {
        r0a0: u288 {
            limb0: 0x1e9cf4d22158dc2de3993ad9,
            limb1: 0x71f64b04e8e9d545208968bb,
            limb2: 0x11d02ad0f13cfec0,
        },
        r0a1: u288 {
            limb0: 0xacbea6d3f08ecb77503f05de,
            limb1: 0x611d520b74ddcb9f2e5828f0,
            limb2: 0x26202c3e458eb353,
        },
        r1a0: u288 {
            limb0: 0xb61d83483ca541f57440987c,
            limb1: 0xa086532338a5827b1445f1c6,
            limb2: 0x1f5ebd76b5310b94,
        },
        r1a1: u288 {
            limb0: 0xcac91c4843a6bad2a7cc91cb,
            limb1: 0x4fbd17f04d76a1b165fed733,
            limb2: 0x1e860876cd8963af,
        },
    },
    G2Line {
        r0a0: u288 {
            limb0: 0xccf841cf5c1cf8f4a0485e28,
            limb1: 0xb5077662d0ce9d755af1446b,
            limb2: 0x2b08658e9d5ba5cb,
        },
        r0a1: u288 {
            limb0: 0x6ce62184a15685babd77f27f,
            limb1: 0x5ff9bb7d74505b0542578299,
            limb2: 0x7244563488bab2,
        },
        r1a0: u288 {
            limb0: 0xec778048d344ac71275d961d,
            limb1: 0x1273984019753000ad890d33,
            limb2: 0x27c2855e60d361bd,
        },
        r1a1: u288 {
            limb0: 0xa7a0071e22af2f3a79a12da,
            limb1: 0xc84a6fd41c20759ff6ff169a,
            limb2: 0x23e7ef2a308e49d1,
        },
    },
    G2Line {
        r0a0: u288 {
            limb0: 0x68a906f2806a6cc426b24994,
            limb1: 0x784dcf104c1dcf0e8f856da2,
            limb2: 0xc9654f8fbdf2892,
        },
        r0a1: u288 {
            limb0: 0x9bea5cd65447a96f85459dd6,
            limb1: 0x13d9bb083bdab401220475b7,
            limb2: 0x2bd224747d636b4e,
        },
        r1a0: u288 {
            limb0: 0xae8a73f18ff26f9d25fc0042,
            limb1: 0x947f72870798502183924783,
            limb2: 0xae687f4109514e,
        },
        r1a1: u288 {
            limb0: 0x3dd221c63901d92fbe7bec24,
            limb1: 0x803d8cd513a8fe56a98984c2,
            limb2: 0x11912c747e407b17,
        },
    },
    G2Line {
        r0a0: u288 {
            limb0: 0x7105024c431a33683d9d0b9d,
            limb1: 0x12e23637b641ab0e5b322ad8,
            limb2: 0x2918e9e08c764c28,
        },
        r0a1: u288 {
            limb0: 0x26384979d1f5417e451aeabf,
            limb1: 0xacfb499e362291d0b053bbf6,
            limb2: 0x2a6ad1a1f7b04ef6,
        },
        r1a0: u288 {
            limb0: 0xba4db515be70c384080fc9f9,
            limb1: 0x5a983a6afa9cb830fa5b66e6,
            limb2: 0x8cc1fa494726a0c,
        },
        r1a1: u288 {
            limb0: 0x59c9af9399ed004284eb6105,
            limb1: 0xef37f66b058b4c971d9c96b0,
            limb2: 0x2c1839afde65bafa,
        },
    },
    G2Line {
        r0a0: u288 {
            limb0: 0xd468740be11c72f0d61b3544,
            limb1: 0xee4537e6229611d1ee5d08f9,
            limb2: 0x25f95d481420c22b,
        },
        r0a1: u288 {
            limb0: 0x1057f10f48392fe4e6a8cbb,
            limb1: 0x71eaba2ec1ad3c43203ee8b9,
            limb2: 0x28ebfa58c1c65aa1,
        },
        r1a0: u288 {
            limb0: 0x7d03e13f07b1eecb5cd01d9d,
            limb1: 0x4e866746c563214e0043c745,
            limb2: 0x2cd7dc2b0c6cbb4b,
        },
        r1a1: u288 {
            limb0: 0x5eabc3fb0a14cc2cb63ecd7c,
            limb1: 0xcfa5e22677730b5197985457,
            limb2: 0x3db7ea133dcce6e,
        },
    },
    G2Line {
        r0a0: u288 {
            limb0: 0x6bf13a27b0f4eb6657abc4b,
            limb1: 0xf78d57f089bffdf07c676bb3,
            limb2: 0x228e4aefbdd738df,
        },
        r0a1: u288 {
            limb0: 0x4f41a40b04ec964619823053,
            limb1: 0xfa3fb44f4a80641a9bb3bc09,
            limb2: 0x29bf29a3d071ec4b,
        },
        r1a0: u288 {
            limb0: 0x83823dcdff02bdc8a0e6aa03,
            limb1: 0x79ac92f113de29251cd73a98,
            limb2: 0x1ccdb791718d144,
        },
        r1a1: u288 {
            limb0: 0xa074add9d066db9a2a6046b6,
            limb1: 0xef3a70034497456c7d001a5,
            limb2: 0x27d09562d815b4a6,
        },
    },
    G2Line {
        r0a0: u288 {
            limb0: 0xbf11dea21cd379f966caa6c2,
            limb1: 0x4e0f8e4b2b5917c45d535ef,
            limb2: 0xc735dd71c68e4ca,
        },
        r0a1: u288 {
            limb0: 0xa605ae0ab6554385d99f6e12,
            limb1: 0x87cd556340ce9c7cc8a6ac63,
            limb2: 0x210538d78dc01108,
        },
        r1a0: u288 {
            limb0: 0xc496c32da98d1ae345266146,
            limb1: 0x76a57df0969a21af8983781e,
            limb2: 0x269e9aa6f168324a,
        },
        r1a1: u288 {
            limb0: 0x820373298d73bb39e9d80644,
            limb1: 0x987291249714fb863a8353df,
            limb2: 0x120dfbe3b8b4c9c,
        },
    },
    G2Line {
        r0a0: u288 {
            limb0: 0x87a44d343cc761056f4f2eae,
            limb1: 0x18016f16818253360d2c8adf,
            limb2: 0x1bcd5c6e597d735e,
        },
        r0a1: u288 {
            limb0: 0x593d7444c376f6d69289660b,
            limb1: 0x1d6d97020b59cf2e4b38be4f,
            limb2: 0x17133b62617f63a7,
        },
        r1a0: u288 {
            limb0: 0x88cac99869bb335ec9553a70,
            limb1: 0x95bcfa7f7c0b708b4d737afc,
            limb2: 0x1eec79b9db274c09,
        },
        r1a1: u288 {
            limb0: 0xe465a53e9fe085eb58a6be75,
            limb1: 0x868e45cc13e7fd9d34e11839,
            limb2: 0x2b401ce0f05ee6bb,
        },
    },
    G2Line {
        r0a0: u288 {
            limb0: 0x83f48fbac5c1b94486c2d037,
            limb1: 0xf95d9333449543de78c69e75,
            limb2: 0x7bca8163e842be7,
        },
        r0a1: u288 {
            limb0: 0x60157b2ff6e4d737e2dac26b,
            limb1: 0x30ab91893fcf39d9dcf1b89,
            limb2: 0x29a58a02490d7f53,
        },
        r1a0: u288 {
            limb0: 0x520f9cb580066bcf2ce872db,
            limb1: 0x24a6e42c185fd36abb66c4ba,
            limb2: 0x309b07583317a13,
        },
        r1a1: u288 {
            limb0: 0x5a4c61efaa3d09a652c72471,
            limb1: 0xfcb2676d6aa28ca318519d2,
            limb2: 0x1405483699afa209,
        },
    },
    G2Line {
        r0a0: u288 {
            limb0: 0x887e3388d815fefbe4de67c7,
            limb1: 0x39aabdf16d5e820c468f07b4,
            limb2: 0x1021ded60046ae5d,
        },
        r0a1: u288 {
            limb0: 0x1ffd3f4a7c51d9b9b426759a,
            limb1: 0xfdcac9390f248e3358903bef,
            limb2: 0xc85ed498a09eaa4,
        },
        r1a0: u288 {
            limb0: 0x2e3d9ddae0fe891656c2ebbd,
            limb1: 0xdbb3756450184a201ee6f6f4,
            limb2: 0x1f77f974e15e790c,
        },
        r1a1: u288 {
            limb0: 0xc94662f8a91d828962406a80,
            limb1: 0x35b6584b35acc901cd8c124d,
            limb2: 0x1b6cbe14b354c93c,
        },
    },
    G2Line {
        r0a0: u288 {
            limb0: 0x4e0b59155b1586438f00d1d0,
            limb1: 0xe7fce333454bea5e5d19da67,
            limb2: 0x2286d1f263814635,
        },
        r0a1: u288 {
            limb0: 0xdb0108b13b264fa9efe313bd,
            limb1: 0x25a0231213b6afe0cc5ac9,
            limb2: 0x24a55b37cab9e96f,
        },
        r1a0: u288 {
            limb0: 0x10568376d2134a925d8224e2,
            limb1: 0x66ff6c53966243f66701ce36,
            limb2: 0xf0bab9bbaa38df8,
        },
        r1a1: u288 {
            limb0: 0x9faf33001f67c41b255de466,
            limb1: 0x30656441023848f72165541a,
            limb2: 0x1b964ad8ff7afd21,
        },
    },
    G2Line {
        r0a0: u288 {
            limb0: 0xbfdfdae86101e29da3e869b8,
            limb1: 0xf969a9b961a28b872e56aac2,
            limb2: 0x1afdc719440d90f0,
        },
        r0a1: u288 {
            limb0: 0xee43c995686f13baa9b07266,
            limb1: 0xbfa387a694c641cceee4443a,
            limb2: 0x104d8c02eb7f60c8,
        },
        r1a0: u288 {
            limb0: 0x8d451602b3593e798aecd7fb,
            limb1: 0x69ffbefe7c5ac2cf68e8691e,
            limb2: 0x2ea064a1bc373d28,
        },
        r1a1: u288 {
            limb0: 0x6e7a663073bfe88a2b02326f,
            limb1: 0x5faadb36847ca0103793fa4a,
            limb2: 0x26c09a8ec9303836,
        },
    },
    G2Line {
        r0a0: u288 {
            limb0: 0xa02ed8b8bea4e6398937e400,
            limb1: 0xba34c7a8c92f6fb9c7eb1009,
            limb2: 0x14021afa35038d6f,
        },
        r0a1: u288 {
            limb0: 0x5fed8893a16fc89c77ab6e69,
            limb1: 0x341d37d9e774298c8289039e,
            limb2: 0x14228ddafe44ce59,
        },
        r1a0: u288 {
            limb0: 0x578a1f7a73e6d177db8ef992,
            limb1: 0xe0414e8de48555d5e7715a16,
            limb2: 0x48dd64815f16a0a,
        },
        r1a1: u288 {
            limb0: 0xf23687d236711b4c0ca8ce76,
            limb1: 0x50664dd13060c77c5166e7fe,
            limb2: 0x10090c847a3c2764,
        },
    },
    G2Line {
        r0a0: u288 {
            limb0: 0x3d038747ebac16adc1c50bdd,
            limb1: 0xe3706a783e99f73ac742aa1a,
            limb2: 0x17eac23b00b545ff,
        },
        r0a1: u288 {
            limb0: 0xdc25ff0bd02abcbe502c4e37,
            limb1: 0x39b92e6ebb65e5f2d8504f90,
            limb2: 0x2415b5f61301dff6,
        },
        r1a0: u288 {
            limb0: 0x9cdcb2146d15f37900db82ac,
            limb1: 0x96c3940e2f5c5f8198fadee3,
            limb2: 0x2f662ea79b473fc2,
        },
        r1a1: u288 {
            limb0: 0xc0fb95686de65e504ed4c57a,
            limb1: 0xec396c7c4275d4e493b00713,
            limb2: 0x106d2aab8d90d517,
        },
    },
    G2Line {
        r0a0: u288 {
            limb0: 0xb836776ba636148782ccc53a,
            limb1: 0xc85e575c26103c32434b48b3,
            limb2: 0xbbd5f5df165aeca,
        },
        r0a1: u288 {
            limb0: 0x75eb6906bb101ea7f525fe68,
            limb1: 0xa69a82fea7ca9f41fb7f0712,
            limb2: 0x2d0f62c13f7d525b,
        },
        r1a0: u288 {
            limb0: 0x94475fc56769da417d920d02,
            limb1: 0x9bacf6721bad4841a1ead330,
            limb2: 0x264649c0901fd86,
        },
        r1a1: u288 {
            limb0: 0x45cddba5ab6cb8d80986a4b5,
            limb1: 0x8a2735ec64c123d9b1d94e43,
            limb2: 0x8b8c3087a3fc782,
        },
    },
    G2Line {
        r0a0: u288 {
            limb0: 0x49bbb4d856921e3177c0b5bf,
            limb1: 0x76d84d273694e662bdd5d364,
            limb2: 0xea5dc611bdd369d,
        },
        r0a1: u288 {
            limb0: 0x9e9fc3adc530fa3c5c6fd7fe,
            limb1: 0x114bb0c0e8bd247da41b3883,
            limb2: 0x6044124f85d2ce,
        },
        r1a0: u288 {
            limb0: 0xa6e604cdb4e40982a97c084,
            limb1: 0xef485caa56c7820be2f6b11d,
            limb2: 0x280de6387dcbabe1,
        },
        r1a1: u288 {
            limb0: 0xcaceaf6df5ca9f8a18bf2e1e,
            limb1: 0xc5cce932cc6818b53136c142,
            limb2: 0x12f1cd688682030c,
        },
    },
    G2Line {
        r0a0: u288 {
            limb0: 0x37497c23dcf629df58a5fa12,
            limb1: 0x4fcd5534ae47bded76245ac9,
            limb2: 0x1715ab081e32ac95,
        },
        r0a1: u288 {
            limb0: 0x856275471989e2c288e3c83,
            limb1: 0xb42d81a575b89b127a7821a,
            limb2: 0x5fa75a0e4ae3118,
        },
        r1a0: u288 {
            limb0: 0xeb22351e8cd345c23c0a3fef,
            limb1: 0x271feb16d4b47d2267ac9d57,
            limb2: 0x258f9950b9a2dee5,
        },
        r1a1: u288 {
            limb0: 0xb5f75468922dc025ba7916fa,
            limb1: 0x7e24515de90edf1bde4edd9,
            limb2: 0x289145b3512d4d81,
        },
    },
    G2Line {
        r0a0: u288 {
            limb0: 0xce1ded2782ddd08e6865ab4,
            limb1: 0x4583c91a985a438fdac4f4c,
            limb2: 0x13d595d330502573,
        },
        r0a1: u288 {
            limb0: 0x595067b65592ac4d6c9b5b5c,
            limb1: 0x4ef806daef8c02f94ecaf97f,
            limb2: 0x7869c312062e0a8,
        },
        r1a0: u288 {
            limb0: 0x38cb6ea081fb30e87015f4c3,
            limb1: 0xc380b087269e9836e39be81,
            limb2: 0x7619e66982167dd,
        },
        r1a1: u288 {
            limb0: 0x84f696893f8cb0e616e335b6,
            limb1: 0xb7fd749a8812159ce96c3f43,
            limb2: 0x2b80806bd7eeb0cd,
        },
    },
    G2Line {
        r0a0: u288 {
            limb0: 0xeed11dd701d662b9bd85fda4,
            limb1: 0x284c3b305b25ed852d47268e,
            limb2: 0x37e8aad03f1efa3,
        },
        r0a1: u288 {
            limb0: 0x1ba355db79739c5b954c99e,
            limb1: 0xd38db182b11b150b1ac2b6cd,
            limb2: 0x1b416cf91fe88aa,
        },
        r1a0: u288 {
            limb0: 0xd8f230276c30350267b5d2e6,
            limb1: 0x6057c8dd8abc942db7f6e156,
            limb2: 0x127d2dc576c754d8,
        },
        r1a1: u288 {
            limb0: 0x3a34d39084d5d8b2204f6632,
            limb1: 0xe18cb27f7b45639b6cb65d23,
            limb2: 0xb6cc7185cc1c602,
        },
    },
    G2Line {
        r0a0: u288 {
            limb0: 0x95b7b32bcc3119c64a62a8de,
            limb1: 0xe07184496f17bbd59a4b7bbd,
            limb2: 0x1708c536fd78b531,
        },
        r0a1: u288 {
            limb0: 0xfa85b5778c77166c1523a75e,
            limb1: 0x89a00c53309a9e525bef171a,
            limb2: 0x2d2287dd024e421,
        },
        r1a0: u288 {
            limb0: 0x31fd0884eaf2208bf8831e72,
            limb1: 0x537e04ea344beb57ee645026,
            limb2: 0x23c7f99715257261,
        },
        r1a1: u288 {
            limb0: 0x8c38b3aeea525f3c2d2fdc22,
            limb1: 0xf838a99d9ec8ed6dcec6a2a8,
            limb2: 0x2973d5159ddc479a,
        },
    },
    G2Line {
        r0a0: u288 {
            limb0: 0x3f058d8c63fd905d3ca29b42,
            limb1: 0x1f0a90982cc68e4ddcd83e57,
            limb2: 0x240aeaae0783fbfa,
        },
        r0a1: u288 {
            limb0: 0xedfee81d80da310fdf0d0d8,
            limb1: 0xc2208e6de8806cf491bd74d4,
            limb2: 0xb7318be62a476af,
        },
        r1a0: u288 {
            limb0: 0x3c6920c8a24454c634f388fe,
            limb1: 0x23328a006312a722ae09548b,
            limb2: 0x1d2f1c58b80432e2,
        },
        r1a1: u288 {
            limb0: 0xb72980574f7a877586de3a63,
            limb1: 0xcd773b87ef4a29c16784c5ae,
            limb2: 0x1f812c7e22f339c5,
        },
    },
    G2Line {
        r0a0: u288 {
            limb0: 0x4ee6eef57f5c866acf77f595,
            limb1: 0x3aec7154a9f1f285829186a5,
            limb2: 0x283e9794a30457d,
        },
        r0a1: u288 {
            limb0: 0xd59a661484d8c376567086d3,
            limb1: 0x1f9c69bb6fb467cd93899dd2,
            limb2: 0x25dd4d1be0b765b,
        },
        r1a0: u288 {
            limb0: 0x5b9c47593dfbd508ab34c7b3,
            limb1: 0x5cc228830e12085b69b345df,
            limb2: 0x563a3f38bb17d2d,
        },
        r1a1: u288 {
            limb0: 0xd13362074a4f1c9ad9063afd,
            limb1: 0xae0b6ddad1bdbd332e510b50,
            limb2: 0x6fe176282e9d5fb,
        },
    },
    G2Line {
        r0a0: u288 {
            limb0: 0x8909147ac871b1dfb1b93dea,
            limb1: 0x142dbce634570b3004e7fc,
            limb2: 0x6c20d9db5dd84da,
        },
        r0a1: u288 {
            limb0: 0x9860d4eddaa4bc238176c6fc,
            limb1: 0x2b0526a4c3964c89747e80c5,
            limb2: 0x8fd2f58f97118b6,
        },
        r1a0: u288 {
            limb0: 0x350f6ba8623173a2b59246f5,
            limb1: 0xc1b28fd98d68ff68c2905942,
            limb2: 0x8244875fe9df1c7,
        },
        r1a1: u288 {
            limb0: 0x57cc1c6a24b662006d9dbe1b,
            limb1: 0x5ad285ba45ea4be688bff724,
            limb2: 0x2b07fd32ff344b21,
        },
    },
    G2Line {
        r0a0: u288 {
            limb0: 0xfeebe92941f95b6ea1d095bb,
            limb1: 0x9c7962eb8bbeb95a9ca7cf50,
            limb2: 0x290bdaf3b9a08dc3,
        },
        r0a1: u288 {
            limb0: 0x686cfa11c9d4b93675495599,
            limb1: 0xb1d69e17b4b5ebf64f0d51e1,
            limb2: 0x2c18bb4bdc2e9567,
        },
        r1a0: u288 {
            limb0: 0x17419b0f6a04bfc98d71527,
            limb1: 0x80eba6ff02787e3de964a4d1,
            limb2: 0x26087bb100e7ff9f,
        },
        r1a1: u288 {
            limb0: 0x17c4ee42c3f612c43a08f689,
            limb1: 0x7276bdda2df6d51a291dba69,
            limb2: 0x40a7220ddb393e1,
        },
    },
    G2Line {
        r0a0: u288 {
            limb0: 0x37349ad9dc3023fc75053e02,
            limb1: 0x33a3d352f746ab24b3b58b0a,
            limb2: 0xec4c339b84b811d,
        },
        r0a1: u288 {
            limb0: 0x7dcfa2460a0ad9b521a47470,
            limb1: 0xba3ff4b52958f6b7341790da,
            limb2: 0x24709d3b126eb975,
        },
        r1a0: u288 {
            limb0: 0xe5167ab2a7c59462398695fe,
            limb1: 0x639d95ac9180109e9716c52d,
            limb2: 0x1ad3dd11a73c7763,
        },
        r1a1: u288 {
            limb0: 0xc4074c8a20ffec99be26ea0d,
            limb1: 0x33d88e5ff7a03f8fc7673634,
            limb2: 0x212a99002b140a7c,
        },
    },
    G2Line {
        r0a0: u288 {
            limb0: 0x830d777c19040571a1d72fd0,
            limb1: 0x651b2c6b8c292020817a633f,
            limb2: 0x268af1e285bc59ff,
        },
        r0a1: u288 {
            limb0: 0xede78baa381c5bce077f443d,
            limb1: 0x540ff96bae21cd8b9ae5438b,
            limb2: 0x12a1fa7e3b369242,
        },
        r1a0: u288 {
            limb0: 0x797c0608e5a535d8736d4bc5,
            limb1: 0x375faf00f1147656b7c1075f,
            limb2: 0xda60fab2dc5a639,
        },
        r1a1: u288 {
            limb0: 0x610d26085cfbebdb30ce476e,
            limb1: 0x5bc55890ff076827a09e8444,
            limb2: 0x14272ee2d25f20b7,
        },
    },
    G2Line {
        r0a0: u288 {
            limb0: 0x430bef5bf19edee76f43f86d,
            limb1: 0xd0d7e3e70da75944107b2d4a,
            limb2: 0x1a773d3afca56895,
        },
        r0a1: u288 {
            limb0: 0xac9908b990c2eba0c566a721,
            limb1: 0xb5b9dd164b61dc1a46f57bc0,
            limb2: 0x153897d14189a3e9,
        },
        r1a0: u288 {
            limb0: 0x873c42f94417c98a18ef8b21,
            limb1: 0x7fd90a68e925814a5c90c64e,
            limb2: 0xb43f89cdc102905,
        },
        r1a1: u288 {
            limb0: 0x6a2633ae3430261a8d930055,
            limb1: 0xccf2888e7fa1b1be32616fcc,
            limb2: 0x281f7352c8bd69b4,
        },
    },
    G2Line {
        r0a0: u288 {
            limb0: 0xd6862e1a4ca3b2baf6f8d8aa,
            limb1: 0x96f9066dded3a3d899025af4,
            limb2: 0x1a98af9f0d48fd3,
        },
        r0a1: u288 {
            limb0: 0x276b417cc61ea259c114314e,
            limb1: 0x464399e5e0037b159866b246,
            limb2: 0x12cc97dcf32896b5,
        },
        r1a0: u288 {
            limb0: 0xef72647f4c2d08fc038c4377,
            limb1: 0x34883cea19be9a490a93cf2b,
            limb2: 0x10d01394daa61ed0,
        },
        r1a1: u288 {
            limb0: 0xdf345239ece3acaa62919643,
            limb1: 0x914780908ece64e763cca062,
            limb2: 0xee2a80dbd2012a3,
        },
    },
    G2Line {
        r0a0: u288 {
            limb0: 0x1d5a31f4d08a0ebf7e071e00,
            limb1: 0xcd1244dd95dd30005f531f81,
            limb2: 0xb4cb469a2dcf4f1,
        },
        r0a1: u288 {
            limb0: 0x7c5938adaf38b355092de1f1,
            limb1: 0x292ab08995b293abfcba14b,
            limb2: 0x1fd126a2b9f37c67,
        },
        r1a0: u288 {
            limb0: 0x6e9d352b02a7cb771fcc33f9,
            limb1: 0x7754d8536eefda2025a07340,
            limb2: 0x1840289291c35a72,
        },
        r1a1: u288 {
            limb0: 0xe85f465417b7bd758c547b2e,
            limb1: 0xf7f703c3bc55ff8a01fa9365,
            limb2: 0xfa301227880a841,
        },
    },
    G2Line {
        r0a0: u288 {
            limb0: 0xb871630bb14808308256993,
            limb1: 0x5aa6407e90ac7cd9d34c84b1,
            limb2: 0x1a45d81956be51f9,
        },
        r0a1: u288 {
            limb0: 0x4e35a5f1c75bc96bbe481d7c,
            limb1: 0xb461fa7d1b269bf49be0ed7f,
            limb2: 0x88efe970e8c4e4a,
        },
        r1a0: u288 {
            limb0: 0xff160df5ead7b7b25d8892e5,
            limb1: 0xbbbd6b9b216396e83fd6aa70,
            limb2: 0x2dcf636e87cde612,
        },
        r1a1: u288 {
            limb0: 0x44d33f7f0dbcaccf59607fcd,
            limb1: 0xae52f65a36ac4f17e0e213de,
            limb2: 0x12e6c11148485b9b,
        },
    },
    G2Line {
        r0a0: u288 {
            limb0: 0xa89926f3c9ed74cf35d8982d,
            limb1: 0x8e9003f1a42b81a81fe0df1e,
            limb2: 0x2732162604574861,
        },
        r0a1: u288 {
            limb0: 0x4ac22d9feb0443ee015b81e1,
            limb1: 0xd442070c95acaa6a39e85ae9,
            limb2: 0x1a42773c0ac19a09,
        },
        r1a0: u288 {
            limb0: 0x7d32a4a55a853c2309cd6f0,
            limb1: 0x747d1e031aa2229e38cfca1f,
            limb2: 0x1b6358645f1162ad,
        },
        r1a1: u288 {
            limb0: 0xd511412ffa32391dda88c29b,
            limb1: 0x5f57b2aab83993734eb330b0,
            limb2: 0xc3766c22260b874,
        },
    },
    G2Line {
        r0a0: u288 {
            limb0: 0xa4058149e82ea51362b79be4,
            limb1: 0x734eba2621918a820ae44684,
            limb2: 0x110a314a02272b1,
        },
        r0a1: u288 {
            limb0: 0xe2b43963ef5055df3c249613,
            limb1: 0x409c246f762c0126a1b3b7b7,
            limb2: 0x19aa27f34ab03585,
        },
        r1a0: u288 {
            limb0: 0x179aad5f620193f228031d62,
            limb1: 0x6ba32299b05f31b099a3ef0d,
            limb2: 0x157724be2a0a651f,
        },
        r1a1: u288 {
            limb0: 0xa33b28d9a50300e4bbc99137,
            limb1: 0x262a51847049d9b4d8cea297,
            limb2: 0x189acb4571d50692,
        },
    },
    G2Line {
        r0a0: u288 {
            limb0: 0xbd50e560f6bb994a2922fa51,
            limb1: 0x99a1d1b01aa18c7f31e917fc,
            limb2: 0xd7ef26150626982,
        },
        r0a1: u288 {
            limb0: 0xf014da7a050c535a40cfc124,
            limb1: 0x3b1a2e82c4f0fc6379900c54,
            limb2: 0x1a5cfd9a14902546,
        },
        r1a0: u288 {
            limb0: 0x9aaa7b13fd8f24f65c93eec5,
            limb1: 0xab93d53f2815295691702b82,
            limb2: 0xde083d90578af6f,
        },
        r1a1: u288 {
            limb0: 0xfbd08ec0a79725a4b6e8b67c,
            limb1: 0x69946154b610ed695859295b,
            limb2: 0x277a133a0d6da917,
        },
    },
    G2Line {
        r0a0: u288 {
            limb0: 0x29bd4381ae4afc677ee37ed6,
            limb1: 0x29ed43453f9a008d9176f004,
            limb2: 0x24134eb915104f43,
        },
        r0a1: u288 {
            limb0: 0x81597f82bb67e90a3e72bdd2,
            limb1: 0xab3bbde5f7bbb4df6a6b5c19,
            limb2: 0x19ac61eea40a367c,
        },
        r1a0: u288 {
            limb0: 0xe30a79342fb3199651aee2fa,
            limb1: 0xf500f028a73ab7b7db0104a3,
            limb2: 0x808b50e0ecb5e4d,
        },
        r1a1: u288 {
            limb0: 0x55f2818453c31d942444d9d6,
            limb1: 0xf6dd80c71ab6e893f2cf48db,
            limb2: 0x13c3ac4488abd138,
        },
    },
    G2Line {
        r0a0: u288 {
            limb0: 0x32bc8a981429b931b50b70e1,
            limb1: 0x99cffcd897696a0e5c987090,
            limb2: 0x2663f59204065aeb,
        },
        r0a1: u288 {
            limb0: 0x6d0d07933c107a489c682134,
            limb1: 0xb81690a5db81aa6e8c0ef203,
            limb2: 0x27cb7b6ce66b5225,
        },
        r1a0: u288 {
            limb0: 0xf6fc5c5aa501cffb8ee75a4b,
            limb1: 0xf8d08f9383f191384ba8077b,
            limb2: 0x28b89e3f89c071c1,
        },
        r1a1: u288 {
            limb0: 0x1bd9021070481b0a40cb6d36,
            limb1: 0x86562734b4f3fcfb46e39713,
            limb2: 0x1ec7729185561f74,
        },
    },
    G2Line {
        r0a0: u288 {
            limb0: 0xd1464269bbeafa546f559b8f,
            limb1: 0xab7f7dcd1ac32b86979471cf,
            limb2: 0x6a38256ee96f113,
        },
        r0a1: u288 {
            limb0: 0xf14d50984e65f9bc41df4e7e,
            limb1: 0x350aff9be6f9652ad441a3ad,
            limb2: 0x1b1e60534b0a6aba,
        },
        r1a0: u288 {
            limb0: 0x9e98507da6cc50a56f023849,
            limb1: 0xcf8925e03f2bb5c1ba0962dd,
            limb2: 0x2b18961810a62f87,
        },
        r1a1: u288 {
            limb0: 0x3a4c61b937d4573e3f2da299,
            limb1: 0x6f4c6c13fd90f4edc322796f,
            limb2: 0x13f4e99b6a2f025e,
        },
    },
    G2Line {
        r0a0: u288 {
            limb0: 0xd7f1137b131005c05a263909,
            limb1: 0x377579bc2a44238703830641,
            limb2: 0x1edb40cec982e433,
        },
        r0a1: u288 {
            limb0: 0xb234350aafc13259037ff7b8,
            limb1: 0x8ce5fcfc41890347214723f3,
            limb2: 0x1d5cfe6e2536a23b,
        },
        r1a0: u288 {
            limb0: 0x8d74f12ae2cdd199736e4db9,
            limb1: 0xf5835da25b7c74dea8742767,
            limb2: 0xa4f9baaf2b585aa,
        },
        r1a1: u288 {
            limb0: 0x6c077e93c1a1bae84d31f2de,
            limb1: 0xeb24bf9c8e1a11a15952b35f,
            limb2: 0x182a33beae2d73ac,
        },
    },
    G2Line {
        r0a0: u288 {
            limb0: 0xe0115a79120ae892a72f3dcb,
            limb1: 0xec67b5fc9ea414a4020135f,
            limb2: 0x1ee364e12321904a,
        },
        r0a1: u288 {
            limb0: 0xa74d09666f9429c1f2041cd9,
            limb1: 0x57ffe0951f863dd0c1c2e97a,
            limb2: 0x154877b2d1908995,
        },
        r1a0: u288 {
            limb0: 0xcbe5e4d2d2c91cdd4ccca0,
            limb1: 0xe6acea145563a04b2821d120,
            limb2: 0x18213221f2937afb,
        },
        r1a1: u288 {
            limb0: 0xfe20afa6f6ddeb2cb768a5ae,
            limb1: 0x1a3b509131945337c3568fcf,
            limb2: 0x127b5788263a927e,
        },
    },
    G2Line {
        r0a0: u288 {
            limb0: 0x23a3796fea17793ca760d4b4,
            limb1: 0xb4abf7ebb030cb2f1630ed5f,
            limb2: 0x64ab24ff28d4416,
        },
        r0a1: u288 {
            limb0: 0x538a1fa509f26d8c8bdeb966,
            limb1: 0x73f3e2cd56d3c514e4a37c42,
            limb2: 0x60a236e3776ce68,
        },
        r1a0: u288 {
            limb0: 0xd80f5ba56c16fe54bda3fa80,
            limb1: 0xe5f8701be9499623ce8a673d,
            limb2: 0x18c79fac25052970,
        },
        r1a1: u288 {
            limb0: 0x8929aad47a81f1378a817ef5,
            limb1: 0xfadba04c7242b43b5cf39d33,
            limb2: 0xb3e5f5c3c9fb3b2,
        },
    },
    G2Line {
        r0a0: u288 {
            limb0: 0xe7c658aecdab4db3c83f7927,
            limb1: 0xfbf162264ca04ee50c70bde8,
            limb2: 0x2a20f4565b7ff885,
        },
        r0a1: u288 {
            limb0: 0x45b1c2f0a1226361f42683c0,
            limb1: 0x9acdd892c48c08de047296bc,
            limb2: 0x27836373108925d4,
        },
        r1a0: u288 {
            limb0: 0xc0ea9294b345e6d4892676a7,
            limb1: 0xcba74eca77086af245d1606e,
            limb2: 0xf20edac89053e72,
        },
        r1a1: u288 {
            limb0: 0x4c92a28f2779a527a68a938c,
            limb1: 0x3a1c3c55ff9d20eac109fab3,
            limb2: 0x21c4a8c524b1ee7d,
        },
    },
    G2Line {
        r0a0: u288 {
            limb0: 0x731f3a1b36de3023901591ff,
            limb1: 0xe34bb92f321ca5d3092bcbad,
            limb2: 0x2216559b45dd1c2f,
        },
        r0a1: u288 {
            limb0: 0x3bac805b2d142e0cc0edeb11,
            limb1: 0x5d11df064af70b6d83d6ce74,
            limb2: 0x14c2db65d318303,
        },
        r1a0: u288 {
            limb0: 0xc3ee59929ecba416af62e06e,
            limb1: 0xcbdffb49b2c9219cfda57258,
            limb2: 0x9e92730073f74d7,
        },
        r1a1: u288 {
            limb0: 0x137f2ce23b788e764203080c,
            limb1: 0x1340ccaf8101da98864c6b0c,
            limb2: 0x103ddd7382137938,
        },
    },
    G2Line {
        r0a0: u288 {
            limb0: 0xa68021d593c46246af22559e,
            limb1: 0x5c2cfc5bc4cd1b48f4704134,
            limb2: 0x296066ede1298f8c,
        },
        r0a1: u288 {
            limb0: 0xfe17dd6765eb9b9625eb6a84,
            limb1: 0x4e35dd8e8f6088bb14299f8d,
            limb2: 0x1a380ab2689106e4,
        },
        r1a0: u288 {
            limb0: 0x82bacf337ca09853df42bc59,
            limb1: 0xa15de4ef34a30014c5a2e9ae,
            limb2: 0x243cc0cec53c778b,
        },
        r1a1: u288 {
            limb0: 0xcb2a1bf18e3ba9349b0a8bf2,
            limb1: 0x35134b2505cbb5a4c91f0ac4,
            limb2: 0x25e45206b13f43c4,
        },
    },
    G2Line {
        r0a0: u288 {
            limb0: 0x8e97b007ffd9891bd0e77650,
            limb1: 0x77671278ac33f17df6b1db88,
            limb2: 0x243daddc47f5d5c2,
        },
        r0a1: u288 {
            limb0: 0x655fe4c8bbe5ee06aaa0054b,
            limb1: 0xf751450b02c93c7ddea95938,
            limb2: 0x21aa988e950d563f,
        },
        r1a0: u288 {
            limb0: 0xb51b3b6b8582de3eb0549518,
            limb1: 0x84a1031766b7e465f5bbf40c,
            limb2: 0xd46c2d5b95e5532,
        },
        r1a1: u288 {
            limb0: 0x50b6ddd8a5eef0067652191e,
            limb1: 0x298832a0bc46ebed8bff6190,
            limb2: 0xb568b4fe8311f93,
        },
    },
    G2Line {
        r0a0: u288 {
            limb0: 0x6ad6cf94fc3bf4bfbd69ba1d,
            limb1: 0x806961a05ecbb229a267a99d,
            limb2: 0x1671d0fb2e942009,
        },
        r0a1: u288 {
            limb0: 0x2e9b86ac823b3213d26fe614,
            limb1: 0x48a66f0ee2f66e6be68a4eab,
            limb2: 0x9162eb41435b523,
        },
        r1a0: u288 {
            limb0: 0xeda3ea2df37c2c19a07e26a6,
            limb1: 0x96cb3f72bef333861a5f6793,
            limb2: 0x6e84ee455d519bf,
        },
        r1a1: u288 {
            limb0: 0x52f50c292b08883fa721dada,
            limb1: 0x2029cc6ef51b67f2f30e583a,
            limb2: 0xb289cfc0164b2ed,
        },
    },
    G2Line {
        r0a0: u288 {
            limb0: 0x6c70c1e14706dbfd33efe75c,
            limb1: 0xbd47837fd6f0a808a8cac5c3,
            limb2: 0x1b60ad36bb1e656e,
        },
        r0a1: u288 {
            limb0: 0x833e70940a681aa43a083ad0,
            limb1: 0x3ffecc6d09b7a0ea1df06988,
            limb2: 0x216e7660abbec411,
        },
        r1a0: u288 {
            limb0: 0xdaddeff80a0eccefcd3726b4,
            limb1: 0xd7b4c983581d4e9b3f210f17,
            limb2: 0x26bf9b818756e2b,
        },
        r1a1: u288 {
            limb0: 0xb32fd7bd9890bbed35311a72,
            limb1: 0xa30e2587947d85bbece4c62f,
            limb2: 0x197a3b46e94f9f24,
        },
    },
    G2Line {
        r0a0: u288 {
            limb0: 0xddb4db99db681d35f71a159c,
            limb1: 0xf71a330019414e6fdee75700,
            limb2: 0x14d9838e7d1918bb,
        },
        r0a1: u288 {
            limb0: 0x203c8bac71951a5f2c653710,
            limb1: 0x9fc93f8da38ecc2957313982,
            limb2: 0x7b6d981259cabd9,
        },
        r1a0: u288 {
            limb0: 0xa7297cdb5be0cc45d48ca6af,
            limb1: 0xa07b4b025ebe6c960eddfc56,
            limb2: 0xef2a5c30ef00652,
        },
        r1a1: u288 {
            limb0: 0xb7f05c76d860e9122b36ecd7,
            limb1: 0x407d6522e1f9ce2bcbf80eda,
            limb2: 0x197625a558f32c36,
        },
    },
    G2Line {
        r0a0: u288 {
            limb0: 0xe6af6774cb7a4b647bc24bc6,
            limb1: 0x76bea1b00f9735d1977d2636,
            limb2: 0xc89d9397e87260c,
        },
        r0a1: u288 {
            limb0: 0x96bf96a3ec6330e2471bedb,
            limb1: 0xaefe1b80eabbd9aea0986912,
            limb2: 0x2060760fa91e6007,
        },
        r1a0: u288 {
            limb0: 0x7bcc695f496777a5639d8e67,
            limb1: 0x521bb49545544f2017835a37,
            limb2: 0x23bd13f6824a9c20,
        },
        r1a1: u288 {
            limb0: 0x2a7663f245635451e8e9395b,
            limb1: 0x2a618c0e730e827ea1b6c5b8,
            limb2: 0x4b769d1e5ea2d59,
        },
    },
    G2Line {
        r0a0: u288 {
            limb0: 0xb0f04df9dec94801e48a6ff7,
            limb1: 0xdc59d087c627d38334e5b969,
            limb2: 0x3d36e11420be053,
        },
        r0a1: u288 {
            limb0: 0xc80f070001aa1586189e0215,
            limb1: 0xff849fcbbbe7c00c83ab5282,
            limb2: 0x2a2354b2882706a6,
        },
        r1a0: u288 {
            limb0: 0x48cf70c80f08b6c7dc78adb2,
            limb1: 0xc6632efa77b36a4a1551d003,
            limb2: 0xc2d3533ece75879,
        },
        r1a1: u288 {
            limb0: 0x63e82ba26617416a0b76ddaa,
            limb1: 0xdaceb24adda5a049bed29a50,
            limb2: 0x1a82061a3344043b,
        },
    },
    G2Line {
        r0a0: u288 {
            limb0: 0x5870b524b1a3550dd400ccc5,
            limb1: 0x852bc0b37d0f914b8073f12f,
            limb2: 0x16509ed87eff5a4e,
        },
        r0a1: u288 {
            limb0: 0x88260fe925feb155aed3786a,
            limb1: 0x67d1bdd00f0234c2f4bfc1dc,
            limb2: 0x2d447aa64752d13,
        },
        r1a0: u288 {
            limb0: 0x61cd38a81ad2ff47aed15d31,
            limb1: 0xbca0f1fb3a56f9f221477273,
            limb2: 0x24049dab533565eb,
        },
        r1a1: u288 {
            limb0: 0x6c2add460f1dc00897d5b5da,
            limb1: 0x35bb326b6d5280eee3f8c765,
            limb2: 0x13a4b8025098500,
        },
    },
    G2Line {
        r0a0: u288 {
            limb0: 0x9152fecf0f523415acc7c7be,
            limb1: 0xd9632cbfccc4ea5d7bf31177,
            limb2: 0x2d7288c5f8c83ab1,
        },
        r0a1: u288 {
            limb0: 0x53144bfe4030f3f9f5efda8,
            limb1: 0xfeec394fbf392b11c66bae27,
            limb2: 0x28840813ab8a200b,
        },
        r1a0: u288 {
            limb0: 0xdec3b11fbc28b305d9996ec7,
            limb1: 0x5b5f8d9d17199e149c9def6e,
            limb2: 0x10c1a149b6751bae,
        },
        r1a1: u288 {
            limb0: 0x665e8eb7e7d376a2d921c889,
            limb1: 0xfdd76d06e46ee1a943b8788d,
            limb2: 0x8bb21d9960e837b,
        },
    },
    G2Line {
        r0a0: u288 {
            limb0: 0x3a67c28a175200e631aa506a,
            limb1: 0x7397303a34968ff17c06e801,
            limb2: 0x1b81e0c63123688b,
        },
        r0a1: u288 {
            limb0: 0x3490cfd4f076c621dac4a12c,
            limb1: 0xec183578c91b90b72e5887b7,
            limb2: 0x179fb354f608da00,
        },
        r1a0: u288 {
            limb0: 0x9322bde2044dde580a78ba33,
            limb1: 0xfc74821b668d3570cad38f8b,
            limb2: 0x8cec54a291f5e57,
        },
        r1a1: u288 {
            limb0: 0xc2818b6a9530ee85d4b2ae49,
            limb1: 0x8d7b651ad167f2a43d7a2d0a,
            limb2: 0x7c9ca9bab0ffc7f,
        },
    },
    G2Line {
        r0a0: u288 {
            limb0: 0x5622114faf115105095ab77f,
            limb1: 0x54762377d7848bf1c52b1fce,
            limb2: 0x1f97b82262bcf5d6,
        },
        r0a1: u288 {
            limb0: 0x6085f868127e9f82a6324ea7,
            limb1: 0x88a39c58534935bde6a49ab,
            limb2: 0x7f8a3494505b851,
        },
        r1a0: u288 {
            limb0: 0xd3eabc17c5e2f4e09171b9dd,
            limb1: 0x1925fbd52a9cb6a997959648,
            limb2: 0x21518ac51afc3758,
        },
        r1a1: u288 {
            limb0: 0x6096ef3f52e60023239e48e4,
            limb1: 0x865e3876b961acac0b78e525,
            limb2: 0x860d5900ad68c37,
        },
    },
    G2Line {
        r0a0: u288 {
            limb0: 0x2ad5fd7aad65b27d37fb015a,
            limb1: 0x481729d76f6a024e82fb745d,
            limb2: 0x109a944738eaca6a,
        },
        r0a1: u288 {
            limb0: 0x3297a180bf2677cff3ccb41f,
            limb1: 0xa65e1bdf4bb474832f0a5157,
            limb2: 0x1978ab7a84d8651b,
        },
        r1a0: u288 {
            limb0: 0x708be8948dd3360c8723e464,
            limb1: 0xbaed9d16b05c7d52f3e91f9f,
            limb2: 0x1975a6b856112bc2,
        },
        r1a1: u288 {
            limb0: 0xdff0a3ede7d8433f08340a93,
            limb1: 0xd6415eabeb4ddb811aa617b2,
            limb2: 0xdb9f4e71e973c6,
        },
    },
    G2Line {
        r0a0: u288 {
            limb0: 0xa576408f8300de3a7714e6ae,
            limb1: 0xe1072c9a16f202ecf37fbc34,
            limb2: 0x1b0cb1e2b5871263,
        },
        r0a1: u288 {
            limb0: 0x2128e2314694b663286e231e,
            limb1: 0x54bea71957426f002508f715,
            limb2: 0x36ecc5dbe069dca,
        },
        r1a0: u288 {
            limb0: 0x17c77cd88f9d5870957850ce,
            limb1: 0xb7f4ec2bc270ce30538fe9b8,
            limb2: 0x766279e588592bf,
        },
        r1a1: u288 {
            limb0: 0x1b6caddf18de2f30fa650122,
            limb1: 0x40b77237a29cada253c126c6,
            limb2: 0x74ff1349b1866c8,
        },
    },
    G2Line {
        r0a0: u288 {
            limb0: 0x1266deaa34cf31d6d118b057,
            limb1: 0x7eef7892b3efd91c5364259c,
            limb2: 0x1f4ac5e1bdc33dac,
        },
        r0a1: u288 {
            limb0: 0x1068831212b6fe1b5aa05f22,
            limb1: 0xc39adbfe99701ca7671003e3,
            limb2: 0x1ab8e56b642f5f82,
        },
        r1a0: u288 {
            limb0: 0xd53d59610ebf7f664c23c080,
            limb1: 0x3d162ffb5a16aafc8be99bd3,
            limb2: 0x281e77e14f6bb9c0,
        },
        r1a1: u288 {
            limb0: 0x4fe123e56c3c2c64a4260c7b,
            limb1: 0x90c367228a761d9c50be237c,
            limb2: 0xf07b0465615fe71,
        },
    },
    G2Line {
        r0a0: u288 {
            limb0: 0x3603266e05560becab36faef,
            limb1: 0x8c3b88c9390278873dd4b048,
            limb2: 0x24a715a5d9880f38,
        },
        r0a1: u288 {
            limb0: 0xe9f595b111cfd00d1dd28891,
            limb1: 0x75c6a392ab4a627f642303e1,
            limb2: 0x17b34a30def82ab6,
        },
        r1a0: u288 {
            limb0: 0xe706de8f35ac8372669fc8d3,
            limb1: 0x16cc7f4032b3f3ebcecd997d,
            limb2: 0x166eba592eb1fc78,
        },
        r1a1: u288 {
            limb0: 0x7d584f102b8e64dcbbd1be9,
            limb1: 0x2ead4092f009a9c0577f7d3,
            limb2: 0x2fe2c31ee6b1d41e,
        },
    },
    G2Line {
        r0a0: u288 {
            limb0: 0x72253d939632f8c28fb5763,
            limb1: 0x9b943ab13cad451aed1b08a2,
            limb2: 0xdb9b2068e450f10,
        },
        r0a1: u288 {
            limb0: 0x80f025dcbce32f6449fa7719,
            limb1: 0x8a0791d4d1ed60b86e4fe813,
            limb2: 0x1b1bd5dbce0ea966,
        },
        r1a0: u288 {
            limb0: 0xaa72a31de7d815ae717165d4,
            limb1: 0x501c29c7b6aebc4a1b44407f,
            limb2: 0x464aa89f8631b3a,
        },
        r1a1: u288 {
            limb0: 0x6b8d137e1ea43cd4b1f616b1,
            limb1: 0xdd526a510cc84f150cc4d55a,
            limb2: 0x1da2ed980ebd3f29,
        },
    },
    G2Line {
        r0a0: u288 {
            limb0: 0x72dfbb2159ade3ca2db9a485,
            limb1: 0xaf353e749a0b0e126b462bd4,
            limb2: 0x11a356fc91502fd1,
        },
        r0a1: u288 {
            limb0: 0xa8da111fc2adcd5b3152926b,
            limb1: 0x9d2cd58a348021fb039ad1ce,
            limb2: 0x24a89d0c2aa1a4c,
        },
        r1a0: u288 {
            limb0: 0xb7eadf0666fe1d5d8e00ddd3,
            limb1: 0x9fa7fbf853bdf5b9620cae4c,
            limb2: 0x2b6df7a5b1f6cfa3,
        },
        r1a1: u288 {
            limb0: 0x30a81454c2cc541ca6ac5028,
            limb1: 0xd14ccb5778ca0679f43b0042,
            limb2: 0x2b15bb249061229,
        },
    },
    G2Line {
        r0a0: u288 {
            limb0: 0xff2a45b22df6665c3f2b3433,
            limb1: 0x47f06d2821bccb7d4e1442dc,
            limb2: 0x1d6d005a3a962538,
        },
        r0a1: u288 {
            limb0: 0xbc3869f85e6c5199ae4d48ae,
            limb1: 0xf1b658ebf5d88598be4f771c,
            limb2: 0x10ce0fad17dffce6,
        },
        r1a0: u288 {
            limb0: 0x9057fbbd4dbd1f42e143f536,
            limb1: 0xb84a12963d2bdeff0cfb15cc,
            limb2: 0xf055cbcbcad6397,
        },
        r1a1: u288 {
            limb0: 0x2b6c8f90506d8c5f45a796c2,
            limb1: 0x15647362232ed3834e25f304,
            limb2: 0x10c73cc1383f51b5,
        },
    },
    G2Line {
        r0a0: u288 {
            limb0: 0x867cced8a010850958f41ff5,
            limb1: 0x6a37fdb2b8993eed18bafe8e,
            limb2: 0x21b9f782109e5a7,
        },
        r0a1: u288 {
            limb0: 0x7307477d650618e66de38d0f,
            limb1: 0xacb622ce92a7e393dbe10ba1,
            limb2: 0x236e70838cee0ed5,
        },
        r1a0: u288 {
            limb0: 0xb564a308aaf5dda0f4af0f0d,
            limb1: 0x55fc71e2f13d8cb12bd51e74,
            limb2: 0x294cf115a234a9e9,
        },
        r1a1: u288 {
            limb0: 0xbd166057df55c135b87f35f3,
            limb1: 0xf9f29b6c50f1cce9b85ec9b,
            limb2: 0x2e8448d167f20f96,
        },
    },
    G2Line {
        r0a0: u288 {
            limb0: 0xfcb1d8cfddd4980727750419,
            limb1: 0xe57b3100fcf5fcd46e1cff24,
            limb2: 0x1ea2a9f23e471d2f,
        },
        r0a1: u288 {
            limb0: 0x8278659319480914a8f915c3,
            limb1: 0xb9d01b3a1f3df0c8481b47c7,
            limb2: 0x1dce2891e1df8e91,
        },
        r1a0: u288 {
            limb0: 0x373890191ad2139b5ac37f5e,
            limb1: 0x7d00bf061594cf869f26bd35,
            limb2: 0x263941972f0c5bcc,
        },
        r1a1: u288 {
            limb0: 0x35d21a939f18acadda6398c4,
            limb1: 0x2f266751d30024c345fd2f64,
            limb2: 0x12415712f84fa7c6,
        },
    },
    G2Line {
        r0a0: u288 {
            limb0: 0xdedaff3205bb953b2c390b8a,
            limb1: 0xe1a899da21c1dafb485c707e,
            limb2: 0x1ec897e7a041493e,
        },
        r0a1: u288 {
            limb0: 0xf52c3c30cd4d3202b34089e0,
            limb1: 0xc652aa1ff533e1aad7532305,
            limb2: 0x2a1df766e5e3aa2e,
        },
        r1a0: u288 {
            limb0: 0x7ac695d3e19d79b234daaf3d,
            limb1: 0x5ce2f92666aec92a650feee1,
            limb2: 0x21ab4fe20d978e77,
        },
        r1a1: u288 {
            limb0: 0xa64a913a29a1aed4e0798664,
            limb1: 0x66bc208b511503d127ff5ede,
            limb2: 0x2389ba056de56a8d,
        },
    },
    G2Line {
        r0a0: u288 {
            limb0: 0x65ab6317a706e3cda223edf8,
            limb1: 0x9a22ac3ac5e4dd3e9f987fd9,
            limb2: 0x157637901a8b31a5,
        },
        r0a1: u288 {
            limb0: 0xc57d325b1af3a13019c15e11,
            limb1: 0x2812651fd79b5fbbb05cc3d7,
            limb2: 0x1f1602a02e76536f,
        },
        r1a0: u288 {
            limb0: 0xdf3ad97a0633d33f5a8cea32,
            limb1: 0xd15238b33edfeb16cffd44ea,
            limb2: 0x5a03a044b07b640,
        },
        r1a1: u288 {
            limb0: 0x58fec495c4c681cf797762a1,
            limb1: 0xd3ac0af0d5cb5bff7f4fa8e8,
            limb2: 0x286d6218242eddb4,
        },
    },
    G2Line {
        r0a0: u288 {
            limb0: 0xd88b16e68600a12e6c1f6006,
            limb1: 0x333243b43d3b7ff18d0cc671,
            limb2: 0x2b84b2a9b0f03ed8,
        },
        r0a1: u288 {
            limb0: 0xf3e2b57ddaac822c4da09991,
            limb1: 0xd7c894b3fe515296bb054d2f,
            limb2: 0x10a75e4c6dddb441,
        },
        r1a0: u288 {
            limb0: 0x73c65fbbb06a7b21b865ac56,
            limb1: 0x21f4ecd1403bb78729c7e99b,
            limb2: 0xaf88a160a6b35d4,
        },
        r1a1: u288 {
            limb0: 0xade61ce10b8492d659ff68d0,
            limb1: 0x1476e76cf3a8e0df086ad9eb,
            limb2: 0x2e28cfc65d61e946,
        },
    },
    G2Line {
        r0a0: u288 {
            limb0: 0xdf8b54b244108008e7f93350,
            limb1: 0x2ae9a68b9d6b96f392decd6b,
            limb2: 0x160b19eed152271c,
        },
        r0a1: u288 {
            limb0: 0xc18a8994cfbb2e8df446e449,
            limb1: 0x408d51e7e4adedd8f4f94d06,
            limb2: 0x27661b404fe90162,
        },
        r1a0: u288 {
            limb0: 0x1390b2a3b27f43f7ac73832c,
            limb1: 0x14d57301f6002fd328f2d64d,
            limb2: 0x17f3fa337367dddc,
        },
        r1a1: u288 {
            limb0: 0x79cab8ff5bf2f762c5372f80,
            limb1: 0xc979d6f385fae4b5e4785acf,
            limb2: 0x60c5307a735b00f,
        },
    },
    G2Line {
        r0a0: u288 {
            limb0: 0x42e951ca7dac29d65a14ab82,
            limb1: 0x140be62e3d419b811acf5756,
            limb2: 0x11523c7fc2a37270,
        },
        r0a1: u288 {
            limb0: 0x593b29e6aad3cadd506d93bd,
            limb1: 0x59976c08d37982b9c28495c3,
            limb2: 0xc924925bb5976fe,
        },
        r1a0: u288 {
            limb0: 0xcb18016afc265e1a5fc80af0,
            limb1: 0xd830297a058f529ef5e3f97e,
            limb2: 0x253a39d5462f1882,
        },
        r1a1: u288 {
            limb0: 0x2b081ad5589d7f1cedb120a9,
            limb1: 0x956ae1847a5ce3f261e1e1e7,
            limb2: 0x1afd47a0e8c0dbeb,
        },
    },
    G2Line {
        r0a0: u288 {
            limb0: 0xb70b988a54003f89b0376a63,
            limb1: 0xff28c025f2f710e53ac37b9e,
            limb2: 0x2e441c518d3fe68d,
        },
        r0a1: u288 {
            limb0: 0x660ddad555982e7994df37fb,
            limb1: 0x6c04f02c84dc80d8305f0357,
            limb2: 0x23b41d5762cf7f0f,
        },
        r1a0: u288 {
            limb0: 0xa2f0ccb1a552683ea3ac0798,
            limb1: 0xb33b544006bac5a1fd372830,
            limb2: 0x24afb0cbc42170a7,
        },
        r1a1: u288 {
            limb0: 0xf93faa0be992488deb617b04,
            limb1: 0x86fb2bb1f07dfeef85b2886,
            limb2: 0x189649259453ed83,
        },
    },
    G2Line {
        r0a0: u288 {
            limb0: 0x386d7b23c6dccb87637018c9,
            limb1: 0xfed2ea478e9a2210289079e2,
            limb2: 0x100aa83cb843353e,
        },
        r0a1: u288 {
            limb0: 0x229c5c285f049d04c3dc5ce7,
            limb1: 0x28110670fe1d38c53ffcc6f7,
            limb2: 0x1778918279578f50,
        },
        r1a0: u288 {
            limb0: 0xe9ad2c7b8a17a1f1627ff09d,
            limb1: 0xedff5563c3c3e7d2dcc402ec,
            limb2: 0xa8bd6770b6d5aa8,
        },
        r1a1: u288 {
            limb0: 0x66c5c1aeed5c04470b4e8a3d,
            limb1: 0x846e73d11f2d18fe7e1e1aa2,
            limb2: 0x10a60eabe0ec3d78,
        },
    },
    G2Line {
        r0a0: u288 {
            limb0: 0x9dafcca7f80fb028e1550b13,
            limb1: 0x510e07802d526954395ad6d6,
            limb2: 0x34f031507e71a70,
        },
        r0a1: u288 {
            limb0: 0xac7b6a137d96e956dd4f2773,
            limb1: 0x2692998b32154b368c857fee,
            limb2: 0x2ea30d00a23e6587,
        },
        r1a0: u288 {
            limb0: 0x69f3776dd7fd4db9bde03967,
            limb1: 0x16efb004aa3f44e6ac5fdd29,
            limb2: 0x361dd68590907c0,
        },
        r1a1: u288 {
            limb0: 0x445681532c126e7c428445b7,
            limb1: 0xfa2b7d974e59a61f57bcd949,
            limb2: 0x258ce35529e9f923,
        },
    },
    G2Line {
        r0a0: u288 {
            limb0: 0x88ca191d85be1f6c205257ef,
            limb1: 0xd0cecf5c5f80926c77fd4870,
            limb2: 0x16ec42b5cae83200,
        },
        r0a1: u288 {
            limb0: 0x154cba82460752b94916186d,
            limb1: 0x564f6bebac05a4f3fb1353ac,
            limb2: 0x2d47a47da836d1a7,
        },
        r1a0: u288 {
            limb0: 0xb39c4d6150bd64b4674f42ba,
            limb1: 0x93c967a38fe86f0779bf4163,
            limb2: 0x1a51995a49d50f26,
        },
        r1a1: u288 {
            limb0: 0xeb7bdec4b7e304bbb0450608,
            limb1: 0x11fc9a124b8c74b3d5560ea4,
            limb2: 0xbfa9bd7f55ad8ac,
        },
    },
    G2Line {
        r0a0: u288 {
            limb0: 0x2cb6407193c4b5c315a00755,
            limb1: 0x33dcf6b5051abc2c59b801ab,
            limb2: 0x16f1a436a0abadf6,
        },
        r0a1: u288 {
            limb0: 0x3398c4073878ea089b0c7b80,
            limb1: 0x49d08a1ce731c9b194b93e64,
            limb2: 0x2c1a19007bb6f21c,
        },
        r1a0: u288 {
            limb0: 0x6b305edfc565d8cb06fa559e,
            limb1: 0x43ee87287e1f2f15d6631f33,
            limb2: 0x1cd36451c5666f9c,
        },
        r1a1: u288 {
            limb0: 0x650c38aae0bd3882a6556860,
            limb1: 0x8e04c37290ae5a6bb3eb1f91,
            limb2: 0x12e57f5774525f20,
        },
    },
    G2Line {
        r0a0: u288 {
            limb0: 0x2fdc574c85cf0c0ce5e07a51,
            limb1: 0xd2439bf7b00bddc4cfb01b0c,
            limb2: 0x125c3bbdeb0bd2da,
        },
        r0a1: u288 {
            limb0: 0x9d664714bae53cafcb5ef55d,
            limb1: 0x495c01724790853548f5e4de,
            limb2: 0x2ce5e2e263725941,
        },
        r1a0: u288 {
            limb0: 0x98071eb7fe88c9124aee3774,
            limb1: 0xc3f66947a52bd2f6d520579f,
            limb2: 0x2eaf775dbd52f7d3,
        },
        r1a1: u288 {
            limb0: 0x23e5594948e21db2061dca92,
            limb1: 0xd0ffa6f6c77290531c185431,
            limb2: 0x604c085de03afb1,
        },
    },
    G2Line {
        r0a0: u288 {
            limb0: 0xf884b2ccf06f8da655d3142,
            limb1: 0xdece09e25a509a7dd0b73bde,
            limb2: 0xa6830f44f8a0e0d,
        },
        r0a1: u288 {
            limb0: 0x36cc33f5e41d078c07a952fe,
            limb1: 0xa3c7be8095228c58e49910b2,
            limb2: 0x2d863134dbfbae7f,
        },
        r1a0: u288 {
            limb0: 0x83786a541018cb79e6baccf6,
            limb1: 0x9c73f5fa4f111743dfb0b581,
            limb2: 0x22faefa4bfa9f387,
        },
        r1a1: u288 {
            limb0: 0x2f25834de3d2ec7bda75abc7,
            limb1: 0x4526dbfbc8f7d9e1c71c8375,
            limb2: 0x1f3bb15443413d60,
        },
    },
    G2Line {
        r0a0: u288 {
            limb0: 0xeec2912e15f6bda39d4e005e,
            limb1: 0x2b8610c44d27bdbc6ba2aac5,
            limb2: 0x78ddc4573fc1fed,
        },
        r0a1: u288 {
            limb0: 0x48099a0da11ea21de015229d,
            limb1: 0x5fe937100967d5cc544f4af1,
            limb2: 0x2c9ffe6d7d7e9631,
        },
        r1a0: u288 {
            limb0: 0xa70d251296ef1ae37ceb7d03,
            limb1: 0x2adadcb7d219bb1580e6e9c,
            limb2: 0x180481a57f22fd03,
        },
        r1a1: u288 {
            limb0: 0xacf46db9631037dd933eb72a,
            limb1: 0x8a58491815c7656292a77d29,
            limb2: 0x261e3516c348ae12,
        },
    },
    G2Line {
        r0a0: u288 {
            limb0: 0x62b45634f0eaf51f5bc4003c,
            limb1: 0x13ff6a6fc286b5b754548ac3,
            limb2: 0x1670dac54842d28b,
        },
        r0a1: u288 {
            limb0: 0x85fe43906582fc736d926df3,
            limb1: 0xf077151ea6da959af3c290f6,
            limb2: 0xc8cebcafaa4ae47,
        },
        r1a0: u288 {
            limb0: 0x7540aff585c27cb2fa15c662,
            limb1: 0x5cf456bcd4fa0e3bbae0f467,
            limb2: 0x24a1c8ecb9c907e9,
        },
        r1a1: u288 {
            limb0: 0x19ba1bf552affd897d561632,
            limb1: 0x1df4a4d8d77248957809f88e,
            limb2: 0x1d7484a0c0251cdc,
        },
    },
    G2Line {
        r0a0: u288 {
            limb0: 0x2bfa32f0a09c3e2cfb8f6a38,
            limb1: 0x7a24df3ff3c7119a59d49318,
            limb2: 0x10e42281d64907ba,
        },
        r0a1: u288 {
            limb0: 0xce42177a66cdeb4207d11e0c,
            limb1: 0x3322aa425a9ca270152372ad,
            limb2: 0x2f7fa83db407600c,
        },
        r1a0: u288 {
            limb0: 0x62a8ff94fd1c7b9035af4446,
            limb1: 0x3ad500601bbb6e7ed1301377,
            limb2: 0x254d253ca06928f,
        },
        r1a1: u288 {
            limb0: 0xf8f1787cd8e730c904b4386d,
            limb1: 0x7fd3744349918d62c42d24cc,
            limb2: 0x28a05e105d652eb8,
        },
    },
    G2Line {
        r0a0: u288 {
            limb0: 0x6ef31e059d602897fa8e80a8,
            limb1: 0x66a0710847b6609ceda5140,
            limb2: 0x228c0e568f1eb9c0,
        },
        r0a1: u288 {
            limb0: 0x7b47b1b133c1297b45cdd79b,
            limb1: 0x6b4f04ed71b58dafd06b527b,
            limb2: 0x13ae6db5254df01a,
        },
        r1a0: u288 {
            limb0: 0xbeca2fccf7d0754dcf23ddda,
            limb1: 0xe3d0bcd7d9496d1e5afb0a59,
            limb2: 0x305a0afb142cf442,
        },
        r1a1: u288 {
            limb0: 0x2d299847431477c899560ecf,
            limb1: 0xbcd9e6c30bedee116b043d8d,
            limb2: 0x79473a2a7438353,
        },
    },
    G2Line {
        r0a0: u288 {
            limb0: 0xae3712a6ef6034d7fcbc318c,
            limb1: 0xedba25c96439aeb3954ccff7,
            limb2: 0x1a0d73e3d8d90330,
        },
        r0a1: u288 {
            limb0: 0xff6fb0e919bd80f29065244,
            limb1: 0xfdcac02f3dd2e9268271021f,
            limb2: 0x202e92badc53f790,
        },
        r1a0: u288 {
            limb0: 0xec674cc5d55fcd80ab9fc167,
            limb1: 0xb9f7f1fd7f1e4936802c19d1,
            limb2: 0x27ac3aca37743af5,
        },
        r1a1: u288 {
            limb0: 0xe49dfebb538630697c09c39d,
            limb1: 0x56732676796d1f91ecab12ad,
            limb2: 0xb010d1b0f285dbd,
        },
    },
    G2Line {
        r0a0: u288 {
            limb0: 0xb431b974a13b9d75e11033b8,
            limb1: 0xa4b7192e2b5f3730bd216f73,
            limb2: 0x53cf4b349760f42,
        },
        r0a1: u288 {
            limb0: 0x3c87efcabaa8e22835e19e2,
            limb1: 0xfc9cf42672502f3fb7917c8f,
            limb2: 0x11123549a68499c8,
        },
        r1a0: u288 {
            limb0: 0xf91da96d0c078dea22787ecb,
            limb1: 0xd165ceed6f64338e6288e1d3,
            limb2: 0x23490db5de27b468,
        },
        r1a1: u288 {
            limb0: 0x419e0eafdcf6226512a9ec6a,
            limb1: 0x1c6fb8110315ae80c4bf92ec,
            limb2: 0x2ad5f86e5d3bc1c3,
        },
    },
    G2Line {
        r0a0: u288 {
            limb0: 0x65b71fe695e7ccd4b460dace,
            limb1: 0xa6ceba62ef334e6fe91301d5,
            limb2: 0x299f578d0f3554e6,
        },
        r0a1: u288 {
            limb0: 0xaf781dd030a274e7ecf0cfa4,
            limb1: 0x2095020d373a14d7967797aa,
            limb2: 0x6a7f9df6f185bf8,
        },
        r1a0: u288 {
            limb0: 0x8e91e2dba67d130a0b274df3,
            limb1: 0xe192a19fce285c12c6770089,
            limb2: 0x6e9acf4205c2e22,
        },
        r1a1: u288 {
            limb0: 0xbcd5c206b5f9c77d667189bf,
            limb1: 0x656a7e2ebc78255d5242ca9,
            limb2: 0x25f43fec41d2b245,
        },
    },
    G2Line {
        r0a0: u288 {
            limb0: 0xd6c95bb06c0e9a55a56a85c0,
            limb1: 0xf5d3c4d860aee402df7d0cd6,
            limb2: 0xa90fbb3a7bcfb07,
        },
        r0a1: u288 {
            limb0: 0xbfca0761240adb98fdf8e23d,
            limb1: 0xe6052ca38781d13cf53921cb,
            limb2: 0x780debeee0578b2,
        },
        r1a0: u288 {
            limb0: 0xbe285fa3e37b0222a1c65921,
            limb1: 0xb9fbb60c587b00d8ecf22359,
            limb2: 0x284f4ced8b0b28f5,
        },
        r1a1: u288 {
            limb0: 0x34e69be4d8eea470c08f07e8,
            limb1: 0x651617bebb0020b71bf6a8a7,
            limb2: 0xde62a1da13dfd78,
        },
    },
    G2Line {
        r0a0: u288 {
            limb0: 0x4e56e6733cce20d9c5b16d96,
            limb1: 0xc7ef260535fb75b9d3e089f,
            limb2: 0x292dd4aa636e7729,
        },
        r0a1: u288 {
            limb0: 0x6e7e1038b336f36519c9faaf,
            limb1: 0x3c66bd609510309485e225c7,
            limb2: 0x10cacac137411eb,
        },
        r1a0: u288 {
            limb0: 0x4a3e8b96278ac092fe4f3b15,
            limb1: 0xba47e583e2750b42f93c9631,
            limb2: 0x125da6bd69495bb9,
        },
        r1a1: u288 {
            limb0: 0xae7a56ab4b959a5f6060d529,
            limb1: 0xc3c263bfd58c0030c063a48e,
            limb2: 0x2f4d15f13fae788c,
        },
    },
    G2Line {
        r0a0: u288 {
            limb0: 0x301e0885c84d273b6d323124,
            limb1: 0x11fd5c75e269f7a30fa4154f,
            limb2: 0x19afdcfdcce2fc0d,
        },
        r0a1: u288 {
            limb0: 0x3d13519f934526be815c38b0,
            limb1: 0xd43735909547da73838874fc,
            limb2: 0x255d8aca30f4e0f6,
        },
        r1a0: u288 {
            limb0: 0x90a505b76f25a3396e2cea79,
            limb1: 0x3957a2d0848c54b9079fc114,
            limb2: 0x1ba0cd3a9fe6d4bb,
        },
        r1a1: u288 {
            limb0: 0xc47930fba77a46ebb1db30a9,
            limb1: 0x993a1cb166e9d40bebab02b2,
            limb2: 0x1deb16166d48118b,
        },
    },
    G2Line {
        r0a0: u288 {
            limb0: 0xb8cf2af23a2795446a3a73f1,
            limb1: 0x13715e2237eeb02ee6666cee,
            limb2: 0xa85c6edf4e39ba5,
        },
        r0a1: u288 {
            limb0: 0x1f36efdd6931269960bdf4de,
            limb1: 0xfe9eff4c19216c4ae441fee1,
            limb2: 0x25db1c938c941000,
        },
        r1a0: u288 {
            limb0: 0xe13bf721634b56a80c6fb0a8,
            limb1: 0xda0b9ea6704efbd8451cfd41,
            limb2: 0x279768e0c2762893,
        },
        r1a1: u288 {
            limb0: 0x2dc5403124b8b2766caf51c7,
            limb1: 0xb9ed0b96060674c35d818388,
            limb2: 0x6f9a41b549839dd,
        },
    },
    G2Line {
        r0a0: u288 {
            limb0: 0xbd4aa4e5ed3e0c30bf730048,
            limb1: 0x80e73a7e12b5104f4ec40460,
            limb2: 0x13db913428ce629c,
        },
        r0a1: u288 {
            limb0: 0xa90e04c07af34a3af7b9ae23,
            limb1: 0xf939d213913f9c4b23910d94,
            limb2: 0xff8ab1b303ea87a,
        },
        r1a0: u288 {
            limb0: 0x38c7e37660597198162fa157,
            limb1: 0xa81284a580d040713c0531af,
            limb2: 0x110351898a488800,
        },
        r1a1: u288 {
            limb0: 0x2c97092cce4fdaa715b6afde,
            limb1: 0x1a698f4e2982c281c0c42464,
            limb2: 0x1bd1c4a7975a22f5,
        },
    },
    G2Line {
        r0a0: u288 {
            limb0: 0xb15bbaec50ff49d30e49f74a,
            limb1: 0xc90a8c79fb045c5468f14151,
            limb2: 0x25e47927e92df0e3,
        },
        r0a1: u288 {
            limb0: 0x57f66909d5d40dfb8c7b4d5c,
            limb1: 0xea5265282e2139c48c1953f2,
            limb2: 0x2d7f5e6aff2381f6,
        },
        r1a0: u288 {
            limb0: 0x2a2f573b189a3c8832231394,
            limb1: 0x738abc15844895ffd4733587,
            limb2: 0x20aa11739c4b9bb4,
        },
        r1a1: u288 {
            limb0: 0x51695ec614f1ff4cce2f65d1,
            limb1: 0x6765aae6cb895a2406a6dd7e,
            limb2: 0x1126ee431c522da0,
        },
    },
    G2Line {
        r0a0: u288 {
            limb0: 0xe7f01d9086cd6bea2f41aa99,
            limb1: 0x704bab1c6c11f635823c0730,
            limb2: 0x1aa5e3110773f18e,
        },
        r0a1: u288 {
            limb0: 0x85c070793b8763c74570e65c,
            limb1: 0x2af5c8f295dafb150ffb4b8b,
            limb2: 0xda734f5191394b9,
        },
        r1a0: u288 {
            limb0: 0x4875f74e54ce34f890a6c795,
            limb1: 0x9ae6a24d7c63f7240996ac21,
            limb2: 0x2a7c9cc67d33db65,
        },
        r1a1: u288 {
            limb0: 0xb014ee4eda66723db93d7d9a,
            limb1: 0x7d3eb5638239c427a57ce71f,
            limb2: 0x1b0456063dc2a87c,
        },
    },
    G2Line {
        r0a0: u288 {
            limb0: 0x9214fc3209f1518b05fd21c6,
            limb1: 0x9bc8ce4f56423009710770e8,
            limb2: 0x32445cc6972799c,
        },
        r0a1: u288 {
            limb0: 0x93ef401ecd9cfae3644d22e6,
            limb1: 0xce5a741a9847a144cfaf8c96,
            limb2: 0xf7a814d5726da4a,
        },
        r1a0: u288 {
            limb0: 0xd19264d986f163b133a91c0c,
            limb1: 0x529dc5ce4b193c0f672c6a32,
            limb2: 0x2e9a118959353374,
        },
        r1a1: u288 {
            limb0: 0x3d97d6e8f45072cc9e85e412,
            limb1: 0x4dafecb04c3bb23c374f0486,
            limb2: 0xa174dd4ac8ee628,
        },
    },
    G2Line {
        r0a0: u288 {
            limb0: 0xfa6e20eaa5b8acce6161c367,
            limb1: 0x3d8d035c6953305cfb8065a4,
            limb2: 0x40bb50e482935b,
        },
        r0a1: u288 {
            limb0: 0x4c506a8e01c5144fa535163b,
            limb1: 0x61030d954c1196c840ee7931,
            limb2: 0x2f221fa9c7e3b5ae,
        },
        r1a0: u288 {
            limb0: 0x2613b98211a31e101b009375,
            limb1: 0xe4cfbf39bf10d39059fcec56,
            limb2: 0x196add035e14330e,
        },
        r1a1: u288 {
            limb0: 0xcc093368ee2558dabe10c7be,
            limb1: 0x206a20357ce007c45165fee6,
            limb2: 0xd4fb39f4b1fde10,
        },
    },
    G2Line {
        r0a0: u288 {
            limb0: 0x98d8b0c4adcf27bceb305c2c,
            limb1: 0x859afa9c7668ed6152d8cba3,
            limb2: 0x29e7694f46e3a272,
        },
        r0a1: u288 {
            limb0: 0x1d970845365594307ba97556,
            limb1: 0xd002d93ad793e154afe5b49b,
            limb2: 0x12ca77d3fb8eee63,
        },
        r1a0: u288 {
            limb0: 0x9f2934faefb8268e20d0e337,
            limb1: 0xbc4b5e1ec056881319f08766,
            limb2: 0x2e103461759a9ee4,
        },
        r1a1: u288 {
            limb0: 0x7adc6cb87d6b43000e2466b6,
            limb1: 0x65e5cefa42b25a7ee8925fa6,
            limb2: 0x2560115898d7362a,
        },
    },
    G2Line {
        r0a0: u288 {
            limb0: 0x823969b5ec0f79a94f88d36b,
            limb1: 0x3512d9e09a8b4a8e1084dc32,
            limb2: 0x1af1156b9c8d06e6,
        },
        r0a1: u288 {
            limb0: 0xafd7dd0f120256e11800dee8,
            limb1: 0x3a317cae149063c44cf7fa8c,
            limb2: 0x2bd8ea8b2474d1e5,
        },
        r1a0: u288 {
            limb0: 0xe1772b865b838d58dd129624,
            limb1: 0xbe9458968158c433742dbcd0,
            limb2: 0x22b6d697a5a3b888,
        },
        r1a1: u288 {
            limb0: 0xbff3b00a55f411bbc1dad2fe,
            limb1: 0x7ae09ac6313e3c00759461ae,
            limb2: 0x558601ecf31c85,
        },
    },
    G2Line {
        r0a0: u288 {
            limb0: 0x64d864643668392c0e357cc4,
            limb1: 0x4c9bf66853f1b287015ab84c,
            limb2: 0x2f5f1b92ad7ee4d4,
        },
        r0a1: u288 {
            limb0: 0xdc33c8da5c575eef6987a0e1,
            limb1: 0x51cc07c7ef28e1b8d934bc32,
            limb2: 0x2358d94a17ec2a44,
        },
        r1a0: u288 {
            limb0: 0xf659845b829bbba363a2497b,
            limb1: 0x440f348e4e7bed1fb1eb47b2,
            limb2: 0x1ad0eaab0fb0bdab,
        },
        r1a1: u288 {
            limb0: 0x1944bb6901a1af6ea9afa6fc,
            limb1: 0x132319df135dedddf5baae67,
            limb2: 0x52598294643a4aa,
        },
    },
    G2Line {
        r0a0: u288 {
            limb0: 0x76fd94c5e6f17fa6741bd7de,
            limb1: 0xc2e0831024f67d21013e0bdd,
            limb2: 0x21e2af6a43119665,
        },
        r0a1: u288 {
            limb0: 0xad290eab38c64c0d8b13879b,
            limb1: 0xdd67f881be32b09d9a6c76a0,
            limb2: 0x8000712ce0392f2,
        },
        r1a0: u288 {
            limb0: 0xd30a46f4ba2dee3c7ace0a37,
            limb1: 0x3914314f4ec56ff61e2c29e,
            limb2: 0x22ae1ba6cd84d822,
        },
        r1a1: u288 {
            limb0: 0x5d888a78f6dfce9e7544f142,
            limb1: 0x9439156de974d3fb6d6bda6e,
            limb2: 0x106c8f9a27d41a4f,
        },
    },
    G2Line {
        r0a0: u288 {
            limb0: 0x6092d1d633b2160a27266d5b,
            limb1: 0x80d00c798b74744e2d6c9897,
            limb2: 0x6aca1e5b3d6e760,
        },
        r0a1: u288 {
            limb0: 0x3f695b0e7bf0e735a060a1fc,
            limb1: 0x21c516331ac46f6f1940a79c,
            limb2: 0x9fb99bd56e3cfd0,
        },
        r1a0: u288 {
            limb0: 0x125cd061734e6d82260bff31,
            limb1: 0x7b1fb56a17f3832fd3c026f3,
            limb2: 0xdafb0c1b7a07131,
        },
        r1a1: u288 {
            limb0: 0x449a0a17221fac459caf049a,
            limb1: 0x4bbd5645024fe09ba86f662d,
            limb2: 0x295e6b43830d7473,
        },
    },
    G2Line {
        r0a0: u288 {
            limb0: 0x138792ff5a46d835c3927fde,
            limb1: 0x498899eff0ddfb1e2a6a2a63,
            limb2: 0xfaff0a267eddd92,
        },
        r0a1: u288 {
            limb0: 0xfffeb2ff28064301c583286,
            limb1: 0x223c9e6d3ae5d55a899db5e2,
            limb2: 0x1a88e4cac54f8190,
        },
        r1a0: u288 {
            limb0: 0xcfbe06117f1f6dea20f8379f,
            limb1: 0x6b831cd38c1741b394a2f18d,
            limb2: 0xd44868b638ab5cd,
        },
        r1a1: u288 {
            limb0: 0x21a8bd3280686ca4d3c4a764,
            limb1: 0x3b3576220bbc08abcec8478b,
            limb2: 0x29b73d7c0c8ff4ce,
        },
    },
    G2Line {
        r0a0: u288 {
            limb0: 0x92c09e4796207b802168341b,
            limb1: 0xd2d9d6acffd7829066cc49ce,
            limb2: 0xc89c2d0a7b2c81e,
        },
        r0a1: u288 {
            limb0: 0x47e3c1cf6cdb6f3efe778c7f,
            limb1: 0x66b347099b6436794cf062eb,
            limb2: 0x18b4ccc64ae0a857,
        },
        r1a0: u288 {
            limb0: 0x7d5793606a73b2740c71484a,
            limb1: 0xa0070135ca2dc571b28e3c9c,
            limb2: 0x1bc03576e04b94cf,
        },
        r1a1: u288 {
            limb0: 0x1ba85b29875e638c10f16c99,
            limb1: 0x158f2f2acc3c2300bb9f9225,
            limb2: 0x42d8a8c36ea97c6,
        },
    },
    G2Line {
        r0a0: u288 {
            limb0: 0x491a2a2eb92babf14d2c70ed,
            limb1: 0x88adfa10d27cbf95efc87ca9,
            limb2: 0x1ea367cb9628819e,
        },
        r0a1: u288 {
            limb0: 0xf832704f9fde600131526e2,
            limb1: 0x943da98740594bc8573bc424,
            limb2: 0x225058a1522f4c77,
        },
        r1a0: u288 {
            limb0: 0xf43027c8e85927d41ef51aa6,
            limb1: 0x6d6d7aa318f97e5043973413,
            limb2: 0x11a037a0589e5f86,
        },
        r1a1: u288 {
            limb0: 0x45f2d483ce8e645ed19421cb,
            limb1: 0x6363b56540ef0ea0331819ca,
            limb2: 0x2b5c9bfcfb64a95f,
        },
    },
    G2Line {
        r0a0: u288 {
            limb0: 0x9440ad13408319cecb07087b,
            limb1: 0x537afc0c0cfe8ff761c24e08,
            limb2: 0x48e4ac10081048d,
        },
        r0a1: u288 {
            limb0: 0xa37fb82b03a2c0bb2aa50c4f,
            limb1: 0xd3797f05c8fb84f6b630dfb,
            limb2: 0x2dffde2d6c7e43ff,
        },
        r1a0: u288 {
            limb0: 0xc55d2eb1ea953275e780e65b,
            limb1: 0xe141cf680cab57483c02e4c7,
            limb2: 0x1b71395ce5ce20ae,
        },
        r1a1: u288 {
            limb0: 0xe4fab521f1212a1d301065de,
            limb1: 0x4f8d31c78df3dbe4ab721ef2,
            limb2: 0x2828f21554706a0e,
        },
    },
    G2Line {
        r0a0: u288 {
            limb0: 0x8cefc2f2af2a3082b790784e,
            limb1: 0x97ac13b37c6fbfc736a3d456,
            limb2: 0x683b1cdffd60acd,
        },
        r0a1: u288 {
            limb0: 0xa266a8188a8c933dcffe2d02,
            limb1: 0x18d3934c1838d7bce81b2eeb,
            limb2: 0x206ac5cdda42377,
        },
        r1a0: u288 {
            limb0: 0x90332652437f6e177dc3b28c,
            limb1: 0x75bd8199433d607735414ee8,
            limb2: 0x29d6842d8298cf7e,
        },
        r1a1: u288 {
            limb0: 0xadedf46d8ea11932db0018e1,
            limb1: 0xbc7239ae9d1453258037befb,
            limb2: 0x22e7ebdd72c6f7a1,
        },
    },
    G2Line {
        r0a0: u288 {
            limb0: 0x3a7dc5b45b0cd09dd75ff780,
            limb1: 0x2902bd9bd8ba8605b3662044,
            limb2: 0x1ec042f89cec2f4a,
        },
        r0a1: u288 {
            limb0: 0x3e484c01e1c71dad604b6e00,
            limb1: 0x63cd271538443abcbe242bee,
            limb2: 0x10c38586e25d160e,
        },
        r1a0: u288 {
            limb0: 0xc406f3abf9503a06bdeb2eef,
            limb1: 0x8653c7da6db9ab8b17639151,
            limb2: 0xad22e688ec88604,
        },
        r1a1: u288 {
            limb0: 0x50fc42dbc609f56f660d8b86,
            limb1: 0x56a81c62935f53a8194e5d90,
            limb2: 0x2b27bb15c58ff0c3,
        },
    },
    G2Line {
        r0a0: u288 {
            limb0: 0xacc013a37118e98a394f1114,
            limb1: 0x97e3d97d841f62677ad653b1,
            limb2: 0xfa27c5f03ef3e74,
        },
        r0a1: u288 {
            limb0: 0x9599de7b6e6a8aeef6b63e52,
            limb1: 0x73e39f958d986d83148d8c8a,
            limb2: 0x208d43519f69f381,
        },
        r1a0: u288 {
            limb0: 0x898b0f8615e3cf94474d7196,
            limb1: 0x82213cada178b34ae97fdb67,
            limb2: 0x11a8f2b07229c348,
        },
        r1a1: u288 {
            limb0: 0x8a100eb3750e818962602ec3,
            limb1: 0xdca2571e9fc5588275e810fd,
            limb2: 0x290c599d240303ec,
        },
    },
    G2Line {
        r0a0: u288 {
            limb0: 0x348e15357d9299e582033136,
            limb1: 0x53578c46b15abb39da35a56e,
            limb2: 0x1043b711f86bb33f,
        },
        r0a1: u288 {
            limb0: 0x9fa230a629b75217f0518e7c,
            limb1: 0x77012a4bb8751322a406024d,
            limb2: 0x121e2d845d972695,
        },
        r1a0: u288 {
            limb0: 0x5600f2d51f21d9dfac35eb10,
            limb1: 0x6fde61f876fb76611fb86c1a,
            limb2: 0x2bf4fbaf5bd0d0df,
        },
        r1a1: u288 {
            limb0: 0xd732aa0b6161aaffdae95324,
            limb1: 0xb3c4f8c3770402d245692464,
            limb2: 0x2a0f1740a293e6f0,
        },
    },
    G2Line {
        r0a0: u288 {
            limb0: 0x481b93066804d8e4a43ea2f5,
            limb1: 0x29399b4d554a5731966efdf4,
            limb2: 0x100692df233dfccb,
        },
        r0a1: u288 {
            limb0: 0xa03028f9394d39e5aff150c2,
            limb1: 0x82b1b27285e7d875b1cc49e8,
            limb2: 0x1aa360e1848acc84,
        },
        r1a0: u288 {
            limb0: 0xc358787d7c823681590988f,
            limb1: 0xa3e33a227d61efc5734e48e4,
            limb2: 0x15e7e41317f696d9,
        },
        r1a1: u288 {
            limb0: 0x73141ff9e75e2761d8d99b93,
            limb1: 0x48b8fbe75ec09c4496c9652f,
            limb2: 0x1edc83253b7ac568,
        },
    },
    G2Line {
        r0a0: u288 {
            limb0: 0xa9e2efa41aaa98ab59728940,
            limb1: 0x163c0425f66ce72daef2f53e,
            limb2: 0x2feaf1b1770aa7d8,
        },
        r0a1: u288 {
            limb0: 0x3bb7afd3c0a79b6ac2c4c063,
            limb1: 0xee5cb42e8b2bc999e312e032,
            limb2: 0x1af2071ae77151c3,
        },
        r1a0: u288 {
            limb0: 0x1cef1c0d8956d7ceb2b162e7,
            limb1: 0x202b4af9e51edfc81a943ded,
            limb2: 0xc9e943ffbdcfdcb,
        },
        r1a1: u288 {
            limb0: 0xe18b1b34798b0a18d5ad43dd,
            limb1: 0x55e8237731941007099af6b8,
            limb2: 0x1472c0290db54042,
        },
    },
    G2Line {
        r0a0: u288 {
            limb0: 0xe6100d19eaef8d37a80e60df,
            limb1: 0x4ef3e1a2b34daa1c2be28701,
            limb2: 0x92500ae61c29ded,
        },
        r0a1: u288 {
            limb0: 0xcb5fe102a0a2aeb5f2b1d8b5,
            limb1: 0x48c7bc91c8b114893d8b23cd,
            limb2: 0x21268b5f3137e05e,
        },
        r1a0: u288 {
            limb0: 0x67b383adbc235c125e89ac73,
            limb1: 0xf140e37cce399681b4f96b6c,
            limb2: 0x29da1de8b7c2764b,
        },
        r1a1: u288 {
            limb0: 0x3a20a1e0817f5af4c383af92,
            limb1: 0xb6447b112ca3c55500553bae,
            limb2: 0xad54da1adb037ab,
        },
    },
    G2Line {
        r0a0: u288 {
            limb0: 0xb4c7963e0d1dc082de0725e,
            limb1: 0x375a7a3d765918de24804223,
            limb2: 0xf177b77b031596d,
        },
        r0a1: u288 {
            limb0: 0x87a7b9c5f10500b0b40d7a1e,
            limb1: 0x6f234d1dc7f1394b55858810,
            limb2: 0x26288146660a3914,
        },
        r1a0: u288 {
            limb0: 0xa6308c89cebe40447abf4a9a,
            limb1: 0x657f0fdda13b1f8ee314c22,
            limb2: 0x1701aabc250a9cc7,
        },
        r1a1: u288 {
            limb0: 0x9db9bf660dc77cbe2788a755,
            limb1: 0xbdf9c1c15a4bd502a119fb98,
            limb2: 0x14b4de3d26bd66e1,
        },
    },
    G2Line {
        r0a0: u288 {
            limb0: 0x53c49c62ca96007e14435295,
            limb1: 0x85aeb885e4123ca8d3232fdf,
            limb2: 0x750017ce108abf3,
        },
        r0a1: u288 {
            limb0: 0xba6bf3e25d370182e4821239,
            limb1: 0x39de83bf370bd2ba116e8405,
            limb2: 0x2b8417a72ba6d940,
        },
        r1a0: u288 {
            limb0: 0xa922f50550d349849b14307b,
            limb1: 0x569766b6feca6143a5ddde9d,
            limb2: 0x2c3c6765b25a01d,
        },
        r1a1: u288 {
            limb0: 0x6016011bdc3b506563b0f117,
            limb1: 0xbab4932beab93dde9b5b8a5c,
            limb2: 0x1bf3f698de0ace60,
        },
    },
    G2Line {
        r0a0: u288 {
            limb0: 0x6cd6d068630c95ff7923dace,
            limb1: 0x327c95abb26719a3e4f307d4,
            limb2: 0x1622ee5d85fd5915,
        },
        r0a1: u288 {
            limb0: 0x3b0cab292557116e4a91297c,
            limb1: 0x73e3c8e25063487150b2b475,
            limb2: 0x10b9c1c61e8b6478,
        },
        r1a0: u288 {
            limb0: 0xd5edff0ce6e33bb98c43f4a5,
            limb1: 0xdefbbd27923dd717a2029ccd,
            limb2: 0x1dde221b1cae459,
        },
        r1a1: u288 {
            limb0: 0xf582a6716fc11b9594c7cda2,
            limb1: 0x4b375f530154fbdd63e5feb,
            limb2: 0xb49455f93935ab,
        },
    },
    G2Line {
        r0a0: u288 {
            limb0: 0x54fcd4a24d259b46df23323f,
            limb1: 0x47e6fdfb9c428d378a40ff4e,
            limb2: 0x1df34ff52254dff6,
        },
        r0a1: u288 {
            limb0: 0xe0c10735495ed8f5cd2e4be0,
            limb1: 0xc86bc1fb1f401ef4df3b1cd0,
            limb2: 0x28c43896b60b6285,
        },
        r1a0: u288 {
            limb0: 0x1c96043ad27370916cb891b4,
            limb1: 0x87329ba866d1b2e138d8c107,
            limb2: 0x2969b2c3e19a125a,
        },
        r1a1: u288 {
            limb0: 0x439d38ff3bfb073cf2b5661f,
            limb1: 0x40fd99e28d8fb2f2ff6a20e7,
            limb2: 0x182bde6af8c937b7,
        },
    },
    G2Line {
        r0a0: u288 {
            limb0: 0xb9f05ffda3ee208f990ff3a8,
            limb1: 0x6201d08440b28ea672b9ea93,
            limb2: 0x1ed60e5a5e778b42,
        },
        r0a1: u288 {
            limb0: 0x8e8468b937854c9c00582d36,
            limb1: 0x7888fa8b2850a0c555adb743,
            limb2: 0xd1342bd01402f29,
        },
        r1a0: u288 {
            limb0: 0xf5c4c66a974d45ec754b3873,
            limb1: 0x34322544ed59f01c835dd28b,
            limb2: 0x10fe4487a871a419,
        },
        r1a1: u288 {
            limb0: 0xedf4af2df7c13d6340069716,
            limb1: 0x8592eea593ece446e8b2c83b,
            limb2: 0x12f9280ce8248724,
        },
    },
    G2Line {
        r0a0: u288 {
            limb0: 0x2ddf82dac5876ef85cbd9209,
            limb1: 0x589fcd0afc56475897b6712f,
            limb2: 0xbd4b3348385e23b,
        },
        r0a1: u288 {
            limb0: 0x1c3aa02855ddee9cd40d4eae,
            limb1: 0xf6ed3e19ac13cbd2012f796a,
            limb2: 0x1dc1b58676a8f698,
        },
        r1a0: u288 {
            limb0: 0xc4830930ba2848c2f39f43da,
            limb1: 0xa0fc7164985c553cef876d41,
            limb2: 0x18fce7cada9deef8,
        },
        r1a1: u288 {
            limb0: 0xedb28e73d7e312b0bfe1fa45,
            limb1: 0xed4ae4b37915b6888b40ee88,
            limb2: 0x5cf09de42e4f82a,
        },
    },
    G2Line {
        r0a0: u288 {
            limb0: 0xe67f72c6d45f1bb04403139f,
            limb1: 0x9233e2a95d3f3c3ff2f7e5b8,
            limb2: 0x1f931e8e4343b028,
        },
        r0a1: u288 {
            limb0: 0x20ef53907af71803ce3ca5ca,
            limb1: 0xd99b6637ee9c73150b503ea4,
            limb2: 0x1c9759def8a98ea8,
        },
        r1a0: u288 {
            limb0: 0xa0a3b24c9089d224822fad53,
            limb1: 0xdfa2081342a7a895062f3e50,
            limb2: 0x185e8cf6b3e494e6,
        },
        r1a1: u288 {
            limb0: 0x8752a12394b29d0ba799e476,
            limb1: 0x1493421da067a42e7f3d0f8f,
            limb2: 0x67e7fa3e3035edf,
        },
    },
    G2Line {
        r0a0: u288 {
            limb0: 0x125ce6d868f59b6805a98a6e,
            limb1: 0x9229c7ee5700f2429eadaecb,
            limb2: 0x292c838c4deb5f8d,
        },
        r0a1: u288 {
            limb0: 0x5325a1514f8ee43d2ed16153,
            limb1: 0x63c33b5123f4ecb9e010da3c,
            limb2: 0x1e0f5d09063cd187,
        },
        r1a0: u288 {
            limb0: 0x605cc50180814223b30419fe,
            limb1: 0xb08ee4b45c98923764c3c996,
            limb2: 0x2e496c94d4ce61d7,
        },
        r1a1: u288 {
            limb0: 0x7f916e4957b0d0a9c5aa8e89,
            limb1: 0x1b4099fb9348cb6604b6644d,
            limb2: 0x2fa7202e6e45ebd0,
        },
    },
    G2Line {
        r0a0: u288 {
            limb0: 0x6d6138c95464e5e774ae7ba0,
            limb1: 0xe6ca73a5498e4ccd4bb68fc7,
            limb2: 0x15bf8aa8ed1beff6,
        },
        r0a1: u288 {
            limb0: 0xabd7c55a134ed405b4966d3c,
            limb1: 0xe69dd725ccc4f9dd537fe558,
            limb2: 0x2df4a03e2588a8f1,
        },
        r1a0: u288 {
            limb0: 0x7cf42890de0355ffc2480d46,
            limb1: 0xe33c2ad9627bcb4b028c2358,
            limb2: 0x2a18767b40de20bd,
        },
        r1a1: u288 {
            limb0: 0x79737d4a87fab560f3d811c6,
            limb1: 0xa88fee5629b91721f2ccdcf7,
            limb2: 0x2b51c831d3404d5e,
        },
    },
    G2Line {
        r0a0: u288 {
            limb0: 0x16a889bc98dbba30d0e85f7c,
            limb1: 0xfcada96c42f00ced918d942e,
            limb2: 0x2cc9b3197de097a5,
        },
        r0a1: u288 {
            limb0: 0x66b312469ce97517a7e5f585,
            limb1: 0x320485962e1cd1ce5609b3ad,
            limb2: 0x2f5ed56d2b372567,
        },
        r1a0: u288 {
            limb0: 0x50a883556bfbb1f8d5f9d8a3,
            limb1: 0x4aa6753d1fea97e3b8aac1f1,
            limb2: 0x301980e220bb49ed,
        },
        r1a1: u288 {
            limb0: 0xe7614ace25bd3a3830b64ecf,
            limb1: 0x38dedb346af32c21784b968c,
            limb2: 0x101dfcee3c535929,
        },
    },
    G2Line {
        r0a0: u288 {
            limb0: 0x9812f6145cf7e949fa207f20,
            limb1: 0x4061c36b08d5bcd408b14f19,
            limb2: 0x8332e08b2eb51ed,
        },
        r0a1: u288 {
            limb0: 0xa4a7ae8f65ba180c523cb33,
            limb1: 0xb71fabbdc78b1128712d32a5,
            limb2: 0x2acd1052fd0fefa7,
        },
        r1a0: u288 {
            limb0: 0x6ea5598e221f25bf27efc618,
            limb1: 0xa2c2521a6dd8f306f86d6db7,
            limb2: 0x13af144288655944,
        },
        r1a1: u288 {
            limb0: 0xea469c4b390716a6810fff5d,
            limb1: 0xf8052694d0fdd3f40b596c20,
            limb2: 0x24d0ea6c86e48c5c,
        },
    },
    G2Line {
        r0a0: u288 {
            limb0: 0x2e39be614d904bafea58a8cd,
            limb1: 0xf53f0a6a20a1f1783b0ea2d0,
            limb2: 0x99c451b7bb726d7,
        },
        r0a1: u288 {
            limb0: 0x28ec54a4ca8da838800c573d,
            limb1: 0xb78365fa47b5e192307b7b87,
            limb2: 0x2df87aa88e012fec,
        },
        r1a0: u288 {
            limb0: 0xfb7022881c6a6fdfb18de4aa,
            limb1: 0xb9bd30f0e93c5b93ad333bab,
            limb2: 0x1dd20cbccdeb9924,
        },
        r1a1: u288 {
            limb0: 0x16d8dfdf790a6be16a0e55ba,
            limb1: 0x90ab884395509b9a264472d4,
            limb2: 0xeaec571657b6e9d,
        },
    },
    G2Line {
        r0a0: u288 {
            limb0: 0xdf8d520c2fd45b16da910ca7,
            limb1: 0x2023ab59c06742c107d21389,
            limb2: 0x474f8d201c2003a,
        },
        r0a1: u288 {
            limb0: 0xc46ba70245e0d604d975ec09,
            limb1: 0x921be51a6779f8abc213a42b,
            limb2: 0x737865d13506920,
        },
        r1a0: u288 {
            limb0: 0xebde3248ae4a49e4ca67667c,
            limb1: 0x55021936a806c18771a5b497,
            limb2: 0xeddf62dee5cd01d,
        },
        r1a1: u288 {
            limb0: 0x840eb64075057d76ec783626,
            limb1: 0xd09ec083f029b05d8cf747e8,
            limb2: 0x29923f4182ebbd77,
        },
    },
    G2Line {
        r0a0: u288 {
            limb0: 0x797d2ef5c1d08447d0723c47,
            limb1: 0x5e3d0a3367a49356be559196,
            limb2: 0x1ac7d70481f3e230,
        },
        r0a1: u288 {
            limb0: 0xec5fd0d82c9efcda61aec42a,
            limb1: 0xd18c0e943f37d7060aebd361,
            limb2: 0x11985d67f47debff,
        },
        r1a0: u288 {
            limb0: 0x71ec5d0ede447fc2d2b8d30a,
            limb1: 0x6d732f49bca172dde108d14e,
            limb2: 0xa187b54b3aa09fe,
        },
        r1a1: u288 {
            limb0: 0x366c39d4f024f7ffcc1f190d,
            limb1: 0xb25354b8c4a9a95e3c632091,
            limb2: 0x94ede742a6d279b,
        },
    },
    G2Line {
        r0a0: u288 {
            limb0: 0xce78fc6505db036c10fac771,
            limb1: 0x61f8c0bc7f60ad6415d5e419,
            limb2: 0x59009c5cf9ea663,
        },
        r0a1: u288 {
            limb0: 0xb3b3f697fc34d64ba053b914,
            limb1: 0x317af5815ce5bfffc5a6bc97,
            limb2: 0x23f97fee4deda847,
        },
        r1a0: u288 {
            limb0: 0xf559e09cf7a02674ac2fa642,
            limb1: 0x4fa7548b79cdd054e203689c,
            limb2: 0x2173b379d546fb47,
        },
        r1a1: u288 {
            limb0: 0x758feb5b51caccff9da0f78f,
            limb1: 0xd7f37a1008233b74c4894f55,
            limb2: 0x917c640b4b9627e,
        },
    },
    G2Line {
        r0a0: u288 {
            limb0: 0xdfce680eeda9dab9f624300d,
            limb1: 0x3332e1bcaad5d683961ea721,
            limb2: 0x428540bb4a391d0,
        },
        r0a1: u288 {
            limb0: 0x3f654faa3518ed9595db752b,
            limb1: 0xebecb7527a9c9bc0e35974f2,
            limb2: 0x14bcaa1d4c941ce0,
        },
        r1a0: u288 {
            limb0: 0x332ed31f8babcb1fb1902637,
            limb1: 0xa3d0543357fc3e835fe62d46,
            limb2: 0x1ba5e26829d040d8,
        },
        r1a1: u288 {
            limb0: 0x26ad9a6548dbeda3a0cb37ac,
            limb1: 0xe2ddec0f5eb83e84b3af4a3e,
            limb2: 0x2f95fb7eb636c829,
        },
    },
    G2Line {
        r0a0: u288 {
            limb0: 0x72548e0d946b796842cfecd8,
            limb1: 0x78b54b355e3c26476b0fab82,
            limb2: 0x2dc9f32c90b6ba31,
        },
        r0a1: u288 {
            limb0: 0xa943be83a6fc90414320753b,
            limb1: 0xd708fde97241095833ce5a08,
            limb2: 0x142111e6a73d2e82,
        },
        r1a0: u288 {
            limb0: 0xc79e8d5465ec5f28781e30a2,
            limb1: 0x697fb9430b9ad050ced6cce,
            limb2: 0x1a9d647149842c53,
        },
        r1a1: u288 {
            limb0: 0x9bab496952559362586725cd,
            limb1: 0xbe78e5a416d9665be64806de,
            limb2: 0x147b550afb4b8b84,
        },
    },
    G2Line {
        r0a0: u288 {
            limb0: 0xde3f0cc8eb9d8bc0524ffa31,
            limb1: 0xa29420171bca522f8e0d0ab4,
            limb2: 0x1c527b5683d4814d,
        },
        r0a1: u288 {
            limb0: 0xb831225213716dec94efc1de,
            limb1: 0x970dd107965ba3923ab9d17a,
            limb2: 0x2bfb03ab5ab6d7e9,
        },
        r1a0: u288 {
            limb0: 0x41fa2c98128b2070cbf6c33d,
            limb1: 0xde4def6e8343cd45841c0890,
            limb2: 0x12f1cede76e2b8d7,
        },
        r1a1: u288 {
            limb0: 0x2aadf4029e19b185f59187a,
            limb1: 0xb4e7dd0e3b5c1a62be0f0e48,
            limb2: 0x2029ea04d9e4c426,
        },
    },
    G2Line {
        r0a0: u288 {
            limb0: 0x1422e11013fe6cdd7f843391,
            limb1: 0xfb96092ab69fc530e27d8d8e,
            limb2: 0xe39e04564fedd0,
        },
        r0a1: u288 {
            limb0: 0xbd4e81e3b4db192e11192788,
            limb1: 0x805257d3c2bdbc344a15ce0d,
            limb2: 0x10ddd4f47445106b,
        },
        r1a0: u288 {
            limb0: 0x87ab7f750b693ec75bce04e1,
            limb1: 0x128ba38ebed26d74d26e4d69,
            limb2: 0x2f1d22a64c983ab8,
        },
        r1a1: u288 {
            limb0: 0x74207c17f5c8335183649f77,
            limb1: 0x7144cd3520ac2e1be3204133,
            limb2: 0xb38d0645ab3499d,
        },
    },
    G2Line {
        r0a0: u288 {
            limb0: 0x5daa65d81efa0ef1b3b5406,
            limb1: 0x759ff07b1035fc39169a31ee,
            limb2: 0x101ca4f03f0629e,
        },
        r0a1: u288 {
            limb0: 0x10cdf0ef882fb24b6a44bbd3,
            limb1: 0x580b99e84dc07e055656849b,
            limb2: 0x253201b38848e657,
        },
        r1a0: u288 {
            limb0: 0x8fbd353430e804cbac89ec28,
            limb1: 0xdaee431fd72f78e22a236faa,
            limb2: 0x48b73245c4dad79,
        },
        r1a1: u288 {
            limb0: 0xd98cc2ed22a85b0f8c63206e,
            limb1: 0xd2aec0400ab5850c7f0fa8cf,
            limb2: 0x649735015bf42af,
        },
    },
    G2Line {
        r0a0: u288 {
            limb0: 0x49173a889c697b0ab07f35bc,
            limb1: 0xdcffb65f4b4c21ced6b623af,
            limb2: 0x1366d12ee6022f7b,
        },
        r0a1: u288 {
            limb0: 0x285fdce362f7a79b89c49b5c,
            limb1: 0xae9358c8eaf26e2fed7353f5,
            limb2: 0x21c91fefaf522b5f,
        },
        r1a0: u288 {
            limb0: 0x748798f96436e3b18c64964a,
            limb1: 0xfc3bb221103d3966d0510599,
            limb2: 0x167859ae2ebc5e27,
        },
        r1a1: u288 {
            limb0: 0xe3b55b05bb30e23fa7eba05b,
            limb1: 0xa5fc8b7f7bc6abe91c90ddd5,
            limb2: 0xe0da83c6cdebb5a,
        },
    },
    G2Line {
        r0a0: u288 {
            limb0: 0x30a4abff5957209783681bfb,
            limb1: 0x82d868d5ca421e4f1a0daf79,
            limb2: 0x1ba96ef98093d510,
        },
        r0a1: u288 {
            limb0: 0xd9132c7f206a6c036a39e432,
            limb1: 0x8a2dfb94aba29a87046110b8,
            limb2: 0x1fad2fd5e5e37395,
        },
        r1a0: u288 {
            limb0: 0x76b136dc82b82e411b2c44f6,
            limb1: 0xe405f12052823a54abb9ea95,
            limb2: 0xf125ba508c26ddc,
        },
        r1a1: u288 {
            limb0: 0x1bae07f5f0cc48e5f7aac169,
            limb1: 0x47d1288d741496a960e1a979,
            limb2: 0xa0911f6cc5eb84e,
        },
    },
    G2Line {
        r0a0: u288 {
            limb0: 0x9f79430d5ef315d742ba7cc2,
            limb1: 0x20aacc886043783d85b20292,
            limb2: 0x1323cd0f26d8101a,
        },
        r0a1: u288 {
            limb0: 0x10b2ac6faa0f2c6d21dd1a46,
            limb1: 0x692a71ed6ead0995c1dd5f06,
            limb2: 0x38e5099a87e0acb,
        },
        r1a0: u288 {
            limb0: 0x47ae74d8002447773c1ed5c6,
            limb1: 0xbeefb67ce6653bc31410cc77,
            limb2: 0x38bcbf510e04693,
        },
        r1a1: u288 {
            limb0: 0x87f7dfe2a9704d878a43c43a,
            limb1: 0x388417c8c9596caee4b8f3c8,
            limb2: 0x2231862dd6ea5377,
        },
    },
    G2Line {
        r0a0: u288 {
            limb0: 0x8824ae4e52f07175b229f86c,
            limb1: 0xea266c73c6740dc7206d703e,
            limb2: 0xa0bcd21da42425d,
        },
        r0a1: u288 {
            limb0: 0x91c8d9f501c8c2411d65a5b2,
            limb1: 0x6f693a3cbab19d3ac5acf696,
            limb2: 0x2cb77ffe6050fd13,
        },
        r1a0: u288 {
            limb0: 0x127d86621c661371e92e5fd,
            limb1: 0x5a334ed75d208520e997f2e3,
            limb2: 0x3e78ee48b36d52b,
        },
        r1a1: u288 {
            limb0: 0x640d7cc8a8916f3987fcc33c,
            limb1: 0x82738853adee48da240f6b1c,
            limb2: 0x1a0013b7fe68edfa,
        },
    },
    G2Line {
        r0a0: u288 {
            limb0: 0x2e7b3a5a35456f42e87968e6,
            limb1: 0xb4303f5093c3a460674a2fcd,
            limb2: 0x2b5331f03b8fa15f,
        },
        r0a1: u288 {
            limb0: 0x7cea371d64d8bd0fc5b9427e,
            limb1: 0x76208e15fc175e352c274fbe,
            limb2: 0x5ceb46647d41234,
        },
        r1a0: u288 {
            limb0: 0x6cdac06bfcf041a30435a560,
            limb1: 0x15a7ab7ed1df6d7ed12616a6,
            limb2: 0x2520b0f462ad4724,
        },
        r1a1: u288 {
            limb0: 0xe8b65c5fff04e6a19310802f,
            limb1: 0xc96324a563d5dab3cd304c64,
            limb2: 0x230de25606159b1e,
        },
    },
    G2Line {
        r0a0: u288 {
            limb0: 0x65202a838e48a9d934e11db8,
            limb1: 0xeb46c664339ef677558bbb71,
            limb2: 0x132ac06128a0a57b,
        },
        r0a1: u288 {
            limb0: 0xbc21baf183836fa8dc9de81c,
            limb1: 0x806b66e601e4ff52a20e891a,
            limb2: 0x12e535eb6ae922c1,
        },
        r1a0: u288 {
            limb0: 0xc0b103b1723019de05b304a3,
            limb1: 0xff8f7760a660a16df500b596,
            limb2: 0x8db75dc6535f297,
        },
        r1a1: u288 {
            limb0: 0x3a686dcde09afac7da57832c,
            limb1: 0xa5947df796243b62fa4da442,
            limb2: 0x259924e4a773bef0,
        },
    },
    G2Line {
        r0a0: u288 {
            limb0: 0xb2236e5462d1e11842039bb5,
            limb1: 0x8d746dd0bb8bb2a455d505c1,
            limb2: 0x2fd3f4a905e027ce,
        },
        r0a1: u288 {
            limb0: 0x3d6d9836d71ddf8e3b741b09,
            limb1: 0x443f16e368feb4cb20a5a1ab,
            limb2: 0xb5f19dda13bdfad,
        },
        r1a0: u288 {
            limb0: 0x4e5612c2b64a1045a590a938,
            limb1: 0xbca215d075ce5769db2a29d7,
            limb2: 0x161e651ebdfb5065,
        },
        r1a1: u288 {
            limb0: 0xc02a55b6685351f24e4bf9c7,
            limb1: 0x4134240119050f22bc4991c8,
            limb2: 0x300bd9f8d76bbc11,
        },
    },
    G2Line {
        r0a0: u288 {
            limb0: 0xe9296a3a3aed4c4143d2e0ba,
            limb1: 0x7de973514b499b2da739b3e6,
            limb2: 0x1b4b807986fcdee0,
        },
        r0a1: u288 {
            limb0: 0xb9295fecce961afe0c5e6dad,
            limb1: 0xc4e30c322bcae6d526c4de95,
            limb2: 0x1fee592f513ed6b2,
        },
        r1a0: u288 {
            limb0: 0x7245f5e5e803d0d448fafe21,
            limb1: 0xcbdc032ecb3b7a63899c53d0,
            limb2: 0x1fde9ffc17accfc3,
        },
        r1a1: u288 {
            limb0: 0x8edcc1b2fdd35c87a7814a87,
            limb1: 0x99d54b5c2fe171c49aa9cb08,
            limb2: 0x130ef740e416a6fe,
        },
    },
    G2Line {
        r0a0: u288 {
            limb0: 0x38f941f3820c4025d48597c4,
            limb1: 0x4270c36c42111e8a83bed2ed,
            limb2: 0x2d0d91a20b75cbb9,
        },
        r0a1: u288 {
            limb0: 0x5ac829defc8a29c4e18ec184,
            limb1: 0x3ad0a15a0dd4df948ef5ff02,
            limb2: 0xf618f631c37e868,
        },
        r1a0: u288 {
            limb0: 0xf96e4555f7a83c01c2b1d33f,
            limb1: 0x74ee4e7ee57979aed686387d,
            limb2: 0x1c3d7a9c3d45957f,
        },
        r1a1: u288 {
            limb0: 0x210a733628cff21f964acf38,
            limb1: 0x58addf725f511f5c0f3c4c48,
            limb2: 0x25c47d2540c2db11,
        },
    },
    G2Line {
        r0a0: u288 {
            limb0: 0x40675e9847f925e0cd58ff84,
            limb1: 0x19a957ff534718c419e1b3a6,
            limb2: 0xbb2e95d559fbe61,
        },
        r0a1: u288 {
            limb0: 0x70bd9ffbe4ec1ca028fc7d77,
            limb1: 0x12b76b14785c6e62da580b73,
            limb2: 0x15b1b31fd06f755f,
        },
        r1a0: u288 {
            limb0: 0x92dd2c2444d613dfaa53a1e3,
            limb1: 0xec043691d9b8376ef4c32dbb,
            limb2: 0x1804f2db8a7b3a55,
        },
        r1a1: u288 {
            limb0: 0xe8ad6e24b323fdb6cc8189a9,
            limb1: 0x501fc22cd9d6c75bfcfe658e,
            limb2: 0x4669f457c82b8e1,
        },
    },
    G2Line {
        r0a0: u288 {
            limb0: 0x537ecf0916b38aeea21d4e47,
            limb1: 0x181a00de27ba4be1b380d6c8,
            limb2: 0x8c2fe2799316543,
        },
        r0a1: u288 {
            limb0: 0xe68fff5ee73364fff3fe403b,
            limb1: 0x7b8685c8a725ae79cfac8f99,
            limb2: 0x7b4be349766aba4,
        },
        r1a0: u288 {
            limb0: 0xdf7c93c0095545ad5e5361ea,
            limb1: 0xce316c76191f1e7cd7d03f3,
            limb2: 0x22ea21f18ddec947,
        },
        r1a1: u288 {
            limb0: 0xa19620b4c32db68cc1c2ef0c,
            limb1: 0xffa1e4be3bed5faba2ccbbf4,
            limb2: 0x16fc78a64c45f518,
        },
    },
    G2Line {
        r0a0: u288 {
            limb0: 0x2b6af476f520b4bf804415bc,
            limb1: 0xd949ee7f9e8874698b090fca,
            limb2: 0x34db5e5ec2180cf,
        },
        r0a1: u288 {
            limb0: 0x3e06a324f038ac8abcfb28d7,
            limb1: 0xc2e6375b7a83c0a0145f8942,
            limb2: 0x2247e79161483763,
        },
        r1a0: u288 {
            limb0: 0x708773d8ae3a13918382fb9d,
            limb1: 0xaf83f409556e32aa85ae92bf,
            limb2: 0x9af0a924ae43ba,
        },
        r1a1: u288 {
            limb0: 0xa6fded212ff5b2ce79755af7,
            limb1: 0x55a2adfb2699ef5de6581b21,
            limb2: 0x2476e83cfe8daa5c,
        },
    },
    G2Line {
        r0a0: u288 {
            limb0: 0x9ab1f3d5a481c50cff61b4ab,
            limb1: 0x11f4705a4954e6a036be2ad2,
            limb2: 0x308f243a8a83264,
        },
        r0a1: u288 {
            limb0: 0x5f19b29c09416b2fd501f695,
            limb1: 0xd0a5c0a568ca5e38f82b2f7a,
            limb2: 0x8abaf41ba2b92f5,
        },
        r1a0: u288 {
            limb0: 0x6cc5a6aa31c75bfb717c7828,
            limb1: 0x96fe9ee8789208c41d57d3b8,
            limb2: 0x1ff348bb7825845a,
        },
        r1a1: u288 {
            limb0: 0x23e6063e1cca25fa4a6e992e,
            limb1: 0xe94e827315d1667557cbe7de,
            limb2: 0x2cc27fe4c068e1df,
        },
    },
    G2Line {
        r0a0: u288 {
            limb0: 0x5de7a643e301caa63b685021,
            limb1: 0x933a277a93f708227c90f768,
            limb2: 0x426809a902d5047,
        },
        r0a1: u288 {
            limb0: 0xbb25fb66cb4bf4c7ec50bdbd,
            limb1: 0x52a75a0facd2b7bf0ea93bec,
            limb2: 0x1f265ce4dbe1a42b,
        },
        r1a0: u288 {
            limb0: 0xc5717cea7518c3550b4d5f4,
            limb1: 0xc95394cb07fdfc22e63d990a,
            limb2: 0x2b4bcc47347e8eb5,
        },
        r1a1: u288 {
            limb0: 0xc5a6f1284ee2bdd4922c2508,
            limb1: 0xcd55e1d8ff43e6dd59224505,
            limb2: 0x2c376da2c4c11de5,
        },
    },
    G2Line {
        r0a0: u288 {
            limb0: 0x1c4759bcf7c607fe3f839d4d,
            limb1: 0xea91f311da73327e2ed40785,
            limb2: 0x2017052c72360f42,
        },
        r0a1: u288 {
            limb0: 0x38cf8a4368c0709980199fc3,
            limb1: 0xfc9047885996c19e84d7d4ea,
            limb2: 0x1795549eb0b97783,
        },
        r1a0: u288 {
            limb0: 0xb70f7ecfbec0eaf46845e8cc,
            limb1: 0x9ddf274c2a9f89ea3bc4d66f,
            limb2: 0xcc6f106abfcf377,
        },
        r1a1: u288 {
            limb0: 0xf6ff11ce29186237468c2698,
            limb1: 0x5c629ad27bb61e4826bb1313,
            limb2: 0x2014c6623f1fb55e,
        },
    },
    G2Line {
        r0a0: u288 {
            limb0: 0xc403ea5ad65aadd602c8c76f,
            limb1: 0x7a8d2727cd7fa40d97615b39,
            limb2: 0x14bd9b9bc6c2c1c1,
        },
        r0a1: u288 {
            limb0: 0xcd28af7919b01761c69bd246,
            limb1: 0x8a1a211a81094740e2cc984e,
            limb2: 0x2766e09571dc194c,
        },
        r1a0: u288 {
            limb0: 0xa24dbe5f1fb539a5d9d39db7,
            limb1: 0xd7eef78019e82d7e1f77d2f5,
            limb2: 0x6d7b6e70105c87d,
        },
        r1a1: u288 {
            limb0: 0x30836b87e6e8553c665ffbe0,
            limb1: 0xb0474bb94febd802f9049ad0,
            limb2: 0x2774e72d0844eea4,
        },
    },
    G2Line {
        r0a0: u288 {
            limb0: 0xc648054e4b6134bbfd68487f,
            limb1: 0xdf0506dad3f3d098c13a6386,
            limb2: 0x26bebeb6f46c2e8c,
        },
        r0a1: u288 {
            limb0: 0x9d0cdb28a94204776c6e6ba6,
            limb1: 0x303f02dfe619752b1607951d,
            limb2: 0x1127d8b17ef2c064,
        },
        r1a0: u288 {
            limb0: 0xe34ca1188b8db4e4694a696c,
            limb1: 0x243553602481d9b88ca1211,
            limb2: 0x1f8ef034831d0132,
        },
        r1a1: u288 {
            limb0: 0xe3a5dfb1785690dad89ad10c,
            limb1: 0xd690b583ace24ba033dd23e0,
            limb2: 0x405d0709e110c03,
        },
    },
    G2Line {
        r0a0: u288 {
            limb0: 0x3b5aa24fe300f5bef5aefca,
            limb1: 0x5d5566dc41ca40c4af2bf978,
            limb2: 0x39a42540cb68ab8,
        },
        r0a1: u288 {
            limb0: 0xe21ea63fac2d99bf899d8353,
            limb1: 0xecdf87c89dafc1f9be69379b,
            limb2: 0x1c75e3d0966038ad,
        },
        r1a0: u288 {
            limb0: 0x7c9f991de50f505a8dc707e7,
            limb1: 0x259d423172d9927ffb0e98d1,
            limb2: 0x15fb83693066d1ff,
        },
        r1a1: u288 {
            limb0: 0x72c144b5e7d364d572576db6,
            limb1: 0x5d75c50c43614aea3e81a99b,
            limb2: 0x1ef4651860019554,
        },
    },
    G2Line {
        r0a0: u288 {
            limb0: 0x72cc2cef2785ce4ff4e9b7af,
            limb1: 0x60ed5b9c207d7f31fb6234ab,
            limb2: 0x1bb17a4bc7b643ed,
        },
        r0a1: u288 {
            limb0: 0x9424eb15b502cde7927c7530,
            limb1: 0xa0e33edbbaa9de8e9c206059,
            limb2: 0x2b9a3a63bbf4af99,
        },
        r1a0: u288 {
            limb0: 0x423811cb6386e606cf274a3c,
            limb1: 0x8adcc0e471ecfe526f56dc39,
            limb2: 0x9169a8660d14368,
        },
        r1a1: u288 {
            limb0: 0xf616c863890c3c8e33127931,
            limb1: 0xcc9414078a6da6989dae6b91,
            limb2: 0x594d6a7e6b34ab2,
        },
    },
    G2Line {
        r0a0: u288 {
            limb0: 0x4617750de3208c0a42bf7c07,
            limb1: 0x7e2d94e31538522d38df8b23,
            limb2: 0x23954455da7aef56,
        },
        r0a1: u288 {
            limb0: 0x6fef0ba4bbf6577133bdc9ae,
            limb1: 0xcab064e22aaf2ceec03f1b77,
            limb2: 0x274369683ff67155,
        },
        r1a0: u288 {
            limb0: 0x5dce7b13d41ff1b90727094f,
            limb1: 0x426ef23f29c4df03dc8edf8,
            limb2: 0x313b4cdbf3d9c5e,
        },
        r1a1: u288 {
            limb0: 0x62c5ac5fd0d7b3ef591e828,
            limb1: 0x650f8fc6b0fe55eb28d0fca8,
            limb2: 0xf5bb0abe931a208,
        },
    },
    G2Line {
        r0a0: u288 {
            limb0: 0xf2d619ae78049bf9141c35cf,
            limb1: 0x717f8b10d469a1ee2d91f191,
            limb2: 0x2c72c82fa8afe345,
        },
        r0a1: u288 {
            limb0: 0xb89321223b82a2dc793c0185,
            limb1: 0x71506a0cf4adb8e51bb7b759,
            limb2: 0x2c13b92a98651492,
        },
        r1a0: u288 {
            limb0: 0x4947ef2c89276f77f9d20942,
            limb1: 0xb454d68685ab6b6976e71ec5,
            limb2: 0x19a938d0e78a3593,
        },
        r1a1: u288 {
            limb0: 0xbe883eb119609b489c01c905,
            limb1: 0xaa06779922047f52feac5ce6,
            limb2: 0x76977a3015dc164,
        },
    },
    G2Line {
        r0a0: u288 {
            limb0: 0x43a96a588005043a46aadf2c,
            limb1: 0xa37b89d8a1784582f0c52126,
            limb2: 0x22e9ef3f5d4b2297,
        },
        r0a1: u288 {
            limb0: 0x8c6f6d8474cf6e5a58468a31,
            limb1: 0xeb1ce6ac75930ef1c79b07e5,
            limb2: 0xf49839a756c7230,
        },
        r1a0: u288 {
            limb0: 0x82b84693a656c8e8c1f962fd,
            limb1: 0x2c1c8918ae80282208b6b23d,
            limb2: 0x14d3504b5c8d428f,
        },
        r1a1: u288 {
            limb0: 0x60ef4f4324d5619b60a3bb84,
            limb1: 0x6d3090caefeedbc33638c77a,
            limb2: 0x159264c370c89fec,
        },
    },
    G2Line {
        r0a0: u288 {
            limb0: 0xa3343aa671fa957f64383174,
            limb1: 0x5d0fbca92791fb10ca8bfba7,
            limb2: 0x114f2c6ae3a67df6,
        },
        r0a1: u288 {
            limb0: 0x50f6b86be16e52076b114eac,
            limb1: 0x780e63533112887af8e1b20a,
            limb2: 0x63e07909f8e5150,
        },
        r1a0: u288 {
            limb0: 0xf4d68bdb295f81fb688b56c9,
            limb1: 0xabc9867b1aae2bca05251e19,
            limb2: 0x1a4d8e8bbc5dc905,
        },
        r1a1: u288 {
            limb0: 0x1072bd332617ade1aa5f283e,
            limb1: 0x50dc088ed02b4ee5c8114042,
            limb2: 0x92f0fffce502d7c,
        },
    },
    G2Line {
        r0a0: u288 {
            limb0: 0xf21ea2700d86757c9edc60fc,
            limb1: 0x4ed3a4f31b13fbb9fdabfe54,
            limb2: 0xefdc83e2cd29ae1,
        },
        r0a1: u288 {
            limb0: 0x36771d39b743a658ed812080,
            limb1: 0x506453f18d56ef30476706cd,
            limb2: 0x2658fa02d8abf7ce,
        },
        r1a0: u288 {
            limb0: 0x4aad4f76dd2af32ff8a6f388,
            limb1: 0x6aebd448524150ae6bb57548,
            limb2: 0x2702b8c1fb9a5bfb,
        },
        r1a1: u288 {
            limb0: 0xe1462da76f807e5e73062316,
            limb1: 0x244b002de9ef9e9d65b40718,
            limb2: 0x2672d0c637a3cc19,
        },
    },
];<|MERGE_RESOLUTION|>--- conflicted
+++ resolved
@@ -1,29 +1,12 @@
 use garaga::apps::noir::HonkVk;
 use garaga::definitions::{G1Point, G2Line, u288, u384};
 
-<<<<<<< HEAD
-// _vk_hash = keccak256(vk_bytes)
-// vk_hash = hades_permutation(_vk_hash.low, _vk_hash.high, 2)
-pub const VK_HASH: felt252 = 0x1a752bea3b9845d84a0a14a6b9f6d394dadf8b79da44ce35a1fd5196fdc8e31;
-=======
->>>>>>> 128f704f
 pub const vk: HonkVk = HonkVk {
     vk_hash: 8648913451078603841425108107713111136913298359786830997742829131199771092709,
     log_circuit_size: 17,
     public_inputs_size: 19,
     qm: G1Point {
         x: u384 {
-<<<<<<< HEAD
-            limb0: 0x29e622d5839214d95b9d807a,
-            limb1: 0xa5f160e78f6afa437a1e4eaf,
-            limb2: 0xf726f4f7dc9d80d,
-            limb3: 0x0,
-        },
-        y: u384 {
-            limb0: 0xc547fee3e66371c74dcf0872,
-            limb1: 0x57f45220d78f01dbc3f11ce,
-            limb2: 0x216f11ba72ef9e68,
-=======
             limb0: 0xc9879d00a38708b38625ac44,
             limb1: 0x9ef7e0ada113660b7c7c1bfa,
             limb2: 0x1aad08a358acb08f,
@@ -33,23 +16,11 @@
             limb0: 0xf724d70bdd99cca8b136516c,
             limb1: 0x4c788cf832602e3b7d33776e,
             limb2: 0x1cb6cf3305414863,
->>>>>>> 128f704f
             limb3: 0x0,
         },
     },
     qc: G1Point {
         x: u384 {
-<<<<<<< HEAD
-            limb0: 0x8001c84332ed96af938ea278,
-            limb1: 0xf930ed95057aa2b40db3df2d,
-            limb2: 0x1422e95412f42fda,
-            limb3: 0x0,
-        },
-        y: u384 {
-            limb0: 0x480a044bca5014e004ad8c16,
-            limb1: 0xcb00ae09ab3b3bcc2b27237f,
-            limb2: 0x1ad096ed0f04658c,
-=======
             limb0: 0x9d9bcd021c055bb75dbd4512,
             limb1: 0x780d1d84481443889feb0344,
             limb2: 0x2f48f208bf2113ca,
@@ -59,23 +30,11 @@
             limb0: 0xa7b307a6772179f94fa5ea6,
             limb1: 0x2bdd28321b8d24a9a4d68b3,
             limb2: 0x12131ffca858a35f,
->>>>>>> 128f704f
             limb3: 0x0,
         },
     },
     ql: G1Point {
         x: u384 {
-<<<<<<< HEAD
-            limb0: 0x3c61b3f3f775f07afddbf608,
-            limb1: 0x9d57f4758c644b237a2eee94,
-            limb2: 0x4aaf31e206ec8fd,
-            limb3: 0x0,
-        },
-        y: u384 {
-            limb0: 0x34066aeb109198846d275ae0,
-            limb1: 0x7df394e1a02ec19585d8f944,
-            limb2: 0x2807ba3aa4428a6c,
-=======
             limb0: 0xf28a408137475eb81810aa81,
             limb1: 0x1d00fedbbea4d1bf591decfc,
             limb2: 0x7dd8d544fca06cf,
@@ -85,23 +44,11 @@
             limb0: 0x87f6900c2c82a1370469ae4e,
             limb1: 0xb26862eaa22ad4f564f16dc3,
             limb2: 0x19fa88ac971a9dce,
->>>>>>> 128f704f
             limb3: 0x0,
         },
     },
     qr: G1Point {
         x: u384 {
-<<<<<<< HEAD
-            limb0: 0x6b8c11527ba44cdb38f99c41,
-            limb1: 0xb88f1736952a089af3e089a6,
-            limb2: 0x2cb9046f28a2e9f8,
-            limb3: 0x0,
-        },
-        y: u384 {
-            limb0: 0x69c54dbcca772910adeb4d30,
-            limb1: 0x24106f74313bdd64799a9a79,
-            limb2: 0x1d4d2fd189ef2ed8,
-=======
             limb0: 0x73f3ba3bbf8ca96e672cbce2,
             limb1: 0xa3e373bcc21f45c528485515,
             limb2: 0x563be38b959ef47,
@@ -111,23 +58,11 @@
             limb0: 0xd8efd2f9a41938ceb32b5a39,
             limb1: 0xf5e89041fec12a15a7e5555e,
             limb2: 0x205321350b7fb55,
->>>>>>> 128f704f
             limb3: 0x0,
         },
     },
     qo: G1Point {
         x: u384 {
-<<<<<<< HEAD
-            limb0: 0xa07475d19ea344d76535502c,
-            limb1: 0x3096606732e304904b64f72a,
-            limb2: 0x657e2998a71c60,
-            limb3: 0x0,
-        },
-        y: u384 {
-            limb0: 0xf562cf6473d8d537ae7e2d7,
-            limb1: 0x439f9e3d8e5f0f8418683930,
-            limb2: 0x1ec2f000afa5eeb4,
-=======
             limb0: 0xaebeeca06b6691fa3251b8c3,
             limb1: 0xc58f419fb4d44301670d2c95,
             limb2: 0x17aec007ff309cae,
@@ -137,23 +72,11 @@
             limb0: 0xcb6122bfb69b5d6f0f10c45a,
             limb1: 0xce5407747e1e0b4831fa6971,
             limb2: 0x2ca94e49d53e2bfb,
->>>>>>> 128f704f
             limb3: 0x0,
         },
     },
     q4: G1Point {
         x: u384 {
-<<<<<<< HEAD
-            limb0: 0x17411228df11fe5ad63089e4,
-            limb1: 0x61060d0ae2d3c09ae192c124,
-            limb2: 0x175da3427ece5e63,
-            limb3: 0x0,
-        },
-        y: u384 {
-            limb0: 0x7f9fa625de5e745fd269cead,
-            limb1: 0xfc7d1432aea90aaa6d3c7db6,
-            limb2: 0x1dcef9ed9aaa5f35,
-=======
             limb0: 0x16a58f20d203d6998bedca0e,
             limb1: 0xf4749c68dc18379ed2cfd90f,
             limb2: 0x11e16a6d0f456496,
@@ -163,7 +86,6 @@
             limb0: 0x7109c3364d8d5386f7834314,
             limb1: 0xa19192358f604f5e132e1134,
             limb2: 0x1dfb10789425f1c1,
->>>>>>> 128f704f
             limb3: 0x0,
         },
     },
@@ -183,17 +105,6 @@
     },
     qArith: G1Point {
         x: u384 {
-<<<<<<< HEAD
-            limb0: 0x9096e5e3d58b519f07c9be25,
-            limb1: 0x2f32301679b7892a296a580a,
-            limb2: 0x262a654bab48df2b,
-            limb3: 0x0,
-        },
-        y: u384 {
-            limb0: 0x34ed2e3842ea264b1d0842c6,
-            limb1: 0x15d4ba6f3746762f15425a13,
-            limb2: 0x226f958ab4bad7ed,
-=======
             limb0: 0x3aa740bd1a5e8a47b3d2de10,
             limb1: 0xcc88c141090121fd92f68a6c,
             limb2: 0x8a2516f74638847,
@@ -203,23 +114,11 @@
             limb0: 0xc710b72ff8cc890a46f57a90,
             limb1: 0x5a58c14222b39cfb1feb5292,
             limb2: 0xe38ae4e93ca3eae,
->>>>>>> 128f704f
             limb3: 0x0,
         },
     },
     qDeltaRange: G1Point {
         x: u384 {
-<<<<<<< HEAD
-            limb0: 0x95055b40333c11722cceba33,
-            limb1: 0xd4b26a892d30943406a699a,
-            limb2: 0xb816b7bd11b80d3,
-            limb3: 0x0,
-        },
-        y: u384 {
-            limb0: 0x54186968a720b626f4bd203c,
-            limb1: 0x7aa74a39c339b6c1356c5147,
-            limb2: 0x25f7d6b4a3aaeb5f,
-=======
             limb0: 0x70ae35f1b8a0695b260e2feb,
             limb1: 0x105e723f90f620c9a957fc8d,
             limb2: 0x2c5de9a00448559,
@@ -229,23 +128,11 @@
             limb0: 0xdaa421b8aa8ae3979076f0c3,
             limb1: 0x1358e1c210c87f84f65bba4b,
             limb2: 0x2d1012a20c0ca795,
->>>>>>> 128f704f
             limb3: 0x0,
         },
     },
     qElliptic: G1Point {
         x: u384 {
-<<<<<<< HEAD
-            limb0: 0x513bd5270bf6e03e2b4013cb,
-            limb1: 0xee2dad7ee95b8100bc45fd6,
-            limb2: 0xe6481039bfa6ec5,
-            limb3: 0x0,
-        },
-        y: u384 {
-            limb0: 0xb495293f085f230d6f460d7d,
-            limb1: 0x8f538997fb10e0d47a630fe4,
-            limb2: 0x179049a220d1fbeb,
-=======
             limb0: 0x4d27199ae4f48a5583fee4f3,
             limb1: 0x3e0bc0150e688f6c46f25745,
             limb2: 0x1c24be1be708f683,
@@ -255,23 +142,11 @@
             limb0: 0x2187718a0f48380b39fac203,
             limb1: 0x418bf428f1c8e4cc01de2fa0,
             limb2: 0x215490b46e1ff77d,
->>>>>>> 128f704f
             limb3: 0x0,
         },
     },
     qMemory: G1Point {
         x: u384 {
-<<<<<<< HEAD
-            limb0: 0x86e6e01b8515cfd301aee0ab,
-            limb1: 0x4ce471a94310d4b74423b394,
-            limb2: 0x2c933414aa01180c,
-            limb3: 0x0,
-        },
-        y: u384 {
-            limb0: 0xfe97f2ba73c4a67b30d5c590,
-            limb1: 0x78f3488be5aad9cf1bb7ac73,
-            limb2: 0x1c593c67a0e692e1,
-=======
             limb0: 0x46fd0721214ab6dc7d78a012,
             limb1: 0xb3b50980deb6ce9bc88da500,
             limb2: 0x245ea5b6146dcc90,
@@ -295,23 +170,11 @@
             limb0: 0x125331ed5965e81567c35fef,
             limb1: 0x28f728f64243bc3eda44264f,
             limb2: 0x1c65ceb8bd2d3ba1,
->>>>>>> 128f704f
             limb3: 0x0,
         },
     },
     qPoseidon2External: G1Point {
         x: u384 {
-<<<<<<< HEAD
-            limb0: 0xc3e630445f5fb3c1cf7286b6,
-            limb1: 0x9bef922973734f7d20cbc70c,
-            limb2: 0x29b10abd7828155d,
-            limb3: 0x0,
-        },
-        y: u384 {
-            limb0: 0x5f14cd82bad336132dde27e3,
-            limb1: 0x433226e3718c38bf9cf30e8,
-            limb2: 0x126df9b4fc453697,
-=======
             limb0: 0x80c77770decd9af8eb397e9f,
             limb1: 0xa7f054ed839373c32380a122,
             limb2: 0x3bb5f8c665e6222,
@@ -321,23 +184,11 @@
             limb0: 0x6cf73a911a7669454e742240,
             limb1: 0x22ce0664fd72c62b3fef3c52,
             limb2: 0x5ffe72ea68db37e,
->>>>>>> 128f704f
             limb3: 0x0,
         },
     },
     qPoseidon2Internal: G1Point {
         x: u384 {
-<<<<<<< HEAD
-            limb0: 0xcb7a934272f82241a9dee82c,
-            limb1: 0x68911f540415afe27ffc6f74,
-            limb2: 0x22449fb4d59fda63,
-            limb3: 0x0,
-        },
-        y: u384 {
-            limb0: 0x3185be9b3f34b59ea8821b72,
-            limb1: 0x9b3a6dcf1222f84ecbaf3c64,
-            limb2: 0x1183a5bfb9d0ff1f,
-=======
             limb0: 0x599f75e13d5fc1ddd625af3d,
             limb1: 0x35e95eb75dbcfb94576425e3,
             limb2: 0x21cf4a0b4ded78c8,
@@ -347,23 +198,11 @@
             limb0: 0xf4e804d55eef280e63845a98,
             limb1: 0xa4391af391b562982739f5fd,
             limb2: 0x2d80057bb2d0ac54,
->>>>>>> 128f704f
             limb3: 0x0,
         },
     },
     s1: G1Point {
         x: u384 {
-<<<<<<< HEAD
-            limb0: 0xd0fecb81ec2f825f2792034d,
-            limb1: 0x963efced4eaf6b4d3f83449e,
-            limb2: 0x1559e17c42c375a6,
-            limb3: 0x0,
-        },
-        y: u384 {
-            limb0: 0x9c5e8b08737712f4ad6508c7,
-            limb1: 0x1d582a6c0a4b36bc84284447,
-            limb2: 0x89c8e31791daddc,
-=======
             limb0: 0x2735a6945bfcc575b47b551b,
             limb1: 0x90e9781e87dc298bdef34482,
             limb2: 0x2ecd5089375735ff,
@@ -373,23 +212,11 @@
             limb0: 0xd6c5b651258d085fb2c08479,
             limb1: 0xf55b1a28766f224e0198d9bc,
             limb2: 0xfcf4a0af691f887,
->>>>>>> 128f704f
             limb3: 0x0,
         },
     },
     s2: G1Point {
         x: u384 {
-<<<<<<< HEAD
-            limb0: 0x7be8bd0438bd78f5fa3ea17e,
-            limb1: 0x12b823cd7cf0b46dd8d97c17,
-            limb2: 0x22cb8709dfa0632d,
-            limb3: 0x0,
-        },
-        y: u384 {
-            limb0: 0x2dcacd17b1e185491ca2a45a,
-            limb1: 0xc800c63ac095367901596de,
-            limb2: 0x2587cef622d1d960,
-=======
             limb0: 0xc4ed539d45106213d9773e23,
             limb1: 0x8eaee56ac89019dfe6c61608,
             limb2: 0x6bb671b009b334,
@@ -399,23 +226,11 @@
             limb0: 0xee3d4e41cd48e1f504ec8725,
             limb1: 0xbedb6b6c7414fb432ea7fbb1,
             limb2: 0x18ef92eff8a8214b,
->>>>>>> 128f704f
             limb3: 0x0,
         },
     },
     s3: G1Point {
         x: u384 {
-<<<<<<< HEAD
-            limb0: 0xfe5547b395c4544ecc3e3b11,
-            limb1: 0x2ea3faf10472a073dd6cda46,
-            limb2: 0x896303de0b9c2fa,
-            limb3: 0x0,
-        },
-        y: u384 {
-            limb0: 0x59583e53205421ae4cbe29,
-            limb1: 0x4306896e8e68be6155a2f834,
-            limb2: 0x1d9a5b6b8afe0d20,
-=======
             limb0: 0xfd4c9cbb70bd5ed33e7f6230,
             limb1: 0x98500ef521527b9fd37b98aa,
             limb2: 0x9d18733c6d2ec15,
@@ -425,23 +240,11 @@
             limb0: 0x82098b38d2b8548f15b51bc5,
             limb1: 0x8c9b3875390b26c889aec49b,
             limb2: 0x237aeb3aad51315e,
->>>>>>> 128f704f
             limb3: 0x0,
         },
     },
     s4: G1Point {
         x: u384 {
-<<<<<<< HEAD
-            limb0: 0x5e94689ae094c167543583f8,
-            limb1: 0x603ea8f73545e3956935daf9,
-            limb2: 0x2d6f4146562d41f5,
-            limb3: 0x0,
-        },
-        y: u384 {
-            limb0: 0xff0d1b7adc0f194d307fbfde,
-            limb1: 0xbf32c8971e3f144288b87f2a,
-            limb2: 0x159cdb7d837392c9,
-=======
             limb0: 0xc2e3448b290ed14332d835ff,
             limb1: 0x4261b7b47a679659e0db8b2,
             limb2: 0x68805c74a3e3341,
@@ -451,23 +254,11 @@
             limb0: 0x638d679a090054c17b55a21e,
             limb1: 0x913b0e7f906efd58e885e853,
             limb2: 0x2e6fd1d72edcd21c,
->>>>>>> 128f704f
             limb3: 0x0,
         },
     },
     id1: G1Point {
         x: u384 {
-<<<<<<< HEAD
-            limb0: 0x37e3df005b7a60cc17b25466,
-            limb1: 0x7c326f351c2d64619f16c242,
-            limb2: 0x2d2bf814f4cbfc5d,
-            limb3: 0x0,
-        },
-        y: u384 {
-            limb0: 0x8cbf28707a53f4973f97ef6d,
-            limb1: 0xd5d5d381183acf8c4ec5c1a1,
-            limb2: 0x1c65d7ff56876aa9,
-=======
             limb0: 0xb5aecd13170ddb4422f04935,
             limb1: 0x9a078c7623842ce27367584a,
             limb2: 0x8dda9400ce64482,
@@ -477,23 +268,11 @@
             limb0: 0xfb78f4f8f69ff971bfc5f06f,
             limb1: 0x26a42b2a150848b6a4e0dbc5,
             limb2: 0x1beb83b38357031c,
->>>>>>> 128f704f
             limb3: 0x0,
         },
     },
     id2: G1Point {
         x: u384 {
-<<<<<<< HEAD
-            limb0: 0x704933d4f0fec24ce05205c,
-            limb1: 0xa47c7fffe1643e2f6add6502,
-            limb2: 0x19b333eb8a2d61a7,
-            limb3: 0x0,
-        },
-        y: u384 {
-            limb0: 0x2df0357cbf75a7a0c60b84cc,
-            limb1: 0x15e6c8a1212e6ed2e8f22f06,
-            limb2: 0x26c28b15f172f11b,
-=======
             limb0: 0xf043d40b7003a5d6c3e897b6,
             limb1: 0x7473a63e06067d5ae07bda16,
             limb2: 0x1587ae4d0e40d580,
@@ -503,23 +282,11 @@
             limb0: 0x7bd7d4e411e65490f5a7cc07,
             limb1: 0xaa52483c8b51cdeaada6c3ad,
             limb2: 0x23c966fe09c0b750,
->>>>>>> 128f704f
             limb3: 0x0,
         },
     },
     id3: G1Point {
         x: u384 {
-<<<<<<< HEAD
-            limb0: 0x1ce8b1ab6fb7228fa30e000d,
-            limb1: 0x8b3c65ed0faec27ed534bcae,
-            limb2: 0xcd2d20f812c8aea,
-            limb3: 0x0,
-        },
-        y: u384 {
-            limb0: 0xbf8a83b71963baa1548b540a,
-            limb1: 0x4707dabf3d8639cc3fadf72a,
-            limb2: 0x11a9fc3186367a0d,
-=======
             limb0: 0x6a5f8b839f79f6632b3d3846,
             limb1: 0x7dceb6e16ac96a826af16b8e,
             limb2: 0x8e59de8c7ec9d1e,
@@ -529,23 +296,11 @@
             limb0: 0x39070ff6fc023aa36aa560d6,
             limb1: 0x65d334abfd3a999331625437,
             limb2: 0x1540433e1d162232,
->>>>>>> 128f704f
             limb3: 0x0,
         },
     },
     id4: G1Point {
         x: u384 {
-<<<<<<< HEAD
-            limb0: 0xf628fbd7086a5b6a1fb186d1,
-            limb1: 0x58c729cad1683241e04878c5,
-            limb2: 0x30111895415a48e8,
-            limb3: 0x0,
-        },
-        y: u384 {
-            limb0: 0x8fa1fe5167b2848cf71ea25e,
-            limb1: 0xe4f171d2b4756f7d3009a7f9,
-            limb2: 0x684776410026480,
-=======
             limb0: 0x8dcb81e2267c6ce0ec1d3808,
             limb1: 0xf0e2b4fce3bb28d444920fed,
             limb2: 0x1e00fc5b0e46caaf,
@@ -555,7 +310,6 @@
             limb0: 0x189add7063bc6235eb050d20,
             limb1: 0x974d5b407537f937ff12471a,
             limb2: 0x2a65e90c138645af,
->>>>>>> 128f704f
             limb3: 0x0,
         },
     },
@@ -621,17 +375,6 @@
     },
     lagrange_last: G1Point {
         x: u384 {
-<<<<<<< HEAD
-            limb0: 0x84b69e25fc21dc07a483074a,
-            limb1: 0x21d3fcbe095356ece0e6a421,
-            limb2: 0x169ef36d2990905,
-            limb3: 0x0,
-        },
-        y: u384 {
-            limb0: 0x69723f1312b7af19283efc6c,
-            limb1: 0xbc6fb935d1813028a4c058e6,
-            limb2: 0x1fa48708ba85526c,
-=======
             limb0: 0x5fa2f3b50f0d5494f99668f8,
             limb1: 0x2b3d28853349f2b74055496e,
             limb2: 0x14c89754aed58171,
@@ -641,7 +384,6 @@
             limb0: 0x24ce342a89643205b5c346fe,
             limb1: 0x6336e9f9001bd4a7f22da775,
             limb2: 0x13c5b1bd3f802852,
->>>>>>> 128f704f
             limb3: 0x0,
         },
     },
