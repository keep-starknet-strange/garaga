--- conflicted
+++ resolved
@@ -1,171 +1,91 @@
 use garaga::apps::noir::HonkVk;
 use garaga::definitions::{G1Point, G2Line, u288, u384};
 
-// _vk_hash = keccak256(vk_bytes)
-// vk_hash = hades_permutation(_vk_hash.low, _vk_hash.high, 2)
-<<<<<<< HEAD
-pub const VK_HASH: felt252 = 0x1a752bea3b9845d84a0a14a6b9f6d394dadf8b79da44ce35a1fd5196fdc8e31;
-=======
-pub const VK_HASH: felt252 = 0x28e2ca1f3380c8a02d2f3595d20cf1cd19ebda2f56a98b981c82785a489156e;
->>>>>>> 48790c5a
 pub const vk: HonkVk = HonkVk {
-    circuit_size: 131072,
+    vk_hash: 8648913451078603841425108107713111136913298359786830997742829131199771092709,
     log_circuit_size: 17,
     public_inputs_size: 19,
-    public_inputs_offset: 1,
     qm: G1Point {
         x: u384 {
-<<<<<<< HEAD
-            limb0: 0x29e622d5839214d95b9d807a,
-            limb1: 0xa5f160e78f6afa437a1e4eaf,
-            limb2: 0xf726f4f7dc9d80d,
+            limb0: 0xc9879d00a38708b38625ac44,
+            limb1: 0x9ef7e0ada113660b7c7c1bfa,
+            limb2: 0x1aad08a358acb08f,
             limb3: 0x0,
         },
         y: u384 {
-            limb0: 0xc547fee3e66371c74dcf0872,
-            limb1: 0x57f45220d78f01dbc3f11ce,
-            limb2: 0x216f11ba72ef9e68,
-=======
-            limb0: 0xdcbf8ab049910ead7bed7558,
-            limb1: 0xf2dfbf3bc735c2ce67f723c0,
-            limb2: 0xbc9c9daa61bcfba,
-            limb3: 0x0,
-        },
-        y: u384 {
-            limb0: 0xd37856aeb775fbf4c12d9fea,
-            limb1: 0x8c5da787dbc2800a852243ca,
-            limb2: 0x2ae9b6e243b2a89e,
->>>>>>> 48790c5a
+            limb0: 0xf724d70bdd99cca8b136516c,
+            limb1: 0x4c788cf832602e3b7d33776e,
+            limb2: 0x1cb6cf3305414863,
             limb3: 0x0,
         },
     },
     qc: G1Point {
         x: u384 {
-<<<<<<< HEAD
-            limb0: 0x8001c84332ed96af938ea278,
-            limb1: 0xf930ed95057aa2b40db3df2d,
-            limb2: 0x1422e95412f42fda,
+            limb0: 0x9d9bcd021c055bb75dbd4512,
+            limb1: 0x780d1d84481443889feb0344,
+            limb2: 0x2f48f208bf2113ca,
             limb3: 0x0,
         },
         y: u384 {
-            limb0: 0x480a044bca5014e004ad8c16,
-            limb1: 0xcb00ae09ab3b3bcc2b27237f,
-            limb2: 0x1ad096ed0f04658c,
-=======
-            limb0: 0x841142521b84a6bee5e831ef,
-            limb1: 0xdf2f740c4c5fdae66bce4bc,
-            limb2: 0x19e411ba6b9c2e8b,
-            limb3: 0x0,
-        },
-        y: u384 {
-            limb0: 0x914163de02156396189c223d,
-            limb1: 0xf20692084e60317bc35195c4,
-            limb2: 0x2e5ab686bed9c025,
->>>>>>> 48790c5a
+            limb0: 0xa7b307a6772179f94fa5ea6,
+            limb1: 0x2bdd28321b8d24a9a4d68b3,
+            limb2: 0x12131ffca858a35f,
             limb3: 0x0,
         },
     },
     ql: G1Point {
         x: u384 {
-<<<<<<< HEAD
-            limb0: 0x3c61b3f3f775f07afddbf608,
-            limb1: 0x9d57f4758c644b237a2eee94,
-            limb2: 0x4aaf31e206ec8fd,
+            limb0: 0xf28a408137475eb81810aa81,
+            limb1: 0x1d00fedbbea4d1bf591decfc,
+            limb2: 0x7dd8d544fca06cf,
             limb3: 0x0,
         },
         y: u384 {
-            limb0: 0x34066aeb109198846d275ae0,
-            limb1: 0x7df394e1a02ec19585d8f944,
-            limb2: 0x2807ba3aa4428a6c,
-=======
-            limb0: 0x3c2415176326194d3bbd971a,
-            limb1: 0x24d583f3c0d17453d3a35ca4,
-            limb2: 0x1581b6c710d98b38,
-            limb3: 0x0,
-        },
-        y: u384 {
-            limb0: 0x87177c459124ad31dd5cc59a,
-            limb1: 0xd545ecdbec3d271285ea8285,
-            limb2: 0xa53762349167605,
->>>>>>> 48790c5a
+            limb0: 0x87f6900c2c82a1370469ae4e,
+            limb1: 0xb26862eaa22ad4f564f16dc3,
+            limb2: 0x19fa88ac971a9dce,
             limb3: 0x0,
         },
     },
     qr: G1Point {
         x: u384 {
-<<<<<<< HEAD
-            limb0: 0x6b8c11527ba44cdb38f99c41,
-            limb1: 0xb88f1736952a089af3e089a6,
-            limb2: 0x2cb9046f28a2e9f8,
+            limb0: 0x73f3ba3bbf8ca96e672cbce2,
+            limb1: 0xa3e373bcc21f45c528485515,
+            limb2: 0x563be38b959ef47,
             limb3: 0x0,
         },
         y: u384 {
-            limb0: 0x69c54dbcca772910adeb4d30,
-            limb1: 0x24106f74313bdd64799a9a79,
-            limb2: 0x1d4d2fd189ef2ed8,
-=======
-            limb0: 0x38acd428b015b25885dae9c6,
-            limb1: 0x4c5f2f52c1ebfe42200efa0b,
-            limb2: 0x1c9019f55202ce7c,
-            limb3: 0x0,
-        },
-        y: u384 {
-            limb0: 0x9e447d18653da004de0dc676,
-            limb1: 0x5e9fe30012133b15a8de5df3,
-            limb2: 0x12f634bb05aa81ce,
->>>>>>> 48790c5a
+            limb0: 0xd8efd2f9a41938ceb32b5a39,
+            limb1: 0xf5e89041fec12a15a7e5555e,
+            limb2: 0x205321350b7fb55,
             limb3: 0x0,
         },
     },
     qo: G1Point {
         x: u384 {
-<<<<<<< HEAD
-            limb0: 0xa07475d19ea344d76535502c,
-            limb1: 0x3096606732e304904b64f72a,
-            limb2: 0x657e2998a71c60,
+            limb0: 0xaebeeca06b6691fa3251b8c3,
+            limb1: 0xc58f419fb4d44301670d2c95,
+            limb2: 0x17aec007ff309cae,
             limb3: 0x0,
         },
         y: u384 {
-            limb0: 0xf562cf6473d8d537ae7e2d7,
-            limb1: 0x439f9e3d8e5f0f8418683930,
-            limb2: 0x1ec2f000afa5eeb4,
-=======
-            limb0: 0xcae54a21077dca715f261f67,
-            limb1: 0xee3ccc180f162a38413abc8e,
-            limb2: 0x2c79c7f4be5384c3,
-            limb3: 0x0,
-        },
-        y: u384 {
-            limb0: 0xfbd164642728e90406bb0364,
-            limb1: 0xdf3106cc4bf27e538feea630,
-            limb2: 0x2169c22786ddfc5a,
->>>>>>> 48790c5a
+            limb0: 0xcb6122bfb69b5d6f0f10c45a,
+            limb1: 0xce5407747e1e0b4831fa6971,
+            limb2: 0x2ca94e49d53e2bfb,
             limb3: 0x0,
         },
     },
     q4: G1Point {
         x: u384 {
-<<<<<<< HEAD
-            limb0: 0x17411228df11fe5ad63089e4,
-            limb1: 0x61060d0ae2d3c09ae192c124,
-            limb2: 0x175da3427ece5e63,
+            limb0: 0x16a58f20d203d6998bedca0e,
+            limb1: 0xf4749c68dc18379ed2cfd90f,
+            limb2: 0x11e16a6d0f456496,
             limb3: 0x0,
         },
         y: u384 {
-            limb0: 0x7f9fa625de5e745fd269cead,
-            limb1: 0xfc7d1432aea90aaa6d3c7db6,
-            limb2: 0x1dcef9ed9aaa5f35,
-=======
-            limb0: 0xc229cbaf911b8d13a764fd7a,
-            limb1: 0x587cabea138ff7abcc2a05d6,
-            limb2: 0x2af728b3f87d25b9,
-            limb3: 0x0,
-        },
-        y: u384 {
-            limb0: 0x628abe71818f594d0662fbd4,
-            limb1: 0x4a2eceabe54b690886ae483b,
-            limb2: 0x12bc861f5ffbf1b9,
->>>>>>> 48790c5a
+            limb0: 0x7109c3364d8d5386f7834314,
+            limb1: 0xa19192358f604f5e132e1134,
+            limb2: 0x1dfb10789425f1c1,
             limb3: 0x0,
         },
     },
@@ -185,421 +105,267 @@
     },
     qArith: G1Point {
         x: u384 {
-<<<<<<< HEAD
-            limb0: 0x9096e5e3d58b519f07c9be25,
-            limb1: 0x2f32301679b7892a296a580a,
-            limb2: 0x262a654bab48df2b,
+            limb0: 0x3aa740bd1a5e8a47b3d2de10,
+            limb1: 0xcc88c141090121fd92f68a6c,
+            limb2: 0x8a2516f74638847,
             limb3: 0x0,
         },
         y: u384 {
-            limb0: 0x34ed2e3842ea264b1d0842c6,
-            limb1: 0x15d4ba6f3746762f15425a13,
-            limb2: 0x226f958ab4bad7ed,
-=======
-            limb0: 0xfd0c255bfe06edeb70b0701c,
-            limb1: 0xf29370de175a2a89605b8601,
-            limb2: 0x2f38f384482b9233,
-            limb3: 0x0,
-        },
-        y: u384 {
-            limb0: 0x45274904395a068c91619ff1,
-            limb1: 0x95e111a9bf501eef4ce5bf4e,
-            limb2: 0x635031394320ec1,
->>>>>>> 48790c5a
+            limb0: 0xc710b72ff8cc890a46f57a90,
+            limb1: 0x5a58c14222b39cfb1feb5292,
+            limb2: 0xe38ae4e93ca3eae,
             limb3: 0x0,
         },
     },
     qDeltaRange: G1Point {
         x: u384 {
-<<<<<<< HEAD
-            limb0: 0x95055b40333c11722cceba33,
-            limb1: 0xd4b26a892d30943406a699a,
-            limb2: 0xb816b7bd11b80d3,
+            limb0: 0x70ae35f1b8a0695b260e2feb,
+            limb1: 0x105e723f90f620c9a957fc8d,
+            limb2: 0x2c5de9a00448559,
             limb3: 0x0,
         },
         y: u384 {
-            limb0: 0x54186968a720b626f4bd203c,
-            limb1: 0x7aa74a39c339b6c1356c5147,
-            limb2: 0x25f7d6b4a3aaeb5f,
-=======
-            limb0: 0x35f09e379b8639622d278f5,
-            limb1: 0x36e071f4dc7b30d18d297299,
-            limb2: 0x21ffcc8eb1f6dff4,
-            limb3: 0x0,
-        },
-        y: u384 {
-            limb0: 0x1503d5825504a15ff37d0de0,
-            limb1: 0x193ee35bc6589c7e9ed328bd,
-            limb2: 0x1b446cb240acb4c8,
->>>>>>> 48790c5a
+            limb0: 0xdaa421b8aa8ae3979076f0c3,
+            limb1: 0x1358e1c210c87f84f65bba4b,
+            limb2: 0x2d1012a20c0ca795,
             limb3: 0x0,
         },
     },
     qElliptic: G1Point {
         x: u384 {
-<<<<<<< HEAD
-            limb0: 0x513bd5270bf6e03e2b4013cb,
-            limb1: 0xee2dad7ee95b8100bc45fd6,
-            limb2: 0xe6481039bfa6ec5,
+            limb0: 0x4d27199ae4f48a5583fee4f3,
+            limb1: 0x3e0bc0150e688f6c46f25745,
+            limb2: 0x1c24be1be708f683,
             limb3: 0x0,
         },
         y: u384 {
-            limb0: 0xb495293f085f230d6f460d7d,
-            limb1: 0x8f538997fb10e0d47a630fe4,
-            limb2: 0x179049a220d1fbeb,
-=======
-            limb0: 0x72f964976c12e46c3912836,
-            limb1: 0xcab1558fdd66ff6aebf99eda,
-            limb2: 0x117813eae97c697a,
+            limb0: 0x2187718a0f48380b39fac203,
+            limb1: 0x418bf428f1c8e4cc01de2fa0,
+            limb2: 0x215490b46e1ff77d,
+            limb3: 0x0,
+        },
+    },
+    qMemory: G1Point {
+        x: u384 {
+            limb0: 0x46fd0721214ab6dc7d78a012,
+            limb1: 0xb3b50980deb6ce9bc88da500,
+            limb2: 0x245ea5b6146dcc90,
             limb3: 0x0,
         },
         y: u384 {
-            limb0: 0x92444bea4a33d82f02dac4ae,
-            limb1: 0x36cb8409059ee91bd565e318,
-            limb2: 0xa70b4710c0c2e21,
->>>>>>> 48790c5a
-            limb3: 0x0,
-        },
-    },
-    qAux: G1Point {
+            limb0: 0xd5a93e279c05327d08d7e9e8,
+            limb1: 0xf5adc6210b0399467c54c042,
+            limb2: 0x1e727f815c7221f2,
+            limb3: 0x0,
+        },
+    },
+    qNnf: G1Point {
         x: u384 {
-<<<<<<< HEAD
-            limb0: 0x86e6e01b8515cfd301aee0ab,
-            limb1: 0x4ce471a94310d4b74423b394,
-            limb2: 0x2c933414aa01180c,
+            limb0: 0xc8169df9b9fe24d1db0c6c37,
+            limb1: 0x394f6d05c4a634eebc93546e,
+            limb2: 0x2787a029626f7fef,
             limb3: 0x0,
         },
         y: u384 {
-            limb0: 0xfe97f2ba73c4a67b30d5c590,
-            limb1: 0x78f3488be5aad9cf1bb7ac73,
-            limb2: 0x1c593c67a0e692e1,
-=======
-            limb0: 0x14f08e148411ce616b9e14ba,
-            limb1: 0xd858ec0f8ce57ce36e13b81e,
-            limb2: 0x57307978ec85d3b,
-            limb3: 0x0,
-        },
-        y: u384 {
-            limb0: 0x26546dd4f01347342463d562,
-            limb1: 0xcba57fdf8af02ba4650cbe75,
-            limb2: 0x2c42d968b0b62109,
->>>>>>> 48790c5a
+            limb0: 0x125331ed5965e81567c35fef,
+            limb1: 0x28f728f64243bc3eda44264f,
+            limb2: 0x1c65ceb8bd2d3ba1,
             limb3: 0x0,
         },
     },
     qPoseidon2External: G1Point {
         x: u384 {
-<<<<<<< HEAD
-            limb0: 0xc3e630445f5fb3c1cf7286b6,
-            limb1: 0x9bef922973734f7d20cbc70c,
-            limb2: 0x29b10abd7828155d,
+            limb0: 0x80c77770decd9af8eb397e9f,
+            limb1: 0xa7f054ed839373c32380a122,
+            limb2: 0x3bb5f8c665e6222,
             limb3: 0x0,
         },
         y: u384 {
-            limb0: 0x5f14cd82bad336132dde27e3,
-            limb1: 0x433226e3718c38bf9cf30e8,
-            limb2: 0x126df9b4fc453697,
-=======
-            limb0: 0x46f2dad2edad1f0004dc7ac2,
-            limb1: 0xcf576d37ab46bdd3f8466b41,
-            limb2: 0x4127216f8006b8e,
-            limb3: 0x0,
-        },
-        y: u384 {
-            limb0: 0x160a6969bad589f2248e804b,
-            limb1: 0x12e665681890868be5d5a65f,
-            limb2: 0x2ecd8d2d9e9342ed,
->>>>>>> 48790c5a
+            limb0: 0x6cf73a911a7669454e742240,
+            limb1: 0x22ce0664fd72c62b3fef3c52,
+            limb2: 0x5ffe72ea68db37e,
             limb3: 0x0,
         },
     },
     qPoseidon2Internal: G1Point {
         x: u384 {
-<<<<<<< HEAD
-            limb0: 0xcb7a934272f82241a9dee82c,
-            limb1: 0x68911f540415afe27ffc6f74,
-            limb2: 0x22449fb4d59fda63,
+            limb0: 0x599f75e13d5fc1ddd625af3d,
+            limb1: 0x35e95eb75dbcfb94576425e3,
+            limb2: 0x21cf4a0b4ded78c8,
             limb3: 0x0,
         },
         y: u384 {
-            limb0: 0x3185be9b3f34b59ea8821b72,
-            limb1: 0x9b3a6dcf1222f84ecbaf3c64,
-            limb2: 0x1183a5bfb9d0ff1f,
-=======
-            limb0: 0xbd3a340a22d17b5f78a0d420,
-            limb1: 0x43b1a4b453bd117eb315dc77,
-            limb2: 0x2a036f9eb2511149,
-            limb3: 0x0,
-        },
-        y: u384 {
-            limb0: 0x2c4d91c3c3cc59453910c160,
-            limb1: 0x495e3f562e53e17714f84e51,
-            limb2: 0x198a5388e0079c3e,
->>>>>>> 48790c5a
+            limb0: 0xf4e804d55eef280e63845a98,
+            limb1: 0xa4391af391b562982739f5fd,
+            limb2: 0x2d80057bb2d0ac54,
             limb3: 0x0,
         },
     },
     s1: G1Point {
         x: u384 {
-<<<<<<< HEAD
-            limb0: 0xd0fecb81ec2f825f2792034d,
-            limb1: 0x963efced4eaf6b4d3f83449e,
-            limb2: 0x1559e17c42c375a6,
+            limb0: 0x2735a6945bfcc575b47b551b,
+            limb1: 0x90e9781e87dc298bdef34482,
+            limb2: 0x2ecd5089375735ff,
             limb3: 0x0,
         },
         y: u384 {
-            limb0: 0x9c5e8b08737712f4ad6508c7,
-            limb1: 0x1d582a6c0a4b36bc84284447,
-            limb2: 0x89c8e31791daddc,
-=======
-            limb0: 0x889e88586379ce2d14895c66,
-            limb1: 0x7caf81f9f594e3ac74b58ea9,
-            limb2: 0xedce5bcfabcca3a,
-            limb3: 0x0,
-        },
-        y: u384 {
-            limb0: 0xb7397ff2583e834680aabb21,
-            limb1: 0x34797cb66ee3b2835b4260e8,
-            limb2: 0xf132f22c031ef84,
->>>>>>> 48790c5a
+            limb0: 0xd6c5b651258d085fb2c08479,
+            limb1: 0xf55b1a28766f224e0198d9bc,
+            limb2: 0xfcf4a0af691f887,
             limb3: 0x0,
         },
     },
     s2: G1Point {
         x: u384 {
-<<<<<<< HEAD
-            limb0: 0x7be8bd0438bd78f5fa3ea17e,
-            limb1: 0x12b823cd7cf0b46dd8d97c17,
-            limb2: 0x22cb8709dfa0632d,
+            limb0: 0xc4ed539d45106213d9773e23,
+            limb1: 0x8eaee56ac89019dfe6c61608,
+            limb2: 0x6bb671b009b334,
             limb3: 0x0,
         },
         y: u384 {
-            limb0: 0x2dcacd17b1e185491ca2a45a,
-            limb1: 0xc800c63ac095367901596de,
-            limb2: 0x2587cef622d1d960,
-=======
-            limb0: 0x29ea93cefa932e24ae1d0aad,
-            limb1: 0xa4e7ebb539ff7d608256b6b9,
-            limb2: 0x400a0421ce7e13b,
-            limb3: 0x0,
-        },
-        y: u384 {
-            limb0: 0x6a598b6e7eae0231bf257148,
-            limb1: 0x3cdc3f64df12018a26b6778f,
-            limb2: 0xeb014b5a34d44c7,
->>>>>>> 48790c5a
+            limb0: 0xee3d4e41cd48e1f504ec8725,
+            limb1: 0xbedb6b6c7414fb432ea7fbb1,
+            limb2: 0x18ef92eff8a8214b,
             limb3: 0x0,
         },
     },
     s3: G1Point {
         x: u384 {
-<<<<<<< HEAD
-            limb0: 0xfe5547b395c4544ecc3e3b11,
-            limb1: 0x2ea3faf10472a073dd6cda46,
-            limb2: 0x896303de0b9c2fa,
+            limb0: 0xfd4c9cbb70bd5ed33e7f6230,
+            limb1: 0x98500ef521527b9fd37b98aa,
+            limb2: 0x9d18733c6d2ec15,
             limb3: 0x0,
         },
         y: u384 {
-            limb0: 0x59583e53205421ae4cbe29,
-            limb1: 0x4306896e8e68be6155a2f834,
-            limb2: 0x1d9a5b6b8afe0d20,
-=======
-            limb0: 0x8b68e5670108f1203c117b73,
-            limb1: 0xf63d23b09f9ad31dc12eea01,
-            limb2: 0x139ebe883b6ba9af,
-            limb3: 0x0,
-        },
-        y: u384 {
-            limb0: 0xf40a95669fa81efe51c1de02,
-            limb1: 0x651fda4f2958697a37fef6d8,
-            limb2: 0xd8974fd02f995b3,
->>>>>>> 48790c5a
+            limb0: 0x82098b38d2b8548f15b51bc5,
+            limb1: 0x8c9b3875390b26c889aec49b,
+            limb2: 0x237aeb3aad51315e,
             limb3: 0x0,
         },
     },
     s4: G1Point {
         x: u384 {
-<<<<<<< HEAD
-            limb0: 0x5e94689ae094c167543583f8,
-            limb1: 0x603ea8f73545e3956935daf9,
-            limb2: 0x2d6f4146562d41f5,
+            limb0: 0xc2e3448b290ed14332d835ff,
+            limb1: 0x4261b7b47a679659e0db8b2,
+            limb2: 0x68805c74a3e3341,
             limb3: 0x0,
         },
         y: u384 {
-            limb0: 0xff0d1b7adc0f194d307fbfde,
-            limb1: 0xbf32c8971e3f144288b87f2a,
-            limb2: 0x159cdb7d837392c9,
-=======
-            limb0: 0x41c327c2c733426b980123aa,
-            limb1: 0xd35ffb187732742019e7f471,
-            limb2: 0x5779a3d639617c5,
-            limb3: 0x0,
-        },
-        y: u384 {
-            limb0: 0xaf495329ab1c13fc47e01cd1,
-            limb1: 0x92c3817e71172295e0d4ee04,
-            limb2: 0x2e2b90e602fe881b,
->>>>>>> 48790c5a
+            limb0: 0x638d679a090054c17b55a21e,
+            limb1: 0x913b0e7f906efd58e885e853,
+            limb2: 0x2e6fd1d72edcd21c,
             limb3: 0x0,
         },
     },
     id1: G1Point {
         x: u384 {
-<<<<<<< HEAD
-            limb0: 0x37e3df005b7a60cc17b25466,
-            limb1: 0x7c326f351c2d64619f16c242,
-            limb2: 0x2d2bf814f4cbfc5d,
+            limb0: 0xb5aecd13170ddb4422f04935,
+            limb1: 0x9a078c7623842ce27367584a,
+            limb2: 0x8dda9400ce64482,
             limb3: 0x0,
         },
         y: u384 {
-            limb0: 0x8cbf28707a53f4973f97ef6d,
-            limb1: 0xd5d5d381183acf8c4ec5c1a1,
-            limb2: 0x1c65d7ff56876aa9,
-=======
-            limb0: 0xf3073205ecc7c92b873ff159,
-            limb1: 0x2c9d06f8da501200912ee9d,
-            limb2: 0x5d4870e57465341,
-            limb3: 0x0,
-        },
-        y: u384 {
-            limb0: 0x8236b4685718eff8f6de582,
-            limb1: 0x59fb83e48900e3725aaed2fa,
-            limb2: 0x2abfcbaa39715235,
->>>>>>> 48790c5a
+            limb0: 0xfb78f4f8f69ff971bfc5f06f,
+            limb1: 0x26a42b2a150848b6a4e0dbc5,
+            limb2: 0x1beb83b38357031c,
             limb3: 0x0,
         },
     },
     id2: G1Point {
         x: u384 {
-<<<<<<< HEAD
-            limb0: 0x704933d4f0fec24ce05205c,
-            limb1: 0xa47c7fffe1643e2f6add6502,
-            limb2: 0x19b333eb8a2d61a7,
+            limb0: 0xf043d40b7003a5d6c3e897b6,
+            limb1: 0x7473a63e06067d5ae07bda16,
+            limb2: 0x1587ae4d0e40d580,
             limb3: 0x0,
         },
         y: u384 {
-            limb0: 0x2df0357cbf75a7a0c60b84cc,
-            limb1: 0x15e6c8a1212e6ed2e8f22f06,
-            limb2: 0x26c28b15f172f11b,
-=======
-            limb0: 0xcdb4f7429402cebc0c801951,
-            limb1: 0x195a8a798801cae8c08c0bbe,
-            limb2: 0x4ae57052e9c2d40,
-            limb3: 0x0,
-        },
-        y: u384 {
-            limb0: 0xb61b118e7810a1bd497f336,
-            limb1: 0x75ee2b5c6b5483902305c734,
-            limb2: 0x21443fd2fa67bbba,
->>>>>>> 48790c5a
+            limb0: 0x7bd7d4e411e65490f5a7cc07,
+            limb1: 0xaa52483c8b51cdeaada6c3ad,
+            limb2: 0x23c966fe09c0b750,
             limb3: 0x0,
         },
     },
     id3: G1Point {
         x: u384 {
-<<<<<<< HEAD
-            limb0: 0x1ce8b1ab6fb7228fa30e000d,
-            limb1: 0x8b3c65ed0faec27ed534bcae,
-            limb2: 0xcd2d20f812c8aea,
+            limb0: 0x6a5f8b839f79f6632b3d3846,
+            limb1: 0x7dceb6e16ac96a826af16b8e,
+            limb2: 0x8e59de8c7ec9d1e,
             limb3: 0x0,
         },
         y: u384 {
-            limb0: 0xbf8a83b71963baa1548b540a,
-            limb1: 0x4707dabf3d8639cc3fadf72a,
-            limb2: 0x11a9fc3186367a0d,
-=======
-            limb0: 0x6af7a0bf551d2adee8feddb,
-            limb1: 0x14c2bcebff9be76dddb503e3,
-            limb2: 0x1d67474cfc24d4d7,
-            limb3: 0x0,
-        },
-        y: u384 {
-            limb0: 0x4be925060ed20a40f36e631,
-            limb1: 0xfc226d6482eb88ed5bf02901,
-            limb2: 0x7ec697e2886f58b,
->>>>>>> 48790c5a
+            limb0: 0x39070ff6fc023aa36aa560d6,
+            limb1: 0x65d334abfd3a999331625437,
+            limb2: 0x1540433e1d162232,
             limb3: 0x0,
         },
     },
     id4: G1Point {
         x: u384 {
-<<<<<<< HEAD
-            limb0: 0xf628fbd7086a5b6a1fb186d1,
-            limb1: 0x58c729cad1683241e04878c5,
-            limb2: 0x30111895415a48e8,
+            limb0: 0x8dcb81e2267c6ce0ec1d3808,
+            limb1: 0xf0e2b4fce3bb28d444920fed,
+            limb2: 0x1e00fc5b0e46caaf,
             limb3: 0x0,
         },
         y: u384 {
-            limb0: 0x8fa1fe5167b2848cf71ea25e,
-            limb1: 0xe4f171d2b4756f7d3009a7f9,
-            limb2: 0x684776410026480,
-=======
-            limb0: 0x1200c040c4f64c15e80c7edd,
-            limb1: 0x749198465c4894221cebdb4a,
-            limb2: 0x2ad3e5a529e5d14b,
-            limb3: 0x0,
-        },
-        y: u384 {
-            limb0: 0xeaf825ae0c5ca61ef7516fdc,
-            limb1: 0xd577e0424e29d936adf4cf34,
-            limb2: 0x1f7b871f1fb48cae,
->>>>>>> 48790c5a
+            limb0: 0x189add7063bc6235eb050d20,
+            limb1: 0x974d5b407537f937ff12471a,
+            limb2: 0x2a65e90c138645af,
             limb3: 0x0,
         },
     },
     t1: G1Point {
         x: u384 {
-            limb0: 0xc6ca4df519a40d8c2002c614,
-            limb1: 0x5b45a977faba40fc0d1d12c9,
-            limb2: 0x173926828d30b5ce,
+            limb0: 0x338b2ec7a36993e51f217041,
+            limb1: 0xc5578d44a19745a2e9b4fa73,
+            limb2: 0x19bbebad91acf7e2,
             limb3: 0x0,
         },
         y: u384 {
-            limb0: 0x762a718179ef02fa9af90dfa,
-            limb1: 0x6eeeb3dc1e529afa9bfa34bf,
-            limb2: 0x23d26ac5ad6b4904,
+            limb0: 0xe8cc18957e5ca1c759a71e0,
+            limb1: 0x485b4fc1723a3cf89dbb3d3,
+            limb2: 0xb703659ad78da28,
             limb3: 0x0,
         },
     },
     t2: G1Point {
         x: u384 {
-            limb0: 0x535c2023a7899b56e9f6e6c5,
-            limb1: 0x322d309773f37799db95a269,
-            limb2: 0xbfb20beea0d0266,
+            limb0: 0xbc74c15287eb0b5691d6aedc,
+            limb1: 0x80ee61926466bd391e8401c4,
+            limb2: 0x229b0caf7eefd786,
             limb3: 0x0,
         },
         y: u384 {
-            limb0: 0xd3ce3609a29d6d18cb95614d,
-            limb1: 0x557487fb2ec13943cd598c5e,
-            limb2: 0xe1f453c148374bd,
+            limb0: 0x1d439725611f90819c503377,
+            limb1: 0x4f97d5cc218ce5cad2724ee,
+            limb2: 0x1e12a50561bcdc89,
             limb3: 0x0,
         },
     },
     t3: G1Point {
         x: u384 {
-            limb0: 0x75e84e9ad7e9ae122d0086c5,
-            limb1: 0x3cc9dc7c469ddcd02a9c7bb5,
-            limb2: 0x28f3c8d7456a4f03,
+            limb0: 0x301aa9412c245623efa87a56,
+            limb1: 0x26de6abc9119742c54b6ee25,
+            limb2: 0x2d54532863a43d99,
             limb3: 0x0,
         },
         y: u384 {
-            limb0: 0xa2467605471b2abb0bb96180,
-            limb1: 0x93a149b963a2c13362e34ffb,
-            limb2: 0x1830c9877814b1e2,
+            limb0: 0xc90c9b882e9a231ae7f1a121,
+            limb1: 0xac98d5fd202605b1d25cb91b,
+            limb2: 0x103edb2d7d28f820,
             limb3: 0x0,
         },
     },
     t4: G1Point {
         x: u384 {
-            limb0: 0x727a4b62314c92ca6ee7eb71,
-            limb1: 0xb38403519ccaf847dc550250,
-            limb2: 0x9a2e5a09c570185,
+            limb0: 0x7f4e1e5d9273e820fac64728,
+            limb1: 0xb6838f56e2b805cc06a79522,
+            limb2: 0x155bba2e9214537c,
             limb3: 0x0,
         },
         y: u384 {
-            limb0: 0x5d7ea69dab907c065d0d5758,
-            limb1: 0x83ad73f10d343383b55c6cb4,
-            limb2: 0x4ba15a54e07b6dd,
+            limb0: 0x69eeff16b7218dc48ef412b4,
+            limb1: 0x48bff8d843d20fe5ec0702db,
+            limb2: 0x26ba44b80af446f0,
             limb3: 0x0,
         },
     },
@@ -609,27 +375,15 @@
     },
     lagrange_last: G1Point {
         x: u384 {
-<<<<<<< HEAD
-            limb0: 0x84b69e25fc21dc07a483074a,
-            limb1: 0x21d3fcbe095356ece0e6a421,
-            limb2: 0x169ef36d2990905,
+            limb0: 0x5fa2f3b50f0d5494f99668f8,
+            limb1: 0x2b3d28853349f2b74055496e,
+            limb2: 0x14c89754aed58171,
             limb3: 0x0,
         },
         y: u384 {
-            limb0: 0x69723f1312b7af19283efc6c,
-            limb1: 0xbc6fb935d1813028a4c058e6,
-            limb2: 0x1fa48708ba85526c,
-=======
-            limb0: 0xcb7a934272f82241a9dee82c,
-            limb1: 0x68911f540415afe27ffc6f74,
-            limb2: 0x22449fb4d59fda63,
-            limb3: 0x0,
-        },
-        y: u384 {
-            limb0: 0x3185be9b3f34b59ea8821b72,
-            limb1: 0x9b3a6dcf1222f84ecbaf3c64,
-            limb2: 0x1183a5bfb9d0ff1f,
->>>>>>> 48790c5a
+            limb0: 0x24ce342a89643205b5c346fe,
+            limb1: 0x6336e9f9001bd4a7f22da775,
+            limb2: 0x13c5b1bd3f802852,
             limb3: 0x0,
         },
     },
