--- conflicted
+++ resolved
@@ -1,19 +1,10 @@
 use super::honk_verifier_circuits::{
-<<<<<<< HEAD
     is_on_curve_bn254, run_BN254_EVAL_FN_CHALLENGE_SING_45P_RLC_circuit,
     run_GRUMPKIN_ZK_HONK_EVALS_CONS_DONE_SIZE_5_circuit,
     run_GRUMPKIN_ZK_HONK_EVALS_CONS_INIT_SIZE_5_circuit,
     run_GRUMPKIN_ZK_HONK_EVALS_CONS_LOOP_SIZE_5_circuit,
     run_GRUMPKIN_ZK_HONK_PREP_MSM_SCALARS_SIZE_5_circuit,
     run_GRUMPKIN_ZK_HONK_SUMCHECK_SIZE_5_PUB_1_circuit,
-=======
-    run_BN254_EVAL_FN_CHALLENGE_SING_57P_RLC_circuit,
-    run_GRUMPKIN_ZKHONK_PREP_MSM_SCALARS_SIZE_17_circuit,
-    run_GRUMPKIN_ZK_HONK_EVALS_CONS_DONE_SIZE_17_circuit,
-    run_GRUMPKIN_ZK_HONK_EVALS_CONS_INIT_SIZE_17_circuit,
-    run_GRUMPKIN_ZK_HONK_EVALS_CONS_LOOP_SIZE_17_circuit,
-    run_GRUMPKIN_ZK_HONK_SUMCHECK_SIZE_17_PUB_3_circuit,
->>>>>>> d27f96d4
 };
 use super::honk_verifier_constants::{VK_HASH, precomputed_lines, vk};
 
@@ -30,15 +21,8 @@
     use core::poseidon::hades_permutation;
     use garaga::basic_field_ops::{batch_3_mod_p, sub_mod_p};
     use garaga::circuits::ec;
-<<<<<<< HEAD
     use garaga::core::circuit::{U32IntoU384, U64IntoU384, into_u256_unchecked, u256_to_u384};
     use garaga::definitions::{BN254_G1_GENERATOR, G1G2Pair, G1Point, get_BN254_modulus, get_a};
-=======
-    use garaga::core::circuit::{
-        U32IntoU384, U64IntoU384, into_u256_unchecked, u256_to_u384, u288IntoCircuitInputValue,
-    };
-    use garaga::definitions::{BN254_G1_GENERATOR, G1G2Pair, G1Point, get_a, get_modulus, u288};
->>>>>>> d27f96d4
     use garaga::ec_ops::{
         DerivePointFromXHint, FunctionFeltTrait, G1PointTrait, MSMHint, SlopeInterceptOutput,
         compute_rhs_ecip, derive_ec_point_from_X, ec_safe_add,
@@ -51,7 +35,6 @@
     };
     use garaga::utils::noir::{G2_POINT_KZG_1, G2_POINT_KZG_2, ZKHonkProof};
     use super::{
-<<<<<<< HEAD
         VK_HASH, is_on_curve_bn254, precomputed_lines,
         run_BN254_EVAL_FN_CHALLENGE_SING_45P_RLC_circuit,
         run_GRUMPKIN_ZK_HONK_EVALS_CONS_DONE_SIZE_5_circuit,
@@ -59,14 +42,6 @@
         run_GRUMPKIN_ZK_HONK_EVALS_CONS_LOOP_SIZE_5_circuit,
         run_GRUMPKIN_ZK_HONK_PREP_MSM_SCALARS_SIZE_5_circuit,
         run_GRUMPKIN_ZK_HONK_SUMCHECK_SIZE_5_PUB_1_circuit, vk,
-=======
-        VK_HASH, precomputed_lines, run_BN254_EVAL_FN_CHALLENGE_SING_57P_RLC_circuit,
-        run_GRUMPKIN_ZKHONK_PREP_MSM_SCALARS_SIZE_17_circuit,
-        run_GRUMPKIN_ZK_HONK_EVALS_CONS_DONE_SIZE_17_circuit,
-        run_GRUMPKIN_ZK_HONK_EVALS_CONS_INIT_SIZE_17_circuit,
-        run_GRUMPKIN_ZK_HONK_EVALS_CONS_LOOP_SIZE_17_circuit,
-        run_GRUMPKIN_ZK_HONK_SUMCHECK_SIZE_17_PUB_3_circuit, vk,
->>>>>>> d27f96d4
     };
 
     #[storage]
@@ -325,13 +300,9 @@
             ]
                 .span();
 
-<<<<<<< HEAD
             let mod_bn = get_BN254_modulus();
 
             full_proof.msm_hint_batched.RLCSumDlogDiv.validate_degrees_batched(45);
-=======
-            full_proof.msm_hint_batched.RLCSumDlogDiv.validate_degrees_batched(57);
->>>>>>> d27f96d4
             // HASHING: GET ECIP BASE RLC COEFF.
             let (s0, s1, s2): (felt252, felt252, felt252) = hades_permutation(
                 'MSM_G1', 0, 1,
@@ -348,19 +319,11 @@
 
             // Check input points are on curve. No need to hash them : they are already in the
             // transcript + we precompute the VK hash.
-<<<<<<< HEAD
             // Skip the first 27 points as they are from VK and keep the last 17 proof points
             for point in points.slice(27, 17) {
                 // assert(is_on_curve_bn254(*point, mod_bn), 'proof point not on curve');
                 let is_on_curve = is_on_curve_bn254(*point, mod_bn);
                 println!("is_on_curve: {}", is_on_curve);
-=======
-            // Skip the first 27 points as they are from VK and keep the last 29 proof points
-            for point in points.slice(27, 29) {
-                if !point.is_infinity() {
-                    point.assert_on_curve(0);
-                }
->>>>>>> d27f96d4
             }
 
             // Assert shplonk_q is on curve
