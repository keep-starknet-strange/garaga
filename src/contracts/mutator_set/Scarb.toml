--- conflicted
+++ resolved
@@ -6,21 +6,12 @@
 # See more keys and their definitions at https://docs.swmansion.com/scarb/docs/reference/manifest.html
 
 [dependencies]
-<<<<<<< HEAD
-starknet = "2.12.2"
-garaga = { path = "../../" }
-
-[dev-dependencies]
-snforge_std = "0.51.1"
-assert_macros = "2.12.2"
-=======
 starknet = "2.14.0"
 garaga = { path = "../../" }
 
 [dev-dependencies]
 snforge_std = "0.53.0"
 assert_macros = "2.14.0"
->>>>>>> 128f704f
 
 [cairo]
 sierra-replace-ids = false
