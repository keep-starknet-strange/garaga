--- conflicted
+++ resolved
@@ -1492,44 +1492,6 @@
     let t366 = circuit_add(t128, t160);
     let t367 = circuit_add(t132, t164);
     let t368 = circuit_add(t136, t168);
-<<<<<<< HEAD
-    let t369 = circuit_add(t10, t16);
-    let t370 = circuit_add(t369, t20);
-    let t371 = circuit_add(t370, t24);
-    let t372 = circuit_add(t371, t28);
-    let t373 = circuit_add(t372, t32);
-    let t374 = circuit_add(t373, t36);
-    let t375 = circuit_add(t374, t40);
-    let t376 = circuit_add(t375, t44);
-    let t377 = circuit_add(t376, t48);
-    let t378 = circuit_add(t377, t52);
-    let t379 = circuit_add(t378, t56);
-    let t380 = circuit_add(t379, t60);
-    let t381 = circuit_add(t380, t64);
-    let t382 = circuit_add(t381, t68);
-    let t383 = circuit_add(t382, t72);
-    let t384 = circuit_add(t383, t76);
-    let t385 = circuit_add(t384, t80);
-    let t386 = circuit_add(t385, t84);
-    let t387 = circuit_add(t386, t88);
-    let t388 = circuit_add(t387, t92);
-    let t389 = circuit_add(t388, t96);
-    let t390 = circuit_add(t389, t100);
-    let t391 = circuit_add(t390, t104);
-    let t392 = circuit_add(t391, t108);
-    let t393 = circuit_add(t392, t112);
-    let t394 = circuit_add(t393, t116);
-    let t395 = circuit_add(t394, t120);
-    let t396 = circuit_add(t395, t365);
-    let t397 = circuit_add(t396, t366);
-    let t398 = circuit_add(t397, t367);
-    let t399 = circuit_add(t398, t368);
-    let t400 = circuit_add(t399, t140);
-    let t401 = circuit_add(t400, t144);
-    let t402 = circuit_add(t401, t148);
-    let t403 = circuit_add(t402, t152);
-    let t404 = circuit_add(t403, t172);
-=======
     let t369 = circuit_add(t140, t172);
     let t370 = circuit_add(t10, t16);
     let t371 = circuit_add(t370, t20);
@@ -1566,7 +1528,6 @@
     let t402 = circuit_add(t401, t144);
     let t403 = circuit_add(t402, t148);
     let t404 = circuit_add(t403, t152);
->>>>>>> f5257daa
     let t405 = circuit_add(t404, t238);
     let t406 = circuit_add(t405, t253);
     let t407 = circuit_add(t406, t268);
@@ -1648,18 +1609,10 @@
     let scalar_30: u384 = outputs.get_output(t366);
     let scalar_31: u384 = outputs.get_output(t367);
     let scalar_32: u384 = outputs.get_output(t368);
-<<<<<<< HEAD
-    let scalar_33: u384 = outputs.get_output(t140);
-    let scalar_34: u384 = outputs.get_output(t144);
-    let scalar_35: u384 = outputs.get_output(t148);
-    let scalar_36: u384 = outputs.get_output(t152);
-    let scalar_41: u384 = outputs.get_output(t172);
-=======
     let scalar_33: u384 = outputs.get_output(t369);
     let scalar_34: u384 = outputs.get_output(t144);
     let scalar_35: u384 = outputs.get_output(t148);
     let scalar_36: u384 = outputs.get_output(t152);
->>>>>>> f5257daa
     let scalar_42: u384 = outputs.get_output(t238);
     let scalar_43: u384 = outputs.get_output(t253);
     let scalar_44: u384 = outputs.get_output(t268);
