--- conflicted
+++ resolved
@@ -6,24 +6,15 @@
 
 [dependencies]
 garaga = { path = "../../../" }
-<<<<<<< HEAD
-starknet = "2.12.2"
-=======
 starknet = "2.14.0"
->>>>>>> 128f704f
 
 [cairo]
 sierra-replace-ids = false
 inlining-strategy = 2
 
 [dev-dependencies]
-<<<<<<< HEAD
-snforge_std = "0.51.1"
-assert_macros = "2.12.2"
-=======
 snforge_std = "0.53.0"
 assert_macros = "2.14.0"
->>>>>>> 128f704f
 
 [[target.starknet-contract]]
 casm = true
