use super::honk_verifier_circuits::{
<<<<<<< HEAD
    is_on_curve_bn254, run_BN254_EVAL_FN_CHALLENGE_SING_45P_RLC_circuit,
=======
    run_BN254_EVAL_FN_CHALLENGE_SING_45P_RLC_circuit,
    run_GRUMPKIN_ZKHONK_PREP_MSM_SCALARS_SIZE_5_circuit,
>>>>>>> d27f96d4
    run_GRUMPKIN_ZK_HONK_EVALS_CONS_DONE_SIZE_5_circuit,
    run_GRUMPKIN_ZK_HONK_EVALS_CONS_INIT_SIZE_5_circuit,
    run_GRUMPKIN_ZK_HONK_EVALS_CONS_LOOP_SIZE_5_circuit,
    run_GRUMPKIN_ZK_HONK_SUMCHECK_SIZE_5_PUB_1_circuit,
};
use super::honk_verifier_constants::{VK_HASH, precomputed_lines, vk};

#[starknet::interface]
pub trait IUltraStarknetZKHonkVerifier<TContractState> {
    fn verify_ultra_starknet_zk_honk_proof(
        self: @TContractState, full_proof_with_hints: Span<felt252>,
    ) -> Option<Span<u256>>;
}

#[starknet::contract]
mod UltraStarknetZKHonkVerifier {
    use core::num::traits::Zero;
    use core::poseidon::hades_permutation;
    use garaga::basic_field_ops::{batch_3_mod_p, sub_mod_p};
    use garaga::circuits::ec;
<<<<<<< HEAD
    use garaga::core::circuit::{U32IntoU384, U64IntoU384, into_u256_unchecked, u256_to_u384};
    use garaga::definitions::{BN254_G1_GENERATOR, G1G2Pair, G1Point, get_BN254_modulus, get_a};
=======
    use garaga::core::circuit::{
        U32IntoU384, U64IntoU384, into_u256_unchecked, u256_to_u384, u288IntoCircuitInputValue,
    };
    use garaga::definitions::{BN254_G1_GENERATOR, G1G2Pair, G1Point, get_a, get_modulus, u288};
>>>>>>> d27f96d4
    use garaga::ec_ops::{
        DerivePointFromXHint, FunctionFeltTrait, G1PointTrait, MSMHint, SlopeInterceptOutput,
        compute_rhs_ecip, derive_ec_point_from_X, ec_safe_add,
    };
    use garaga::pairing_check::{MPCheckHintBN254, multi_pairing_check_bn254_2P_2F};
    use garaga::utils::neg_3;
    use garaga::utils::noir::honk_transcript::{Point256IntoCircuitPoint, StarknetHasherState};
    use garaga::utils::noir::zk_honk_transcript::{
        ZKHonkTranscriptTrait, ZK_BATCHED_RELATION_PARTIAL_LENGTH,
    };
    use garaga::utils::noir::{G2_POINT_KZG_1, G2_POINT_KZG_2, ZKHonkProof};
    use super::{
<<<<<<< HEAD
        VK_HASH, is_on_curve_bn254, precomputed_lines,
        run_BN254_EVAL_FN_CHALLENGE_SING_45P_RLC_circuit,
=======
        VK_HASH, precomputed_lines, run_BN254_EVAL_FN_CHALLENGE_SING_45P_RLC_circuit,
        run_GRUMPKIN_ZKHONK_PREP_MSM_SCALARS_SIZE_5_circuit,
>>>>>>> d27f96d4
        run_GRUMPKIN_ZK_HONK_EVALS_CONS_DONE_SIZE_5_circuit,
        run_GRUMPKIN_ZK_HONK_EVALS_CONS_INIT_SIZE_5_circuit,
        run_GRUMPKIN_ZK_HONK_EVALS_CONS_LOOP_SIZE_5_circuit,
        run_GRUMPKIN_ZK_HONK_SUMCHECK_SIZE_5_PUB_1_circuit, vk,
    };

    #[storage]
    struct Storage {}

    #[derive(Drop, Serde)]
    struct FullProof {
        proof: ZKHonkProof,
        msm_hint_batched: MSMHint<u288>,
        derive_point_from_x_hint: DerivePointFromXHint,
        kzg_hint: MPCheckHintBN254,
    }

    #[abi(embed_v0)]
    impl IUltraStarknetZKHonkVerifier of super::IUltraStarknetZKHonkVerifier<ContractState> {
        fn verify_ultra_starknet_zk_honk_proof(
            self: @ContractState, full_proof_with_hints: Span<felt252>,
        ) -> Option<Span<u256>> {
            // DO NOT EDIT THIS FUNCTION UNLESS YOU KNOW WHAT YOU ARE DOING.
            // This function returns an Option for the public inputs if the proof is valid.
            // If the proof is invalid, the execution will either fail or return None.
            // Read the documentation to learn how to generate the full_proof_with_hints array given
            // a proof and a verifying key.
            let mut full_proof_with_hints = full_proof_with_hints;
            let full_proof = Serde::<FullProof>::deserialize(ref full_proof_with_hints)
                .expect('deserialization failed');

            let (transcript, transcript_state, base_rlc) = ZKHonkTranscriptTrait::from_proof::<
                StarknetHasherState,
            >(vk.circuit_size, vk.public_inputs_size, vk.public_inputs_offset, full_proof.proof);
            let log_n = vk.log_circuit_size;
            let (sum_check_rlc, honk_check) = run_GRUMPKIN_ZK_HONK_SUMCHECK_SIZE_5_PUB_1_circuit(
                p_public_inputs: full_proof.proof.public_inputs,
                p_public_inputs_offset: vk.public_inputs_offset.into(),
                libra_sum: u256_to_u384(full_proof.proof.libra_sum),
                sumcheck_univariates_flat: full_proof
                    .proof
                    .sumcheck_univariates
                    .slice(0, log_n * ZK_BATCHED_RELATION_PARTIAL_LENGTH),
                sumcheck_evaluations: full_proof.proof.sumcheck_evaluations,
                libra_evaluation: u256_to_u384(full_proof.proof.libra_evaluation),
                tp_sum_check_u_challenges: transcript.sum_check_u_challenges.span().slice(0, log_n),
                tp_gate_challenges: transcript.gate_challenges.span().slice(0, log_n),
                tp_eta_1: transcript.eta.into(),
                tp_eta_2: transcript.eta_two.into(),
                tp_eta_3: transcript.eta_three.into(),
                tp_beta: transcript.beta.into(),
                tp_gamma: transcript.gamma.into(),
                tp_base_rlc: base_rlc.into(),
                tp_alphas: transcript.alphas.span(),
                tp_libra_challenge: transcript.libra_challenge.into(),
            );

            const CONST_PROOF_SIZE_LOG_N: usize = 28;
            let (mut challenge_poly_eval, mut root_power_times_tp_gemini_r) =
                run_GRUMPKIN_ZK_HONK_EVALS_CONS_INIT_SIZE_5_circuit(
                tp_gemini_r: transcript.gemini_r.into(),
            );
            for i in 0..CONST_PROOF_SIZE_LOG_N {
                let (new_challenge_poly_eval, new_root_power_times_tp_gemini_r) =
                    run_GRUMPKIN_ZK_HONK_EVALS_CONS_LOOP_SIZE_5_circuit(
                    challenge_poly_eval: challenge_poly_eval,
                    root_power_times_tp_gemini_r: root_power_times_tp_gemini_r,
                    tp_sumcheck_u_challenge: (*transcript.sum_check_u_challenges.at(i)).into(),
                );
                challenge_poly_eval = new_challenge_poly_eval;
                root_power_times_tp_gemini_r = new_root_power_times_tp_gemini_r;
            }
            let (vanishing_check, diff_check) = run_GRUMPKIN_ZK_HONK_EVALS_CONS_DONE_SIZE_5_circuit(
                p_libra_evaluation: u256_to_u384(full_proof.proof.libra_evaluation),
                p_libra_poly_evals: full_proof.proof.libra_poly_evals,
                tp_gemini_r: transcript.gemini_r.into(),
                challenge_poly_eval: challenge_poly_eval,
                root_power_times_tp_gemini_r: root_power_times_tp_gemini_r,
            );

            let (
                scalar_1,
                scalar_2,
                scalar_3,
                scalar_4,
                scalar_5,
                scalar_6,
                scalar_7,
                scalar_8,
                scalar_9,
                scalar_10,
                scalar_11,
                scalar_12,
                scalar_13,
                scalar_14,
                scalar_15,
                scalar_16,
                scalar_17,
                scalar_18,
                scalar_19,
                scalar_20,
                scalar_21,
                scalar_22,
                scalar_23,
                scalar_24,
                scalar_25,
                scalar_26,
                scalar_27,
                scalar_28,
                scalar_29,
                scalar_30,
                scalar_31,
                scalar_32,
                scalar_33,
                scalar_34,
                scalar_35,
                scalar_36,
                scalar_42,
                scalar_43,
                scalar_44,
                scalar_45,
                scalar_69,
                scalar_70,
                scalar_71,
                scalar_72,
            ) =
                run_GRUMPKIN_ZKHONK_PREP_MSM_SCALARS_SIZE_5_circuit(
                p_sumcheck_evaluations: full_proof.proof.sumcheck_evaluations,
                p_gemini_masking_eval: u256_to_u384(full_proof.proof.gemini_masking_eval),
                p_gemini_a_evaluations: full_proof.proof.gemini_a_evaluations,
                p_libra_poly_evals: full_proof.proof.libra_poly_evals,
                tp_gemini_r: transcript.gemini_r.into(),
                tp_rho: transcript.rho.into(),
                tp_shplonk_z: transcript.shplonk_z.into(),
                tp_shplonk_nu: transcript.shplonk_nu.into(),
                tp_sum_check_u_challenges: transcript.sum_check_u_challenges.span().slice(0, log_n),
            );

            // Starts with 1 * shplonk_q, not included in msm
            let mut _points: Array<G1Point> = array![
                vk.qm,
                vk.qc,
                vk.ql,
                vk.qr,
                vk.qo,
                vk.q4,
                vk.qLookup,
                vk.qArith,
                vk.qDeltaRange,
                vk.qElliptic,
                vk.qAux,
                vk.qPoseidon2External,
                vk.qPoseidon2Internal,
                vk.s1,
                vk.s2,
                vk.s3,
                vk.s4,
                vk.id1,
                vk.id2,
                vk.id3,
                vk.id4,
                vk.t1,
                vk.t2,
                vk.t3,
                vk.t4,
                vk.lagrange_first,
                vk.lagrange_last,
                full_proof.proof.gemini_masking_poly.into(), // Proof point 1,
                full_proof.proof.w1.into(), // Proof point 2,
                full_proof.proof.w2.into(), // Proof point 3,
                full_proof.proof.w3.into(), // Proof point 4,
                full_proof.proof.w4.into(), // Proof point 5,
                full_proof.proof.z_perm.into(), // Proof point 6,
                full_proof.proof.lookup_inverses.into(), // Proof point 7,
                full_proof.proof.lookup_read_counts.into(), // Proof point 8,
                full_proof.proof.lookup_read_tags.into() // Proof point 9
            ];

            for gem_comm in full_proof.proof.gemini_fold_comms {
                _points.append((*gem_comm).into());
            } // log_n -1 = 4 points || Proof points 10-13
            for lib_comm in full_proof.proof.libra_commitments {
                _points.append((*lib_comm).into());
            } // 3 points || Proof points 14-16
            _points.append(full_proof.proof.kzg_quotient.into()); // Proof point 17
            _points.append(BN254_G1_GENERATOR);

            let points = _points.span();
            let scalars: Span<u256> = array![
                into_u256_unchecked(scalar_2),
                into_u256_unchecked(scalar_3),
                into_u256_unchecked(scalar_4),
                into_u256_unchecked(scalar_5),
                into_u256_unchecked(scalar_6),
                into_u256_unchecked(scalar_7),
                into_u256_unchecked(scalar_8),
                into_u256_unchecked(scalar_9),
                into_u256_unchecked(scalar_10),
                into_u256_unchecked(scalar_11),
                into_u256_unchecked(scalar_12),
                into_u256_unchecked(scalar_13),
                into_u256_unchecked(scalar_14),
                into_u256_unchecked(scalar_15),
                into_u256_unchecked(scalar_16),
                into_u256_unchecked(scalar_17),
                into_u256_unchecked(scalar_18),
                into_u256_unchecked(scalar_19),
                into_u256_unchecked(scalar_20),
                into_u256_unchecked(scalar_21),
                into_u256_unchecked(scalar_22),
                into_u256_unchecked(scalar_23),
                into_u256_unchecked(scalar_24),
                into_u256_unchecked(scalar_25),
                into_u256_unchecked(scalar_26),
                into_u256_unchecked(scalar_27),
                into_u256_unchecked(scalar_28),
                into_u256_unchecked(scalar_1),
                into_u256_unchecked(scalar_29),
                into_u256_unchecked(scalar_30),
                into_u256_unchecked(scalar_31),
                into_u256_unchecked(scalar_32),
                into_u256_unchecked(scalar_33),
                into_u256_unchecked(scalar_34),
                into_u256_unchecked(scalar_35),
                into_u256_unchecked(scalar_36),
                into_u256_unchecked(scalar_42),
                into_u256_unchecked(scalar_43),
                into_u256_unchecked(scalar_44),
                into_u256_unchecked(scalar_45),
                into_u256_unchecked(scalar_69),
                into_u256_unchecked(scalar_70),
                into_u256_unchecked(scalar_71),
                transcript.shplonk_z.into(),
                into_u256_unchecked(scalar_72),
            ]
                .span();

            let mod_bn = get_BN254_modulus();

            full_proof.msm_hint_batched.RLCSumDlogDiv.validate_degrees_batched(45);
            // HASHING: GET ECIP BASE RLC COEFF.
            let (s0, s1, s2): (felt252, felt252, felt252) = hades_permutation(
                'MSM_G1', 0, 1,
            ); // Init Sponge state
            let (s0, s1, s2) = hades_permutation(
                s0 + 0.into(), s1 + 45.into(), s2,
            ); // Include curve_index and msm size

            // Hash precomputed VK hash with last transcript state
            let (_s0, _s1, _s2) = hades_permutation(VK_HASH, transcript_state, 2);

            // Update sponge state :
            let (s0, s1, s2) = hades_permutation(s0 + _s0, s1 + _s1, s2);

            // Check input points are on curve. No need to hash them : they are already in the
            // transcript + we precompute the VK hash.
            // Skip the first 27 points as they are from VK and keep the last 17 proof points
            for point in points.slice(27, 17) {
                // assert(is_on_curve_bn254(*point, mod_bn), 'proof point not on curve');
                let is_on_curve = is_on_curve_bn254(*point, mod_bn);
                println!("is_on_curve: {}", is_on_curve);
            }

            // Assert shplonk_q is on curve
            let shplonk_q_pt: G1Point = full_proof.proof.shplonk_q.into();
            assert(is_on_curve_bn254(shplonk_q_pt, mod_bn), 'shplonk_q not on curve');

            if !full_proof.msm_hint_batched.Q_low.is_infinity() {
                assert(
                    is_on_curve_bn254(full_proof.msm_hint_batched.Q_low, mod_bn),
                    'Q_low not on curve',
                );
            }
            if !full_proof.msm_hint_batched.Q_high.is_infinity() {
                assert(
                    is_on_curve_bn254(full_proof.msm_hint_batched.Q_high, mod_bn),
                    'Q_high not on curve',
                );
            }
            if !full_proof.msm_hint_batched.Q_high_shifted.is_infinity() {
                assert(
                    is_on_curve_bn254(full_proof.msm_hint_batched.Q_high_shifted, mod_bn),
                    'Q_high_shifted not on curve',
                );
            }

            // Hash result points
            let (s0, s1, s2) = full_proof.msm_hint_batched.Q_low.update_hash_state(s0, s1, s2);
            let (s0, s1, s2) = full_proof.msm_hint_batched.Q_high.update_hash_state(s0, s1, s2);
            let (s0, s1, s2) = full_proof
                .msm_hint_batched
                .Q_high_shifted
                .update_hash_state(s0, s1, s2);

            // No need to hash scalars as they are derived from proof + transcript.

            let base_rlc_coeff = s1;

            let (s0, _, _) = full_proof
                .msm_hint_batched
                .RLCSumDlogDiv
                .update_hash_state(s0, s1, s2);

            let random_point: G1Point = derive_ec_point_from_X(
                s0,
                full_proof.derive_point_from_x_hint.y_last_attempt,
                full_proof.derive_point_from_x_hint.g_rhs_sqrt,
                0,
            );

            // Get slope, intercept and other constant from random point
            let (mb): (SlopeInterceptOutput,) = ec::run_SLOPE_INTERCEPT_SAME_POINT_circuit(
                random_point, get_a(0), 0,
            );

            // Get positive and negative multiplicities of low and high part of scalars
            let (epns_low, epns_high) = neg_3::u256_array_to_low_high_epns(scalars, Option::None);

            // Hardcoded epns for 2**128
            let epns_shifted: Array<(felt252, felt252, felt252, felt252)> = array![
                (
                    5279154705627724249993186093248666011,
                    345561521626566187713367793525016877467,
                    -1,
                    -1,
                ),
            ];

            let (lhs_fA0) = run_BN254_EVAL_FN_CHALLENGE_SING_45P_RLC_circuit(
                A: random_point,
                coeff: mb.coeff0,
                SumDlogDivBatched: full_proof.msm_hint_batched.RLCSumDlogDiv,
            );
            let (lhs_fA2) = run_BN254_EVAL_FN_CHALLENGE_SING_45P_RLC_circuit(
                A: G1Point { x: mb.x_A2, y: mb.y_A2 },
                coeff: mb.coeff2,
                SumDlogDivBatched: full_proof.msm_hint_batched.RLCSumDlogDiv,
            );

            let zk_ecip_batched_lhs = sub_mod_p(lhs_fA0, lhs_fA2, mod_bn);

            let rhs_low = compute_rhs_ecip(
                points,
                mb.m_A0,
                mb.b_A0,
                random_point.x,
                epns_low,
                full_proof.msm_hint_batched.Q_low,
                0,
            );
            let rhs_high = compute_rhs_ecip(
                points,
                mb.m_A0,
                mb.b_A0,
                random_point.x,
                epns_high,
                full_proof.msm_hint_batched.Q_high,
                0,
            );
            let rhs_high_shifted = compute_rhs_ecip(
                array![full_proof.msm_hint_batched.Q_high].span(),
                mb.m_A0,
                mb.b_A0,
                random_point.x,
                epns_shifted,
                full_proof.msm_hint_batched.Q_high_shifted,
                0,
            );

            let zk_ecip_batched_rhs = batch_3_mod_p(
                rhs_low, rhs_high, rhs_high_shifted, base_rlc_coeff.into(), mod_bn,
            );

            let ecip_check = zk_ecip_batched_lhs == zk_ecip_batched_rhs;

            let P_1 = ec_safe_add(
                full_proof.msm_hint_batched.Q_low, full_proof.msm_hint_batched.Q_high_shifted, 0,
            );
            let P_1 = ec_safe_add(P_1, shplonk_q_pt, 0);
            let P_2: G1Point = full_proof.proof.kzg_quotient.into();

            // Perform the KZG pairing check.
            let kzg_check = multi_pairing_check_bn254_2P_2F(
                G1G2Pair { p: P_1, q: G2_POINT_KZG_1 },
                G1G2Pair { p: P_2.negate(0), q: G2_POINT_KZG_2 },
                precomputed_lines.span(),
                full_proof.kzg_hint,
            );

            if sum_check_rlc.is_zero()
                && honk_check.is_zero()
                && !vanishing_check.is_zero()
                && diff_check.is_zero()
                && ecip_check
                && kzg_check {
                return Option::Some(full_proof.proof.public_inputs);
            } else {
                return Option::None;
            }
        }
    }
}
<|MERGE_RESOLUTION|>--- conflicted
+++ resolved
@@ -1,10 +1,5 @@
 use super::honk_verifier_circuits::{
-<<<<<<< HEAD
     is_on_curve_bn254, run_BN254_EVAL_FN_CHALLENGE_SING_45P_RLC_circuit,
-=======
-    run_BN254_EVAL_FN_CHALLENGE_SING_45P_RLC_circuit,
-    run_GRUMPKIN_ZKHONK_PREP_MSM_SCALARS_SIZE_5_circuit,
->>>>>>> d27f96d4
     run_GRUMPKIN_ZK_HONK_EVALS_CONS_DONE_SIZE_5_circuit,
     run_GRUMPKIN_ZK_HONK_EVALS_CONS_INIT_SIZE_5_circuit,
     run_GRUMPKIN_ZK_HONK_EVALS_CONS_LOOP_SIZE_5_circuit,
@@ -25,15 +20,8 @@
     use core::poseidon::hades_permutation;
     use garaga::basic_field_ops::{batch_3_mod_p, sub_mod_p};
     use garaga::circuits::ec;
-<<<<<<< HEAD
     use garaga::core::circuit::{U32IntoU384, U64IntoU384, into_u256_unchecked, u256_to_u384};
     use garaga::definitions::{BN254_G1_GENERATOR, G1G2Pair, G1Point, get_BN254_modulus, get_a};
-=======
-    use garaga::core::circuit::{
-        U32IntoU384, U64IntoU384, into_u256_unchecked, u256_to_u384, u288IntoCircuitInputValue,
-    };
-    use garaga::definitions::{BN254_G1_GENERATOR, G1G2Pair, G1Point, get_a, get_modulus, u288};
->>>>>>> d27f96d4
     use garaga::ec_ops::{
         DerivePointFromXHint, FunctionFeltTrait, G1PointTrait, MSMHint, SlopeInterceptOutput,
         compute_rhs_ecip, derive_ec_point_from_X, ec_safe_add,
@@ -46,13 +34,8 @@
     };
     use garaga::utils::noir::{G2_POINT_KZG_1, G2_POINT_KZG_2, ZKHonkProof};
     use super::{
-<<<<<<< HEAD
         VK_HASH, is_on_curve_bn254, precomputed_lines,
         run_BN254_EVAL_FN_CHALLENGE_SING_45P_RLC_circuit,
-=======
-        VK_HASH, precomputed_lines, run_BN254_EVAL_FN_CHALLENGE_SING_45P_RLC_circuit,
-        run_GRUMPKIN_ZKHONK_PREP_MSM_SCALARS_SIZE_5_circuit,
->>>>>>> d27f96d4
         run_GRUMPKIN_ZK_HONK_EVALS_CONS_DONE_SIZE_5_circuit,
         run_GRUMPKIN_ZK_HONK_EVALS_CONS_INIT_SIZE_5_circuit,
         run_GRUMPKIN_ZK_HONK_EVALS_CONS_LOOP_SIZE_5_circuit,
