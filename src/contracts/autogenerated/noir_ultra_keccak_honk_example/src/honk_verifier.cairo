use super::honk_verifier_circuits::{
    is_on_curve_bn254, run_BN254_EVAL_FN_CHALLENGE_SING_41P_RLC_circuit,
    run_GRUMPKIN_HONK_PREP_MSM_SCALARS_SIZE_5_circuit,
    run_GRUMPKIN_HONK_SUMCHECK_SIZE_5_PUB_1_circuit,
};
use super::honk_verifier_constants::{VK_HASH, precomputed_lines, vk};

#[starknet::interface]
pub trait IUltraKeccakHonkVerifier<TContractState> {
    fn verify_ultra_keccak_honk_proof(
        self: @TContractState, full_proof_with_hints: Span<felt252>,
    ) -> Option<Span<u256>>;
}

#[starknet::contract]
mod UltraKeccakHonkVerifier {
    use core::num::traits::Zero;
    use core::poseidon::hades_permutation;
    use garaga::basic_field_ops::{batch_3_mod_p, sub_mod_p};
    use garaga::circuits::ec;
<<<<<<< HEAD
    use garaga::core::circuit::{U32IntoU384, U64IntoU384, into_u256_unchecked};
    use garaga::definitions::{BN254_G1_GENERATOR, G1G2Pair, G1Point, get_BN254_modulus, get_a};
=======
    use garaga::core::circuit::{
        U32IntoU384, U64IntoU384, into_u256_unchecked, u288IntoCircuitInputValue,
    };
    use garaga::definitions::{BN254_G1_GENERATOR, G1G2Pair, G1Point, get_a, get_modulus, u288};
>>>>>>> d27f96d4
    use garaga::ec_ops::{
        DerivePointFromXHint, FunctionFeltTrait, G1PointTrait, MSMHint, SlopeInterceptOutput,
        compute_rhs_ecip, derive_ec_point_from_X, ec_safe_add,
    };
    use garaga::pairing_check::{MPCheckHintBN254, multi_pairing_check_bn254_2P_2F};
    use garaga::utils::neg_3;
    use garaga::utils::noir::honk_transcript::{
        BATCHED_RELATION_PARTIAL_LENGTH, HonkTranscriptTrait, KeccakHasherState,
        Point256IntoCircuitPoint,
    };
    use garaga::utils::noir::{G2_POINT_KZG_1, G2_POINT_KZG_2, HonkProof};
    use super::{
        VK_HASH, is_on_curve_bn254, precomputed_lines,
        run_BN254_EVAL_FN_CHALLENGE_SING_41P_RLC_circuit,
        run_GRUMPKIN_HONK_PREP_MSM_SCALARS_SIZE_5_circuit,
        run_GRUMPKIN_HONK_SUMCHECK_SIZE_5_PUB_1_circuit, vk,
    };

    #[storage]
    struct Storage {}

    #[derive(Drop, Serde)]
    struct FullProof {
        proof: HonkProof,
        msm_hint_batched: MSMHint<u288>,
        derive_point_from_x_hint: DerivePointFromXHint,
        kzg_hint: MPCheckHintBN254,
    }

    #[abi(embed_v0)]
    impl IUltraKeccakHonkVerifier of super::IUltraKeccakHonkVerifier<ContractState> {
        fn verify_ultra_keccak_honk_proof(
            self: @ContractState, full_proof_with_hints: Span<felt252>,
        ) -> Option<Span<u256>> {
            // DO NOT EDIT THIS FUNCTION UNLESS YOU KNOW WHAT YOU ARE DOING.
            // This function returns an Option for the public inputs if the proof is valid.
            // If the proof is invalid, the execution will either fail or return None.
            // Read the documentation to learn how to generate the full_proof_with_hints array given
            // a proof and a verifying key.
            let mut full_proof_with_hints = full_proof_with_hints;
            let full_proof = Serde::<FullProof>::deserialize(ref full_proof_with_hints)
                .expect('deserialization failed');

            let (transcript, transcript_state, base_rlc) = HonkTranscriptTrait::from_proof::<
                KeccakHasherState,
            >(vk.circuit_size, vk.public_inputs_size, vk.public_inputs_offset, full_proof.proof);
            let log_n = vk.log_circuit_size;
            let (sum_check_rlc, honk_check) = run_GRUMPKIN_HONK_SUMCHECK_SIZE_5_PUB_1_circuit(
                p_public_inputs: full_proof.proof.public_inputs,
                p_public_inputs_offset: vk.public_inputs_offset.into(),
                sumcheck_univariates_flat: full_proof
                    .proof
                    .sumcheck_univariates
                    .slice(0, log_n * BATCHED_RELATION_PARTIAL_LENGTH),
                sumcheck_evaluations: full_proof.proof.sumcheck_evaluations,
                tp_sum_check_u_challenges: transcript.sum_check_u_challenges.span().slice(0, log_n),
                tp_gate_challenges: transcript.gate_challenges.span().slice(0, log_n),
                tp_eta_1: transcript.eta,
                tp_eta_2: transcript.eta_two,
                tp_eta_3: transcript.eta_three,
                tp_beta: transcript.beta,
                tp_gamma: transcript.gamma,
                tp_base_rlc: base_rlc.into(),
                tp_alphas: transcript.alphas.span(),
            );

            let (
                scalar_1,
                scalar_2,
                scalar_3,
                scalar_4,
                scalar_5,
                scalar_6,
                scalar_7,
                scalar_8,
                scalar_9,
                scalar_10,
                scalar_11,
                scalar_12,
                scalar_13,
                scalar_14,
                scalar_15,
                scalar_16,
                scalar_17,
                scalar_18,
                scalar_19,
                scalar_20,
                scalar_21,
                scalar_22,
                scalar_23,
                scalar_24,
                scalar_25,
                scalar_26,
                scalar_27,
                scalar_28,
                scalar_29,
                scalar_30,
                scalar_31,
                scalar_32,
                scalar_33,
                scalar_34,
                scalar_35,
                scalar_41,
                scalar_42,
                scalar_43,
                scalar_44,
                scalar_68,
            ) =
                run_GRUMPKIN_HONK_PREP_MSM_SCALARS_SIZE_5_circuit(
                p_sumcheck_evaluations: full_proof.proof.sumcheck_evaluations,
                p_gemini_a_evaluations: full_proof.proof.gemini_a_evaluations,
                tp_gemini_r: transcript.gemini_r.into(),
                tp_rho: transcript.rho.into(),
                tp_shplonk_z: transcript.shplonk_z.into(),
                tp_shplonk_nu: transcript.shplonk_nu.into(),
                tp_sum_check_u_challenges: transcript.sum_check_u_challenges.span().slice(0, log_n),
            );

            // Starts with 1 * shplonk_q, not included in msm
            let mut _points: Array<G1Point> = array![
                vk.qm,
                vk.qc,
                vk.ql,
                vk.qr,
                vk.qo,
                vk.q4,
                vk.qLookup,
                vk.qArith,
                vk.qDeltaRange,
                vk.qElliptic,
                vk.qAux,
                vk.qPoseidon2External,
                vk.qPoseidon2Internal,
                vk.s1,
                vk.s2,
                vk.s3,
                vk.s4,
                vk.id1,
                vk.id2,
                vk.id3,
                vk.id4,
                vk.t1,
                vk.t2,
                vk.t3,
                vk.t4,
                vk.lagrange_first,
                vk.lagrange_last,
                full_proof.proof.w1.into(), // Proof point 1,
                full_proof.proof.w2.into(), // Proof point 2,
                full_proof.proof.w3.into(), // Proof point 3,
                full_proof.proof.w4.into(), // Proof point 4,
                full_proof.proof.z_perm.into(), // Proof point 5,
                full_proof.proof.lookup_inverses.into(), // Proof point 6,
                full_proof.proof.lookup_read_counts.into(), // Proof point 7,
                full_proof.proof.lookup_read_tags.into() // Proof point 8
            ];

            for gem_comm in full_proof.proof.gemini_fold_comms {
                _points.append((*gem_comm).into());
            } // log_n -1 = 4 points || Proof points 9-12
            _points.append(full_proof.proof.kzg_quotient.into()); // Proof point 13
            _points.append(BN254_G1_GENERATOR);

            let points = _points.span();

            let scalars: Span<u256> = array![
                into_u256_unchecked(scalar_1),
                into_u256_unchecked(scalar_2),
                into_u256_unchecked(scalar_3),
                into_u256_unchecked(scalar_4),
                into_u256_unchecked(scalar_5),
                into_u256_unchecked(scalar_6),
                into_u256_unchecked(scalar_7),
                into_u256_unchecked(scalar_8),
                into_u256_unchecked(scalar_9),
                into_u256_unchecked(scalar_10),
                into_u256_unchecked(scalar_11),
                into_u256_unchecked(scalar_12),
                into_u256_unchecked(scalar_13),
                into_u256_unchecked(scalar_14),
                into_u256_unchecked(scalar_15),
                into_u256_unchecked(scalar_16),
                into_u256_unchecked(scalar_17),
                into_u256_unchecked(scalar_18),
                into_u256_unchecked(scalar_19),
                into_u256_unchecked(scalar_20),
                into_u256_unchecked(scalar_21),
                into_u256_unchecked(scalar_22),
                into_u256_unchecked(scalar_23),
                into_u256_unchecked(scalar_24),
                into_u256_unchecked(scalar_25),
                into_u256_unchecked(scalar_26),
                into_u256_unchecked(scalar_27),
                into_u256_unchecked(scalar_28),
                into_u256_unchecked(scalar_29),
                into_u256_unchecked(scalar_30),
                into_u256_unchecked(scalar_31),
                into_u256_unchecked(scalar_32),
                into_u256_unchecked(scalar_33),
                into_u256_unchecked(scalar_34),
                into_u256_unchecked(scalar_35),
                into_u256_unchecked(scalar_41),
                into_u256_unchecked(scalar_42),
                into_u256_unchecked(scalar_43),
                into_u256_unchecked(scalar_44),
                transcript.shplonk_z.into(),
                into_u256_unchecked(scalar_68),
            ]
                .span();

            let mod_bn = get_BN254_modulus();

            full_proof.msm_hint_batched.RLCSumDlogDiv.validate_degrees_batched(41);
            // HASHING: GET ECIP BASE RLC COEFF.
            let (s0, s1, s2): (felt252, felt252, felt252) = hades_permutation(
                'MSM_G1', 0, 1,
            ); // Init Sponge state
            let (s0, s1, s2) = hades_permutation(
                s0 + 0.into(), s1 + 41.into(), s2,
            ); // Include curve_index and msm size

            // Hash precomputed VK hash with last transcript state
            let (_s0, _s1, _s2) = hades_permutation(VK_HASH, transcript_state, 2);

            // Update sponge state :
            let (s0, s1, s2) = hades_permutation(s0 + _s0, s1 + _s1, s2);

            // Check input points are on curve. No need to hash them : they are already in the
            // transcript + we precompute the VK hash.
            // Skip the first 27 points as they are from VK and keep the last 13 proof points
            for point in points.slice(27, 13) {
                // assert(is_on_curve_bn254(*point, mod_bn), 'proof point not on curve');
                let is_on_curve = is_on_curve_bn254(*point, mod_bn);
                println!("is_on_curve: {}", is_on_curve);
            }

            // Assert shplonk_q is on curve
            let shplonk_q_pt: G1Point = full_proof.proof.shplonk_q.into();
            assert(is_on_curve_bn254(shplonk_q_pt, mod_bn), 'shplonk_q not on curve');

            if !full_proof.msm_hint_batched.Q_low.is_infinity() {
                assert(
                    is_on_curve_bn254(full_proof.msm_hint_batched.Q_low, mod_bn),
                    'Q_low not on curve',
                );
            }
            if !full_proof.msm_hint_batched.Q_high.is_infinity() {
                assert(
                    is_on_curve_bn254(full_proof.msm_hint_batched.Q_high, mod_bn),
                    'Q_high not on curve',
                );
            }
            if !full_proof.msm_hint_batched.Q_high_shifted.is_infinity() {
                assert(
                    is_on_curve_bn254(full_proof.msm_hint_batched.Q_high_shifted, mod_bn),
                    'Q_high_shifted not on curve',
                );
            }

            // Hash result points
            let (s0, s1, s2) = full_proof.msm_hint_batched.Q_low.update_hash_state(s0, s1, s2);
            let (s0, s1, s2) = full_proof.msm_hint_batched.Q_high.update_hash_state(s0, s1, s2);
            let (s0, s1, s2) = full_proof
                .msm_hint_batched
                .Q_high_shifted
                .update_hash_state(s0, s1, s2);

            // No need to hash scalars as they are derived from proof + transcript.

            let base_rlc_coeff = s1;

            let (s0, _, _) = full_proof
                .msm_hint_batched
                .RLCSumDlogDiv
                .update_hash_state(s0, s1, s2);

            let random_point: G1Point = derive_ec_point_from_X(
                s0,
                full_proof.derive_point_from_x_hint.y_last_attempt,
                full_proof.derive_point_from_x_hint.g_rhs_sqrt,
                0,
            );

            // Get slope, intercept and other constant from random point
            let (mb): (SlopeInterceptOutput,) = ec::run_SLOPE_INTERCEPT_SAME_POINT_circuit(
                random_point, get_a(0), 0,
            );

            // Get positive and negative multiplicities of low and high part of scalars
            let (epns_low, epns_high) = neg_3::u256_array_to_low_high_epns(scalars, Option::None);

            // Hardcoded epns for 2**128
            let epns_shifted: Array<(felt252, felt252, felt252, felt252)> = array![
                (
                    5279154705627724249993186093248666011,
                    345561521626566187713367793525016877467,
                    -1,
                    -1,
                ),
            ];

            let (lhs_fA0) = run_BN254_EVAL_FN_CHALLENGE_SING_41P_RLC_circuit(
                A: random_point,
                coeff: mb.coeff0,
                SumDlogDivBatched: full_proof.msm_hint_batched.RLCSumDlogDiv,
            );
            let (lhs_fA2) = run_BN254_EVAL_FN_CHALLENGE_SING_41P_RLC_circuit(
                A: G1Point { x: mb.x_A2, y: mb.y_A2 },
                coeff: mb.coeff2,
                SumDlogDivBatched: full_proof.msm_hint_batched.RLCSumDlogDiv,
            );

            let zk_ecip_batched_lhs = sub_mod_p(lhs_fA0, lhs_fA2, mod_bn);

            let rhs_low = compute_rhs_ecip(
                points,
                mb.m_A0,
                mb.b_A0,
                random_point.x,
                epns_low,
                full_proof.msm_hint_batched.Q_low,
                0,
            );
            let rhs_high = compute_rhs_ecip(
                points,
                mb.m_A0,
                mb.b_A0,
                random_point.x,
                epns_high,
                full_proof.msm_hint_batched.Q_high,
                0,
            );
            let rhs_high_shifted = compute_rhs_ecip(
                array![full_proof.msm_hint_batched.Q_high].span(),
                mb.m_A0,
                mb.b_A0,
                random_point.x,
                epns_shifted,
                full_proof.msm_hint_batched.Q_high_shifted,
                0,
            );

            let zk_ecip_batched_rhs = batch_3_mod_p(
                rhs_low, rhs_high, rhs_high_shifted, base_rlc_coeff.into(), mod_bn,
            );

            let ecip_check = zk_ecip_batched_lhs == zk_ecip_batched_rhs;

            let P_1 = ec_safe_add(
                full_proof.msm_hint_batched.Q_low, full_proof.msm_hint_batched.Q_high_shifted, 0,
            );
            let P_1 = ec_safe_add(P_1, shplonk_q_pt, 0);
            let P_2: G1Point = full_proof.proof.kzg_quotient.into();

            // Perform the KZG pairing check.
            let kzg_check = multi_pairing_check_bn254_2P_2F(
                G1G2Pair { p: P_1, q: G2_POINT_KZG_1 },
                G1G2Pair { p: P_2.negate(0), q: G2_POINT_KZG_2 },
                precomputed_lines.span(),
                full_proof.kzg_hint,
            );

            if sum_check_rlc.is_zero() && honk_check.is_zero() && ecip_check && kzg_check {
                return Option::Some(full_proof.proof.public_inputs);
            } else {
                return Option::None;
            }
        }
    }
}
<|MERGE_RESOLUTION|>--- conflicted
+++ resolved
@@ -18,15 +18,8 @@
     use core::poseidon::hades_permutation;
     use garaga::basic_field_ops::{batch_3_mod_p, sub_mod_p};
     use garaga::circuits::ec;
-<<<<<<< HEAD
     use garaga::core::circuit::{U32IntoU384, U64IntoU384, into_u256_unchecked};
     use garaga::definitions::{BN254_G1_GENERATOR, G1G2Pair, G1Point, get_BN254_modulus, get_a};
-=======
-    use garaga::core::circuit::{
-        U32IntoU384, U64IntoU384, into_u256_unchecked, u288IntoCircuitInputValue,
-    };
-    use garaga::definitions::{BN254_G1_GENERATOR, G1G2Pair, G1Point, get_a, get_modulus, u288};
->>>>>>> d27f96d4
     use garaga::ec_ops::{
         DerivePointFromXHint, FunctionFeltTrait, G1PointTrait, MSMHint, SlopeInterceptOutput,
         compute_rhs_ecip, derive_ec_point_from_X, ec_safe_add,
