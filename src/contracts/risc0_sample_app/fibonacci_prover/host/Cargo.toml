[package]
name = "host"
version = "0.1.0"
edition = "2021"

[dependencies]
methods = { path = "../methods" }
<<<<<<< HEAD
risc0-zkvm = { version = "1.2.0" }
risc0-ethereum-contracts = { version = "1.2.0" }
garaga_rs = { git = "https://github.com/keep-starknet-strange/garaga.git", tag = "v0.17.0" }
=======
risc0-zkvm = { version = "2.0.1" }
risc0-ethereum-contracts = { version = "2.0.0" }
garaga_rs = { path = "../../../../../tools/garaga_rs" }
>>>>>>> fdd7dd54
hex = "0.4"
tracing-subscriber = { version = "0.3", features = ["env-filter"] }
serde = "1.0"<|MERGE_RESOLUTION|>--- conflicted
+++ resolved
@@ -5,15 +5,9 @@
 
 [dependencies]
 methods = { path = "../methods" }
-<<<<<<< HEAD
-risc0-zkvm = { version = "1.2.0" }
-risc0-ethereum-contracts = { version = "1.2.0" }
-garaga_rs = { git = "https://github.com/keep-starknet-strange/garaga.git", tag = "v0.17.0" }
-=======
 risc0-zkvm = { version = "2.0.1" }
 risc0-ethereum-contracts = { version = "2.0.0" }
 garaga_rs = { path = "../../../../../tools/garaga_rs" }
->>>>>>> fdd7dd54
 hex = "0.4"
 tracing-subscriber = { version = "0.3", features = ["env-filter"] }
 serde = "1.0"