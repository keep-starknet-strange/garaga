--- conflicted
+++ resolved
@@ -6,19 +6,11 @@
 # See more keys and their definitions at https://docs.swmansion.com/scarb/docs/reference/manifest.html
 
 [dependencies]
-<<<<<<< HEAD
-starknet = "2.12.2"
-
-[dev-dependencies]
-snforge_std = "0.48.0"
-assert_macros = "2.12.2"
-=======
 starknet = "2.14.0"
 
 [dev-dependencies]
 snforge_std = "0.48.0"
 assert_macros = "2.14.0"
->>>>>>> 128f704f
 
 [[target.starknet-contract]]
 sierra = true
