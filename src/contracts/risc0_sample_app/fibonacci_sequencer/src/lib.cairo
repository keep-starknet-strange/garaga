#[starknet::interface]
pub trait IFibonacciSequencer<TContractState> {
    fn verify_and_submit_fibonacci_number(
        ref self: TContractState, full_proof_with_hints: Span<felt252>,
    );
}

#[starknet::contract]
mod FibonacciSequencer {
    use starknet::ClassHash;
    use starknet::storage::{StoragePointerReadAccess, StoragePointerWriteAccess};

    pub const RISC_ZERO_VERIFIER_CLASS_HASH: felt252 =
<<<<<<< HEAD
        0x61d0aec7971007e8524cb76cd45bcbcdafc85e50163433d96ae0b2eb1c149f6;
=======
        0x695d53b3b3d76c1374b26a271e1d2dd46f280ca5528fcae9e8d08c3d0935dda;
>>>>>>> 4201b609

    #[storage]
    struct Storage {
        lower_bound: u32,
    }

    #[abi(embed_v0)]
    impl FibonacciSequencerImpl of super::IFibonacciSequencer<ContractState> {
        fn verify_and_submit_fibonacci_number(
            ref self: ContractState, full_proof_with_hints: Span<felt252>,
        ) {
            // sets the class hash for the RiscZero verifier already declared on-chain
            // by the Garaga team
            let class_hash: ClassHash = RISC_ZERO_VERIFIER_CLASS_HASH.try_into().unwrap();

            // instantiate a library dispatcher to perform the library call
            // to the RiscZero verifier class, given that verifying a proof is
            // a read-only operation
            let dispatcher = IRisc0Groth16VerifierBN254LibraryDispatcher { class_hash };

            // calls the RiscZero verifier passing along the proof artifact and
            // checks whether the proof is valid or not, aborting the transaction if not
            let optional_journal = dispatcher.verify_r0_groth16_proof_bn254(full_proof_with_hints);
            assert(optional_journal != Option::None, 'Invalid proof');

            // parses the public inputs and output from the journal
            let mut journal = optional_journal.unwrap();
            let l = pop_front_u32_le(ref journal);
            let u = pop_front_u32_le(ref journal);
            let fib_n = pop_front_u32_le(ref journal);

            // performs the necessary state update check, updates the state,
            // and emits an event with the new fibnoacci number submitted
            // the smart contract invariant guarantees that every fiboacci number
            // accepted comes later in the fibonacci sequence without revealing
            // its index, which is trivial for monotonic sequences like fibnacci,
            // but would also work as expected also for non-monotonic ones
            let b = self.lower_bound.read();
            assert(l >= b, 'Invalid lower bound');
            self.lower_bound.write(u);
            self.emit(FibonnacciNumberSubmitted { n: fib_n });
            self.emit(LowerBoundUpdated { n: u });
        }
    }

    fn pop_front_u32_le(ref bytes: Span<u8>) -> u32 {
        let [b0, b1, b2, b3] = (*bytes.multi_pop_front::<4>().unwrap()).unbox();
        let b0: u32 = b0.into();
        let b1: u32 = b1.into();
        let b2: u32 = b2.into();
        let b3: u32 = b3.into();
        b0 + 256 * (b1 + 256 * (b2 + 256 * b3))
    }

    #[event]
    #[derive(Drop, starknet::Event)]
    enum Event {
        FibonnacciNumberSubmitted: FibonnacciNumberSubmitted,
        LowerBoundUpdated: LowerBoundUpdated,
    }

    #[derive(Drop, starknet::Event)]
    struct FibonnacciNumberSubmitted {
        #[key]
        n: u32,
    }

    #[derive(Drop, starknet::Event)]
    struct LowerBoundUpdated {
        #[key]
        n: u32,
    }

    #[starknet::interface]
    trait IRisc0Groth16VerifierBN254<TContractState> {
        fn verify_r0_groth16_proof_bn254(
            self: @TContractState, full_proof_with_hints: Span<felt252>,
        ) -> Option<Span<u8>>;
    }
}<|MERGE_RESOLUTION|>--- conflicted
+++ resolved
@@ -11,11 +11,7 @@
     use starknet::storage::{StoragePointerReadAccess, StoragePointerWriteAccess};
 
     pub const RISC_ZERO_VERIFIER_CLASS_HASH: felt252 =
-<<<<<<< HEAD
-        0x61d0aec7971007e8524cb76cd45bcbcdafc85e50163433d96ae0b2eb1c149f6;
-=======
-        0x695d53b3b3d76c1374b26a271e1d2dd46f280ca5528fcae9e8d08c3d0935dda;
->>>>>>> 4201b609
+        0x5d53bc79f803353410c37aba30b5f3cfcaa0eba6bd9517fe0cf99ef755e0b4e;
 
     #[storage]
     struct Storage {
