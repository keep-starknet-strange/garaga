[package]
name = "corelib_imports"
version = "0.1.2"
edition = "2023_10"
description = "Useful Corelib non-public functions, structs, and traits made public and re-exported through 2023_10 edition"
readme = "README.md"
repository = "https://github.com/keep-starknet-strange/garaga/tree/main/src/corelib_imports"
authors = ["feltroidprime"]
[lib]

[dependencies]

[dev-dependencies]
<<<<<<< HEAD
cairo_test = "2.12.2"
=======
cairo_test = "2.14.0"
>>>>>>> 128f704f
<|MERGE_RESOLUTION|>--- conflicted
+++ resolved
@@ -11,8 +11,4 @@
 [dependencies]
 
 [dev-dependencies]
-<<<<<<< HEAD
-cairo_test = "2.12.2"
-=======
-cairo_test = "2.14.0"
->>>>>>> 128f704f
+cairo_test = "2.14.0"