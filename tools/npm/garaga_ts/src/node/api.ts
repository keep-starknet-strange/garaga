// This files provides a ts-like interface for garaga_rs


import {
  drand_calldata_builder,
  drand_tlock_encrypt_calldata_builder,
  msm_calldata_builder,
  mpc_calldata_builder,
  schnorr_calldata_builder,
  ecdsa_calldata_builder,
  eddsa_calldata_builder,
  to_twistededwards,
  to_weirstrass,
  get_groth16_calldata,
  get_honk_calldata,
  get_zk_honk_calldata,
  poseidon_hash,
} from '../wasm/pkg/garaga_rs';
import { CurveId } from './definitions';
import { Groth16Proof, Groth16VerifyingKey } from './starknet/groth16ContractGenerator/parsingUtils';
import { HonkFlavor } from './starknet/honkContractGenerator/parsingUtils';

/**
 * Represents a point on an elliptic curve in affine coordinates (x, y)
 */
export type G1Point = [bigint, bigint];

/**
 * Represents a point on a twisted elliptic curve over an extension field
 * Format: [[x0, x1], [y0, y1]] where x = x0 + x1*i and y = y0 + y1*i
 */
export type G2Point = [[bigint, bigint], [bigint, bigint]];

/**
 * Represents a pairing of G1 and G2 points for pairing-based cryptography
 */
export type G1G2Pair = [G1Point, G2Point];

function flatten(data: bigint[][]): bigint[] {
  return data.reduce<bigint[]>((values, item) => values.concat(item), []);
}

function pairToList(pair: G1G2Pair): bigint[] {
  const [[x1, y1], [[x2a, x2b], [y2a, y2b]]] = pair;
  return [x1, y1, x2a, x2b, y2a, y2b];
}

/**
 * Configuration options for MSM (Multi-Scalar Multiplication) calldata builder
 */
export type MsmCalldataBuilderOptons = Partial<{
  /** Whether to include the original points and scalars in the output */
  includePointsAndScalars: boolean;
  /** Whether to serialize the output as a pure felt252 array for Cairo compatibility */
  serializeAsPureFelt252Array: boolean;
}>;

/**
 * Builds calldata for Multi-Scalar Multiplication (MSM) operations.
 * MSM computes the sum of scalar multiplications: Σ(scalar_i * point_i)
 *
 * @param points - Array of G1 points to be multiplied
 * @param scalars - Array of scalar values for multiplication
 * @param curveId - Identifier for the elliptic curve (e.g., BN254, BLS12_381)
 * @param options - Configuration options for the MSM operation
 * @returns Array of bigint values representing the MSM calldata
 *
 * @example
 * ```typescript
 * const points: G1Point[] = [[1n, 2n], [3n, 4n]];
 * const scalars = [5n, 6n];
 * const calldata = msmCalldataBuilder(points, scalars, CurveId.BN254);
 * ```
 */
export function msmCalldataBuilder(points: G1Point[], scalars: bigint[], curveId: CurveId, options: MsmCalldataBuilderOptons = {}): bigint[] {
  const values = flatten(points);
  const includePointsAndScalars = options.includePointsAndScalars ?? true;
  const serializeAsPureFelt252Array = options.serializeAsPureFelt252Array ?? false;
  return msm_calldata_builder(values, scalars, curveId, includePointsAndScalars, serializeAsPureFelt252Array);
}

/**
 * Builds calldata for Multi-Pairing Check (MPC) operations.
 * MPC verifies that a set of pairing equations hold: e(G1_i, G2_i) = 1
 *
 * @param curveId - Identifier for the elliptic curve
 * @param pairs - Array of G1-G2 point pairs for pairing
 * @param nFixedG2 - Number of fixed G2 points in the pairing
 * @param publicPair - Optional additional public pairing for verification
 * @returns Array of bigint values representing the MPC calldata
 *
 * @example
 * ```typescript
 * const pairs: G1G2Pair[] = [[[1n, 2n], [[3n, 4n], [5n, 6n]]]];
 * const calldata = mpcCalldataBuilder(CurveId.BN254, pairs, 1);
 * ```
 */
export function mpcCalldataBuilder(curveId: CurveId, pairs: G1G2Pair[], nFixedG2: number, publicPair?: G1G2Pair): bigint[] {
  const values1 = flatten(pairs.map(pairToList));
  const values2 = publicPair === undefined ? [] : pairToList(publicPair);
  return mpc_calldata_builder(curveId, values1, nFixedG2, values2);
}

/**
 * Builds calldata for Schnorr signature verification.
 * Schnorr signatures provide a simple and efficient digital signature scheme.
 *
 * @param rx - X-coordinate of the signature point R
 * @param s - Signature scalar value
 * @param e - Challenge hash value
 * @param px - X-coordinate of the public key point
 * @param py - Y-coordinate of the public key point
 * @param curveId - Identifier for the elliptic curve
 * @returns Array of bigint values representing the Schnorr verification calldata
 *
 * @example
 * ```typescript
 * const calldata = schnorrCalldataBuilder(
 *   0x123n, // rx
 *   0x456n, // s
 *   0x789n, // e
 *   0xabcn, // px
 *   0xdefn, // py
 *   CurveId.BN254
 * );
 * ```
 */
export function schnorrCalldataBuilder(rx: bigint, s: bigint, e: bigint, px: bigint, py: bigint, curveId: CurveId): bigint[] {
  return schnorr_calldata_builder(rx, s, e, px, py, curveId);
}

/**
 * Builds calldata for ECDSA signature verification.
 * ECDSA is the standard elliptic curve digital signature algorithm.
 *
 * @param r - R component of the ECDSA signature
 * @param s - S component of the ECDSA signature
 * @param v - Recovery ID (0 or 1) for public key recovery
 * @param px - X-coordinate of the public key point
 * @param py - Y-coordinate of the public key point
 * @param z - Hash of the signed message
 * @param curveId - Identifier for the elliptic curve
 * @returns Array of bigint values representing the ECDSA verification calldata
 *
 * @example
 * ```typescript
 * const calldata = ecdsaCalldataBuilder(
 *   0x123n, // r
 *   0x456n, // s
 *   0,      // v
 *   0x789n, // px
 *   0xabcn, // py
 *   0xdefn, // z (message hash)
 *   CurveId.SECP256K1
 * );
 * ```
 */
export function ecdsaCalldataBuilder(r: bigint, s: bigint, v: number, px: bigint, py: bigint, z: bigint, curveId: CurveId): bigint[] {
  return ecdsa_calldata_builder(r, s, v, px, py, z, curveId);
}

/**
 * Builds calldata for EdDSA signature verification for Ed25519.
 * EdDSA provides deterministic signatures with strong security properties.
 *
 * @param ry_twisted_le - Y-coordinate of signature point R in twisted Edwards form (little-endian)
 * @param s - Signature scalar value
 * @param py_twisted_le - Y-coordinate of public key in twisted Edwards form (little-endian)
 * @param msg - Raw message bytes that were signed
 * @returns Array of bigint values representing the EdDSA verification calldata
 *
 * @example
 * ```typescript
 * const message = new Uint8Array([1, 2, 3, 4]);
 * const calldata = eddsaCalldataBuilder(
 *   0x123n, // ry_twisted_le
 *   0x456n, // s
 *   0x789n, // py_twisted_le
 *   message
 * );
 * ```
 */
export function eddsaCalldataBuilder(ry_twisted_le: bigint, s: bigint, py_twisted_le: bigint, msg: Uint8Array): bigint[] {
  return eddsa_calldata_builder(ry_twisted_le, s, py_twisted_le, msg);
}

/**
 * Converts a point from twisted Edwards form to Weierstrass form for Ed25519.
 * This is useful for interoperability between different curve representations.
 *
 * @param x_twisted - X-coordinate in twisted Edwards form
 * @param y_twisted - Y-coordinate in twisted Edwards form
 * @returns Tuple of [x_weierstrass, y_weierstrass] coordinates
 * @throws Error if the conversion fails or produces invalid results
 *
 * @example
 * ```typescript
 * const [x_w, y_w] = toWeirstrass(0x123n, 0x456n);
 * console.log(`Weierstrass form: (${x_w}, ${y_w})`);
 * ```
 */
export function toWeirstrass(x_twisted: bigint, y_twisted: bigint): [bigint, bigint] {
  const result = to_weirstrass(x_twisted, y_twisted);

  if (result.length !== 2) {
    throw new Error('Invalid result length');
  }

  return [result[0], result[1]];
}

/**
 * Converts a point from Weierstrass form to twisted Edwards form for Ed25519.
 * This is useful for interoperability between different curve representations.
 *
 * @param x_weierstrass - X-coordinate in Weierstrass form
 * @param y_weierstrass - Y-coordinate in Weierstrass form
 * @returns Tuple of [x_twisted, y_twisted] coordinates
 * @throws Error if the conversion fails or produces invalid results
 *
 * @example
 * ```typescript
 * const [x_t, y_t] = toTwistedEdwards(0x789n, 0xabcn);
 * console.log(`Twisted Edwards form: (${x_t}, ${y_t})`);
 * ```
 */
export function toTwistedEdwards(x_weierstrass: bigint, y_weierstrass: bigint): [bigint, bigint] {
  const result = to_twistededwards(x_weierstrass, y_weierstrass);

  if (result.length !== 2) {
    throw new Error('Invalid result length');
  }

  return [result[0], result[1]];
}

/**
 * Generates calldata for Groth16 zero-knowledge proof verification.
 * Groth16 is a succinct non-interactive zero-knowledge proof system.
 *
 * @param proof - The Groth16 proof containing points A, B, C and public inputs
 * @param verifyingKey - The verification key containing curve points for verification
 * @param curveId - Identifier for the elliptic curve used in the proof
 * @returns Array of bigint values representing the complete verification calldata
 *
 * @example
 * ```typescript
 * const proof: Groth16Proof = {
 *   a: [0x123n, 0x456n],
 *   b: [[0x789n, 0xabcn], [0xdefn, 0x111n]],
 *   c: [0x222n, 0x333n],
 *   publicInputs: [0x444n, 0x555n]
 * };
 * const calldata = getGroth16CallData(proof, verifyingKey, CurveId.BN254);
 * ```
 */
export function getGroth16CallData(proof: Groth16Proof, verifyingKey: Groth16VerifyingKey, curveId: CurveId): bigint[] {
  return get_groth16_calldata(proof, verifyingKey, curveId);
}

/**
 * Generates calldata for Honk zero-knowledge proof verification.
 * Honk is a universal SNARK that supports arbitrary circuits.
 *
 * @param proof - Raw proof bytes from the Honk prover
 * @param publicInputs - Public input bytes for the circuit
 * @param verifyingKey - Verification key bytes for the specific circuit
 * @param flavor - The Honk flavor (variant) being used
 * @returns Array of bigint values representing the complete verification calldata
 *
 * @example
 * ```typescript
 * const proofBytes = new Uint8Array([...]);
 * const publicInputsBytes = new Uint8Array([...]);
 * const vkBytes = new Uint8Array([...]);
 * const calldata = getHonkCallData(proofBytes, publicInputsBytes, vkBytes, HonkFlavor.STARKNET);
 * ```
 */
export function getHonkCallData(proof: Uint8Array, publicInputs: Uint8Array, verifyingKey: Uint8Array, flavor: HonkFlavor): bigint[] {
  return get_honk_calldata(proof, publicInputs, verifyingKey, flavor);
}

/**
 * Generates calldata for ZK-Honk zero-knowledge proof verification.
 * ZK-Honk provides zero-knowledge properties on top of the Honk system.
 *
 * @param proof - Raw ZK proof bytes from the ZK-Honk prover
 * @param publicInputs - Public input bytes for the circuit
 * @param verifyingKey - Verification key bytes for the specific circuit
 * @param flavor - The Honk flavor (variant) being used with ZK properties
 * @returns Array of bigint values representing the complete verification calldata
 *
 * @example
 * ```typescript
 * const zkProofBytes = new Uint8Array([...]);
 * const publicInputsBytes = new Uint8Array([...]);
 * const vkBytes = new Uint8Array([...]);
 * const calldata = getZKHonkCallData(zkProofBytes, publicInputsBytes, vkBytes, HonkFlavor.KECCAK);
 * ```
 */
export function getZKHonkCallData(proof: Uint8Array, publicInputs: Uint8Array, verifyingKey: Uint8Array, flavor: HonkFlavor): bigint[] {
  return get_zk_honk_calldata(proof, publicInputs, verifyingKey, flavor);
}

/**
 * Default base URLs for accessing drand randomness beacons
 */
const DRAND_BASE_URLS = [
  'https://drand.cloudflare.com',
  'https://api.drand.sh',
  'https://api2.drand.sh',
  'https://api3.drand.sh',
];

/**
 * Hash identifier for the drand quicknet chain
 */
const DRAND_QUICKNET_HASH = '52db9ba70e0cc0f6eaf7803dd07447a1f5477735fd3f661792ba94600c84e971';

/**
 * Represents a randomness beacon from the drand network
 */
type DrandRandomnessBeacon = {
<<<<<<< HEAD
  roundNumber: number;
=======
  /** The round number of this randomness beacon */
  round: number;
  /** The random value generated for this round */
>>>>>>> 45d81f79
  randomness: bigint;
  /** The BLS signature proving the randomness */
  signature: bigint;
};

/**
 * Fetches drand randomness and generates verification calldata in one step.
 * This is a convenience function that combines fetching and calldata generation.
 *
 * @param roundNumber - The specific round to fetch, or 'latest' for the most recent
 * @param chainHash - Hash identifier of the drand chain (defaults to quicknet)
 * @param baseUrls - Array of drand API endpoints to try
 * @returns Promise resolving to calldata array for verifying the drand randomness
 *
 * @example
 * ```typescript
 * // Fetch latest randomness and generate calldata
 * const calldata = await fetchAndGetDrandCallData();
 *
 * // Fetch specific round
 * const roundCalldata = await fetchAndGetDrandCallData(12345);
 * ```
 */
export async function fetchAndGetDrandCallData(roundNumber: number | 'latest' = 'latest', chainHash = DRAND_QUICKNET_HASH, baseUrls = DRAND_BASE_URLS): Promise<bigint[]> {
  return getDrandCallData(await fetchDrandRandomness(roundNumber, chainHash, baseUrls));
}

<<<<<<< HEAD
export function getDrandCallData({ roundNumber, randomness, signature }: DrandRandomnessBeacon): bigint[] {
  return drand_calldata_builder([roundNumber, randomness, signature]);
}

export async function fetchDrandRandomness(roundNumberArg: number | 'latest' = 'latest', chainHash = DRAND_QUICKNET_HASH, baseUrls = DRAND_BASE_URLS): Promise<DrandRandomnessBeacon> {
=======
/**
 * Generates calldata for drand randomness beacon verification.
 * This prepares the data needed to verify a drand signature on-chain.
 *
 * @param beacon - The drand randomness beacon containing round, randomness, and signature
 * @returns Array of bigint values representing the verification calldata
 *
 * @example
 * ```typescript
 * const beacon = {
 *   round: 12345,
 *   randomness: 0x123456789n,
 *   signature: 0xabcdef123n
 * };
 * const calldata = getDrandCallData(beacon);
 * ```
 */
export function getDrandCallData({ round, randomness, signature }: DrandRandomnessBeacon): bigint[] {
  return drand_calldata_builder([round, randomness, signature]);
}

/**
 * Fetches randomness data from the drand distributed randomness beacon network.
 * Tries multiple endpoints for reliability and returns the first successful response.
 *
 * @param roundNumber - The specific round to fetch, or 'latest' for the most recent
 * @param chainHash - Hash identifier of the drand chain to query
 * @param baseUrls - Array of drand API endpoints to attempt
 * @returns Promise resolving to the randomness beacon data
 * @throws Error if all endpoints fail or return invalid data
 *
 * @example
 * ```typescript
 * // Fetch latest round
 * const latest = await fetchDrandRandomness();
 *
 * // Fetch specific round
 * const round12345 = await fetchDrandRandomness(12345);
 *
 * // Use custom endpoints
 * const custom = await fetchDrandRandomness('latest', 'custom-hash', ['https://custom-drand.com']);
 * ```
 */
export async function fetchDrandRandomness(roundNumber: number | 'latest' = 'latest', chainHash = DRAND_QUICKNET_HASH, baseUrls = DRAND_BASE_URLS): Promise<DrandRandomnessBeacon> {
>>>>>>> 45d81f79
  if (baseUrls.length == 0) {
    throw new Error('No base url provided');
  }
  const endpoint = '/' + chainHash + '/public/' + roundNumberArg;
  const promises = baseUrls.map((baseUrl) => fetch(baseUrl + endpoint));
  let response;
  try {
    response = await Promise.any(promises);
  } catch (e) {
    throw new Error('All urls failed: ' + e);
  }
  const data = await response?.json();
  if (!data || !data.round || !data.randomness || !data.signature) {
    throw new Error('Unexpected response: ' + JSON.stringify(data));
  }
  const roundNumber = Number(data.round);
  if (roundNumberArg !== 'latest' && roundNumber !== roundNumberArg) {
    throw new Error('Inconsistent roundNumber: found ' + roundNumber + ', expected ' + roundNumberArg);
  }
  const randomness = BigInt('0x' + data.randomness.replace(/^0x/i, ''));
  const signature = BigInt('0x' + data.signature.replace(/^0x/i, ''));
  return { roundNumber, randomness, signature };
}

export function encryptToDrandRoundAndGetCallData(roundNumber: number, message: Uint8Array, randomness: bigint): bigint[] {
  if (message.length != 16) throw new Error('Message size should be 16');
  const value = message.reduce((acc, b) => (acc << 8n) | BigInt(b), 0n);
  randomness = randomness % (1n << 128n);
  return drand_tlock_encrypt_calldata_builder([roundNumber, value, randomness]);
}

/**
 * Computes the Poseidon hash function over the BN254 curve.
 * Poseidon is a cryptographic hash function optimized for zero-knowledge circuits.
 *
 * @param x - First input field element
 * @param y - Second input field element
 * @returns The Poseidon hash result as a bigint
 * @throws Error if the hash computation fails or inputs are invalid
 *
 * @example
 * ```typescript
 * const hash = poseidonHashBN254(1n, 2n);
 * console.log(`Poseidon(1, 2) = ${hash.toString(16)}`);
 *
 * // Expected output for (1, 2):
 * // 115CC0F5E7D690413DF64C6B9662E9CF2A3617F2743245519E19607A4417189A
 * ```
 */
export function poseidonHashBN254(x: bigint, y: bigint): bigint {
  try {
    const result = poseidon_hash(x, y);

    if (typeof result === 'bigint') {
      return result;
    }
    throw new Error('Invalid result from poseidon_hash');
  } catch (error) {
    throw new Error(`Failed to compute Poseidon hash: ${error}`);
  }
}<|MERGE_RESOLUTION|>--- conflicted
+++ resolved
@@ -321,13 +321,9 @@
  * Represents a randomness beacon from the drand network
  */
 type DrandRandomnessBeacon = {
-<<<<<<< HEAD
+  /** The round number of this randomness beacon */
   roundNumber: number;
-=======
-  /** The round number of this randomness beacon */
-  round: number;
   /** The random value generated for this round */
->>>>>>> 45d81f79
   randomness: bigint;
   /** The BLS signature proving the randomness */
   signature: bigint;
@@ -355,13 +351,6 @@
   return getDrandCallData(await fetchDrandRandomness(roundNumber, chainHash, baseUrls));
 }
 
-<<<<<<< HEAD
-export function getDrandCallData({ roundNumber, randomness, signature }: DrandRandomnessBeacon): bigint[] {
-  return drand_calldata_builder([roundNumber, randomness, signature]);
-}
-
-export async function fetchDrandRandomness(roundNumberArg: number | 'latest' = 'latest', chainHash = DRAND_QUICKNET_HASH, baseUrls = DRAND_BASE_URLS): Promise<DrandRandomnessBeacon> {
-=======
 /**
  * Generates calldata for drand randomness beacon verification.
  * This prepares the data needed to verify a drand signature on-chain.
@@ -379,8 +368,8 @@
  * const calldata = getDrandCallData(beacon);
  * ```
  */
-export function getDrandCallData({ round, randomness, signature }: DrandRandomnessBeacon): bigint[] {
-  return drand_calldata_builder([round, randomness, signature]);
+export function getDrandCallData({ roundNumber, randomness, signature }: DrandRandomnessBeacon): bigint[] {
+  return drand_calldata_builder([roundNumber, randomness, signature]);
 }
 
 /**
@@ -405,8 +394,7 @@
  * const custom = await fetchDrandRandomness('latest', 'custom-hash', ['https://custom-drand.com']);
  * ```
  */
-export async function fetchDrandRandomness(roundNumber: number | 'latest' = 'latest', chainHash = DRAND_QUICKNET_HASH, baseUrls = DRAND_BASE_URLS): Promise<DrandRandomnessBeacon> {
->>>>>>> 45d81f79
+export async function fetchDrandRandomness(roundNumberArg: number | 'latest' = 'latest', chainHash = DRAND_QUICKNET_HASH, baseUrls = DRAND_BASE_URLS): Promise<DrandRandomnessBeacon> {
   if (baseUrls.length == 0) {
     throw new Error('No base url provided');
   }
