let wasm;

const cachedTextDecoder = (typeof TextDecoder !== 'undefined' ? new TextDecoder('utf-8', { ignoreBOM: true, fatal: true }) : { decode: () => { throw Error('TextDecoder not available') } } );

if (typeof TextDecoder !== 'undefined') { cachedTextDecoder.decode(); };

let cachedUint8ArrayMemory0 = null;

function getUint8ArrayMemory0() {
    if (cachedUint8ArrayMemory0 === null || cachedUint8ArrayMemory0.byteLength === 0) {
        cachedUint8ArrayMemory0 = new Uint8Array(wasm.memory.buffer);
    }
    return cachedUint8ArrayMemory0;
}

function getStringFromWasm0(ptr, len) {
    ptr = ptr >>> 0;
    return cachedTextDecoder.decode(getUint8ArrayMemory0().subarray(ptr, ptr + len));
}

const heap = new Array(128).fill(undefined);

heap.push(undefined, null, true, false);

let heap_next = heap.length;

function addHeapObject(obj) {
    if (heap_next === heap.length) heap.push(heap.length + 1);
    const idx = heap_next;
    heap_next = heap[idx];

    heap[idx] = obj;
    return idx;
}

function getObject(idx) { return heap[idx]; }

function dropObject(idx) {
    if (idx < 132) return;
    heap[idx] = heap_next;
    heap_next = idx;
}

function takeObject(idx) {
    const ret = getObject(idx);
    dropObject(idx);
    return ret;
}

let WASM_VECTOR_LEN = 0;

const cachedTextEncoder = (typeof TextEncoder !== 'undefined' ? new TextEncoder('utf-8') : { encode: () => { throw Error('TextEncoder not available') } } );

const encodeString = (typeof cachedTextEncoder.encodeInto === 'function'
    ? function (arg, view) {
    return cachedTextEncoder.encodeInto(arg, view);
}
    : function (arg, view) {
    const buf = cachedTextEncoder.encode(arg);
    view.set(buf);
    return {
        read: arg.length,
        written: buf.length
    };
});

function passStringToWasm0(arg, malloc, realloc) {

    if (realloc === undefined) {
        const buf = cachedTextEncoder.encode(arg);
        const ptr = malloc(buf.length, 1) >>> 0;
        getUint8ArrayMemory0().subarray(ptr, ptr + buf.length).set(buf);
        WASM_VECTOR_LEN = buf.length;
        return ptr;
    }

    let len = arg.length;
    let ptr = malloc(len, 1) >>> 0;

    const mem = getUint8ArrayMemory0();

    let offset = 0;

    for (; offset < len; offset++) {
        const code = arg.charCodeAt(offset);
        if (code > 0x7F) break;
        mem[ptr + offset] = code;
    }

    if (offset !== len) {
        if (offset !== 0) {
            arg = arg.slice(offset);
        }
        ptr = realloc(ptr, len, len = offset + arg.length * 3, 1) >>> 0;
        const view = getUint8ArrayMemory0().subarray(ptr + offset, ptr + len);
        const ret = encodeString(arg, view);

        offset += ret.written;
        ptr = realloc(ptr, len, offset, 1) >>> 0;
    }

    WASM_VECTOR_LEN = offset;
    return ptr;
}

function isLikeNone(x) {
    return x === undefined || x === null;
}

let cachedDataViewMemory0 = null;

function getDataViewMemory0() {
    if (cachedDataViewMemory0 === null || cachedDataViewMemory0.buffer.detached === true || (cachedDataViewMemory0.buffer.detached === undefined && cachedDataViewMemory0.buffer !== wasm.memory.buffer)) {
        cachedDataViewMemory0 = new DataView(wasm.memory.buffer);
    }
    return cachedDataViewMemory0;
}

function debugString(val) {
    // primitive types
    const type = typeof val;
    if (type == 'number' || type == 'boolean' || val == null) {
        return  `${val}`;
    }
    if (type == 'string') {
        return `"${val}"`;
    }
    if (type == 'symbol') {
        const description = val.description;
        if (description == null) {
            return 'Symbol';
        } else {
            return `Symbol(${description})`;
        }
    }
    if (type == 'function') {
        const name = val.name;
        if (typeof name == 'string' && name.length > 0) {
            return `Function(${name})`;
        } else {
            return 'Function';
        }
    }
    // objects
    if (Array.isArray(val)) {
        const length = val.length;
        let debug = '[';
        if (length > 0) {
            debug += debugString(val[0]);
        }
        for(let i = 1; i < length; i++) {
            debug += ', ' + debugString(val[i]);
        }
        debug += ']';
        return debug;
    }
    // Test for built-in
    const builtInMatches = /\[object ([^\]]+)\]/.exec(toString.call(val));
    let className;
    if (builtInMatches.length > 1) {
        className = builtInMatches[1];
    } else {
        // Failed to match the standard '[object ClassName]'
        return toString.call(val);
    }
    if (className == 'Object') {
        // we're a user defined class or Object
        // JSON.stringify avoids problems with cycles, and is generally much
        // easier than looping through ownProperties of `val`.
        try {
            return 'Object(' + JSON.stringify(val) + ')';
        } catch (_) {
            return 'Object';
        }
    }
    // errors
    if (val instanceof Error) {
        return `${val.name}: ${val.message}\n${val.stack}`;
    }
    // TODO we could test for more things here, like `Set`s and `Map`s.
    return className;
}

function passArrayJsValueToWasm0(array, malloc) {
    const ptr = malloc(array.length * 4, 4) >>> 0;
    const mem = getDataViewMemory0();
    for (let i = 0; i < array.length; i++) {
        mem.setUint32(ptr + 4 * i, addHeapObject(array[i]), true);
    }
    WASM_VECTOR_LEN = array.length;
    return ptr;
}

function getArrayJsValueFromWasm0(ptr, len) {
    ptr = ptr >>> 0;
    const mem = getDataViewMemory0();
    const result = [];
    for (let i = ptr; i < ptr + 4 * len; i += 4) {
        result.push(takeObject(mem.getUint32(i, true)));
    }
    return result;
}
/**
* @param {any[]} values
* @param {any[]} scalars
* @param {number} curve_id
* @param {boolean} include_digits_decomposition
* @param {boolean} include_points_and_scalars
* @param {boolean} serialize_as_pure_felt252_array
* @param {boolean} risc0_mode
* @returns {any[]}
*/
export function msm_calldata_builder(values, scalars, curve_id, include_digits_decomposition, include_points_and_scalars, serialize_as_pure_felt252_array, risc0_mode) {
    try {
        const retptr = wasm.__wbindgen_add_to_stack_pointer(-16);
        const ptr0 = passArrayJsValueToWasm0(values, wasm.__wbindgen_malloc);
        const len0 = WASM_VECTOR_LEN;
        const ptr1 = passArrayJsValueToWasm0(scalars, wasm.__wbindgen_malloc);
        const len1 = WASM_VECTOR_LEN;
        wasm.msm_calldata_builder(retptr, ptr0, len0, ptr1, len1, curve_id, include_digits_decomposition, include_points_and_scalars, serialize_as_pure_felt252_array, risc0_mode);
        var r0 = getDataViewMemory0().getInt32(retptr + 4 * 0, true);
        var r1 = getDataViewMemory0().getInt32(retptr + 4 * 1, true);
        var r2 = getDataViewMemory0().getInt32(retptr + 4 * 2, true);
        var r3 = getDataViewMemory0().getInt32(retptr + 4 * 3, true);
        if (r3) {
            throw takeObject(r2);
        }
        var v3 = getArrayJsValueFromWasm0(r0, r1).slice();
        wasm.__wbindgen_free(r0, r1 * 4, 4);
        return v3;
    } finally {
        wasm.__wbindgen_add_to_stack_pointer(16);
    }
}

/**
<<<<<<< HEAD
* @param {number} curve_id
* @param {any[]} values1
* @param {number} n_fixed_g2
* @param {any[]} values2
* @returns {any[]}
*/
export function mpc_calldata_builder(curve_id, values1, n_fixed_g2, values2) {
    try {
        const retptr = wasm.__wbindgen_add_to_stack_pointer(-16);
        const ptr0 = passArrayJsValueToWasm0(values1, wasm.__wbindgen_malloc);
        const len0 = WASM_VECTOR_LEN;
        const ptr1 = passArrayJsValueToWasm0(values2, wasm.__wbindgen_malloc);
        const len1 = WASM_VECTOR_LEN;
        wasm.mpc_calldata_builder(retptr, curve_id, ptr0, len0, n_fixed_g2, ptr1, len1);
=======
* @param {any} x_twisted
* @param {any} y_twisted
* @returns {any[]}
*/
export function to_weirstrass(x_twisted, y_twisted) {
    try {
        const retptr = wasm.__wbindgen_add_to_stack_pointer(-16);
        wasm.to_weirstrass(retptr, addHeapObject(x_twisted), addHeapObject(y_twisted));
>>>>>>> 47efa227
        var r0 = getDataViewMemory0().getInt32(retptr + 4 * 0, true);
        var r1 = getDataViewMemory0().getInt32(retptr + 4 * 1, true);
        var r2 = getDataViewMemory0().getInt32(retptr + 4 * 2, true);
        var r3 = getDataViewMemory0().getInt32(retptr + 4 * 3, true);
        if (r3) {
            throw takeObject(r2);
        }
<<<<<<< HEAD
        var v3 = getArrayJsValueFromWasm0(r0, r1).slice();
        wasm.__wbindgen_free(r0, r1 * 4, 4);
        return v3;
=======
        var v1 = getArrayJsValueFromWasm0(r0, r1).slice();
        wasm.__wbindgen_free(r0, r1 * 4, 4);
        return v1;
    } finally {
        wasm.__wbindgen_add_to_stack_pointer(16);
    }
}

/**
* @param {any} x_weirstrass
* @param {any} y_weirstrass
* @returns {any[]}
*/
export function to_twistededwards(x_weirstrass, y_weirstrass) {
    try {
        const retptr = wasm.__wbindgen_add_to_stack_pointer(-16);
        wasm.to_twistededwards(retptr, addHeapObject(x_weirstrass), addHeapObject(y_weirstrass));
        var r0 = getDataViewMemory0().getInt32(retptr + 4 * 0, true);
        var r1 = getDataViewMemory0().getInt32(retptr + 4 * 1, true);
        var r2 = getDataViewMemory0().getInt32(retptr + 4 * 2, true);
        var r3 = getDataViewMemory0().getInt32(retptr + 4 * 3, true);
        if (r3) {
            throw takeObject(r2);
        }
        var v1 = getArrayJsValueFromWasm0(r0, r1).slice();
        wasm.__wbindgen_free(r0, r1 * 4, 4);
        return v1;
>>>>>>> 47efa227
    } finally {
        wasm.__wbindgen_add_to_stack_pointer(16);
    }
}

async function __wbg_load(module, imports) {
    if (typeof Response === 'function' && module instanceof Response) {
        if (typeof WebAssembly.instantiateStreaming === 'function') {
            try {
                return await WebAssembly.instantiateStreaming(module, imports);

            } catch (e) {
                if (module.headers.get('Content-Type') != 'application/wasm') {
                    console.warn("`WebAssembly.instantiateStreaming` failed because your server does not serve wasm with `application/wasm` MIME type. Falling back to `WebAssembly.instantiate` which is slower. Original error:\n", e);

                } else {
                    throw e;
                }
            }
        }

        const bytes = await module.arrayBuffer();
        return await WebAssembly.instantiate(bytes, imports);

    } else {
        const instance = await WebAssembly.instantiate(module, imports);

        if (instance instanceof WebAssembly.Instance) {
            return { instance, module };

        } else {
            return instance;
        }
    }
}

function __wbg_get_imports() {
    const imports = {};
    imports.wbg = {};
    imports.wbg.__wbindgen_bigint_from_str = function(arg0, arg1) {
        const ret = BigInt(getStringFromWasm0(arg0, arg1));
        return addHeapObject(ret);
    };
<<<<<<< HEAD
    imports.wbg.__wbindgen_object_drop_ref = function(arg0) {
        takeObject(arg0);
    };
    imports.wbg.__wbindgen_string_new = function(arg0, arg1) {
        const ret = getStringFromWasm0(arg0, arg1);
        return addHeapObject(ret);
    };
=======
>>>>>>> 47efa227
    imports.wbg.__wbindgen_add = function(arg0, arg1) {
        const ret = getObject(arg0) + getObject(arg1);
        return addHeapObject(ret);
    };
    imports.wbg.__wbindgen_object_drop_ref = function(arg0) {
        takeObject(arg0);
    };
    imports.wbg.__wbindgen_string_get = function(arg0, arg1) {
        const obj = getObject(arg1);
        const ret = typeof(obj) === 'string' ? obj : undefined;
        var ptr1 = isLikeNone(ret) ? 0 : passStringToWasm0(ret, wasm.__wbindgen_malloc, wasm.__wbindgen_realloc);
        var len1 = WASM_VECTOR_LEN;
        getDataViewMemory0().setInt32(arg0 + 4 * 1, len1, true);
        getDataViewMemory0().setInt32(arg0 + 4 * 0, ptr1, true);
    };
    imports.wbg.__wbindgen_bigint_from_str = function(arg0, arg1) {
        const ret = BigInt(getStringFromWasm0(arg0, arg1));
        return addHeapObject(ret);
    };
    imports.wbg.__wbindgen_debug_string = function(arg0, arg1) {
        const ret = debugString(getObject(arg1));
        const ptr1 = passStringToWasm0(ret, wasm.__wbindgen_malloc, wasm.__wbindgen_realloc);
        const len1 = WASM_VECTOR_LEN;
        getDataViewMemory0().setInt32(arg0 + 4 * 1, len1, true);
        getDataViewMemory0().setInt32(arg0 + 4 * 0, ptr1, true);
    };

    return imports;
}

function __wbg_init_memory(imports, memory) {

}

function __wbg_finalize_init(instance, module) {
    wasm = instance.exports;
    __wbg_init.__wbindgen_wasm_module = module;
    cachedDataViewMemory0 = null;
    cachedUint8ArrayMemory0 = null;



    return wasm;
}

function initSync(module) {
    if (wasm !== undefined) return wasm;


    if (typeof module !== 'undefined' && Object.getPrototypeOf(module) === Object.prototype)
    ({module} = module)
    else
    console.warn('using deprecated parameters for `initSync()`; pass a single object instead')

    const imports = __wbg_get_imports();

    __wbg_init_memory(imports);

    if (!(module instanceof WebAssembly.Module)) {
        module = new WebAssembly.Module(module);
    }

    const instance = new WebAssembly.Instance(module, imports);

    return __wbg_finalize_init(instance, module);
}

async function __wbg_init(module_or_path) {
    if (wasm !== undefined) return wasm;


    if (typeof module_or_path !== 'undefined' && Object.getPrototypeOf(module_or_path) === Object.prototype)
    ({module_or_path} = module_or_path)
    else
    console.warn('using deprecated parameters for the initialization function; pass a single object instead')

    if (typeof module_or_path === 'undefined') {
        throw new Error();
    }
    const imports = __wbg_get_imports();

    if (typeof module_or_path === 'string' || (typeof Request === 'function' && module_or_path instanceof Request) || (typeof URL === 'function' && module_or_path instanceof URL)) {
        module_or_path = fetch(module_or_path);
    }

    __wbg_init_memory(imports);

    const { instance, module } = await __wbg_load(await module_or_path, imports);

    return __wbg_finalize_init(instance, module);
}

export { initSync };
export default __wbg_init;<|MERGE_RESOLUTION|>--- conflicted
+++ resolved
@@ -234,7 +234,6 @@
 }
 
 /**
-<<<<<<< HEAD
 * @param {number} curve_id
 * @param {any[]} values1
 * @param {number} n_fixed_g2
@@ -249,7 +248,25 @@
         const ptr1 = passArrayJsValueToWasm0(values2, wasm.__wbindgen_malloc);
         const len1 = WASM_VECTOR_LEN;
         wasm.mpc_calldata_builder(retptr, curve_id, ptr0, len0, n_fixed_g2, ptr1, len1);
-=======
+        var r0 = getDataViewMemory0().getInt32(retptr + 4 * 0, true);
+        var r1 = getDataViewMemory0().getInt32(retptr + 4 * 1, true);
+        var r2 = getDataViewMemory0().getInt32(retptr + 4 * 2, true);
+        var r3 = getDataViewMemory0().getInt32(retptr + 4 * 3, true);
+        if (r3) {
+            throw takeObject(r2);
+        }
+        var v3 = getArrayJsValueFromWasm0(r0, r1).slice();
+        wasm.__wbindgen_free(r0, r1 * 4, 4);
+        return v3;
+        var v1 = getArrayJsValueFromWasm0(r0, r1).slice();
+        wasm.__wbindgen_free(r0, r1 * 4, 4);
+        return v1;
+    } finally {
+        wasm.__wbindgen_add_to_stack_pointer(16);
+    }
+}
+
+/**
 * @param {any} x_twisted
 * @param {any} y_twisted
 * @returns {any[]}
@@ -258,7 +275,6 @@
     try {
         const retptr = wasm.__wbindgen_add_to_stack_pointer(-16);
         wasm.to_weirstrass(retptr, addHeapObject(x_twisted), addHeapObject(y_twisted));
->>>>>>> 47efa227
         var r0 = getDataViewMemory0().getInt32(retptr + 4 * 0, true);
         var r1 = getDataViewMemory0().getInt32(retptr + 4 * 1, true);
         var r2 = getDataViewMemory0().getInt32(retptr + 4 * 2, true);
@@ -266,11 +282,6 @@
         if (r3) {
             throw takeObject(r2);
         }
-<<<<<<< HEAD
-        var v3 = getArrayJsValueFromWasm0(r0, r1).slice();
-        wasm.__wbindgen_free(r0, r1 * 4, 4);
-        return v3;
-=======
         var v1 = getArrayJsValueFromWasm0(r0, r1).slice();
         wasm.__wbindgen_free(r0, r1 * 4, 4);
         return v1;
@@ -298,7 +309,6 @@
         var v1 = getArrayJsValueFromWasm0(r0, r1).slice();
         wasm.__wbindgen_free(r0, r1 * 4, 4);
         return v1;
->>>>>>> 47efa227
     } finally {
         wasm.__wbindgen_add_to_stack_pointer(16);
     }
@@ -342,7 +352,6 @@
         const ret = BigInt(getStringFromWasm0(arg0, arg1));
         return addHeapObject(ret);
     };
-<<<<<<< HEAD
     imports.wbg.__wbindgen_object_drop_ref = function(arg0) {
         takeObject(arg0);
     };
@@ -350,8 +359,6 @@
         const ret = getStringFromWasm0(arg0, arg1);
         return addHeapObject(ret);
     };
-=======
->>>>>>> 47efa227
     imports.wbg.__wbindgen_add = function(arg0, arg1) {
         const ret = getObject(arg0) + getObject(arg1);
         return addHeapObject(ret);
