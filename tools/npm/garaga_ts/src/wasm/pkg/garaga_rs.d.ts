--- conflicted
+++ resolved
@@ -12,8 +12,6 @@
 */
 export function msm_calldata_builder(values: any[], scalars: any[], curve_id: number, include_digits_decomposition: boolean, include_points_and_scalars: boolean, serialize_as_pure_felt252_array: boolean, risc0_mode: boolean): any[];
 /**
-<<<<<<< HEAD
-=======
 * @param {number} curve_id
 * @param {any[]} values1
 * @param {number} n_fixed_g2
@@ -22,7 +20,6 @@
 */
 export function mpc_calldata_builder(curve_id: number, values1: any[], n_fixed_g2: number, values2: any[]): any[];
 /**
->>>>>>> 1ed7ef8c
 * @param {any} x_twisted
 * @param {any} y_twisted
 * @returns {any[]}
@@ -40,10 +37,7 @@
 export interface InitOutput {
   readonly memory: WebAssembly.Memory;
   readonly msm_calldata_builder: (a: number, b: number, c: number, d: number, e: number, f: number, g: number, h: number, i: number, j: number) => void;
-<<<<<<< HEAD
-=======
   readonly mpc_calldata_builder: (a: number, b: number, c: number, d: number, e: number, f: number, g: number) => void;
->>>>>>> 1ed7ef8c
   readonly to_weirstrass: (a: number, b: number, c: number) => void;
   readonly to_twistededwards: (a: number, b: number, c: number) => void;
   readonly __wbindgen_malloc: (a: number, b: number) => number;
