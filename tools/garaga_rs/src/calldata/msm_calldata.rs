use crate::algebra::g1point::G1Point;
use crate::definitions::{
    BLS12381PrimeField, BN254PrimeField, CurveParamsProvider, FieldElement, GrumpkinPrimeField,
    SECP256K1PrimeField, SECP256R1PrimeField, X25519PrimeField,
};
use crate::hints::fake_glv::{get_fake_glv_hint, get_glv_fake_glv_hint};
use crate::io::{
    element_to_biguint, field_element_to_u288_limbs, field_element_to_u384_limbs,
    field_elements_from_big_uints, parse_g1_points_from_flattened_field_elements_list,
    scalar_to_limbs,
};
use lambdaworks_math::{field::traits::IsPrimeField, traits::ByteConversion};

use num_bigint::BigUint;

use crate::definitions::CurveID;

pub fn msm_calldata_builder(
    values: &[BigUint],
    scalars: &[BigUint],
    curve_id: usize,
    include_points_and_scalars: bool,
    serialize_as_pure_felt252_array: bool,
) -> Result<Vec<BigUint>, String> {
    if values.len() != 2 * scalars.len() {
        return Err("Values length must be twice the scalars length".to_string());
    }
    let curve_id = CurveID::try_from(curve_id)?;
    match curve_id {
        CurveID::BN254 => handle_curve::<BN254PrimeField>(
            values,
            scalars,
            curve_id as usize,
            include_points_and_scalars,
            serialize_as_pure_felt252_array,
        ),
        CurveID::BLS12_381 => handle_curve::<BLS12381PrimeField>(
            values,
            scalars,
            curve_id as usize,
            include_points_and_scalars,
            serialize_as_pure_felt252_array,
        ),
        CurveID::SECP256K1 => handle_curve::<SECP256K1PrimeField>(
            values,
            scalars,
            curve_id as usize,
            include_points_and_scalars,
            serialize_as_pure_felt252_array,
        ),
        CurveID::SECP256R1 => handle_curve::<SECP256R1PrimeField>(
            values,
            scalars,
            curve_id as usize,
            include_points_and_scalars,
            serialize_as_pure_felt252_array,
        ),
        CurveID::X25519 => handle_curve::<X25519PrimeField>(
            values,
            scalars,
            curve_id as usize,
            include_points_and_scalars,
            serialize_as_pure_felt252_array,
        ),
        CurveID::GRUMPKIN => handle_curve::<GrumpkinPrimeField>(
            values,
            scalars,
            curve_id as usize,
            include_points_and_scalars,
            serialize_as_pure_felt252_array,
        ),
    }
}

fn handle_curve<F>(
    values: &[BigUint],
    scalars: &[BigUint],
    curve_id: usize,
    include_points_and_scalars: bool,
    serialize_as_pure_felt252_array: bool,
) -> Result<Vec<BigUint>, String>
where
    F: IsPrimeField + CurveParamsProvider<F>,
    FieldElement<F>: ByteConversion,
{
    let elements = field_elements_from_big_uints::<F>(values);
    let points = parse_g1_points_from_flattened_field_elements_list(&elements)?;
    let limit = &F::get_curve_params().n;

    if !scalars.iter().all(|x| x < limit) {
        return Err("Scalar value must be less than the curve order".to_string());
    }

    Ok(calldata_builder::<F>(
        &points,
        scalars,
        curve_id,
        include_points_and_scalars,
        serialize_as_pure_felt252_array,
    ))
}

#[allow(non_snake_case)]
pub fn calldata_builder<F: IsPrimeField + CurveParamsProvider<F>>(
    points: &[G1Point<F>],
    scalars: &[BigUint],
    curve_id: usize,
    include_points_and_scalars: bool,
    serialize_as_pure_felt252_array: bool,
) -> Vec<BigUint>
where
    FieldElement<F>: ByteConversion,
{
    let mut scalars_low = vec![];
    let mut scalars_high = vec![];
    for scalar in scalars {
        let [low, high] = scalar_to_limbs(scalar);
        scalars_low.push(BigUint::from(low));
        scalars_high.push(BigUint::from(high));
    }

    let mut call_data = vec![];
    let call_data_ref = &mut call_data;

    fn push<T>(call_data_ref: &mut Vec<BigUint>, value: T)
    where
        BigUint: From<T>,
    {
        call_data_ref.push(value.into());
    }

    fn push_element<F>(call_data_ref: &mut Vec<BigUint>, element: &FieldElement<F>, use_288: bool)
    where
        F: IsPrimeField,
        FieldElement<F>: ByteConversion,
    {
        if use_288 {
            let limbs = field_element_to_u288_limbs(element);
            for limb in limbs {
                push(call_data_ref, limb);
            }
        } else {
            let limbs = field_element_to_u384_limbs(element);
            for limb in limbs {
                push(call_data_ref, limb);
            }
        }
    }

    if serialize_as_pure_felt252_array {
        // placeholder, actual length is updated at the end
        push(call_data_ref, 0usize);
    }

    if include_points_and_scalars {
        // points
        {
            push(call_data_ref, points.len());
            for point in points {
                push_element(call_data_ref, &point.x, false);
                push_element(call_data_ref, &point.y, false);
            }
        }

        // scalars
        {
            push(call_data_ref, scalars.len());
            for i in 0..scalars.len() {
                push(call_data_ref, scalars_low[i].clone());
                push(call_data_ref, scalars_high[i].clone());
            }
        }

        // curve id
        push(call_data_ref, curve_id);
    }

    // Hint
    for (pt, scalar) in points.iter().zip(scalars.iter()) {
        match curve_id {
            0..=2 => {
                let (Q, u1, u2, v1, v2) = get_glv_fake_glv_hint(pt, scalar).unwrap();
                push_element(call_data_ref, &Q.x, false);
                push_element(call_data_ref, &Q.y, false);
                push(call_data_ref, u1);
                push(call_data_ref, u2);
                push(call_data_ref, v1);
                push(call_data_ref, v2);
            }
            _ => {
                let scalar = if scalar == &BigUint::from(0u64) {
                    BigUint::from(1u64)
                } else {
                    scalar.clone()
                };

                let (Q, u1, u2) = get_fake_glv_hint(pt, &scalar).unwrap();

                push_element(call_data_ref, &Q.x, false);
                push_element(call_data_ref, &Q.y, false);
                push(call_data_ref, u1);
                push(call_data_ref, u2);
            }
        }
    }

    if serialize_as_pure_felt252_array {
        // updates overall length
        call_data[0] = (call_data.len() - 1).into();
    }

    call_data
}

<<<<<<< HEAD
const INIT_HASH: &str = "0x4D534D5F4731"; // "MSM_G1" in hex
const INIT_HASH_U128: &str = "0x4D534D5F47315F55313238"; // "MSM_G1_U128" in hex

fn hash_inputs_points_scalars_and_result_points<F>(
    points: &[G1Point<F>],
    scalars: &[BigUint],
    q_list: [&G1Point<F>; 3],
    curve_id: usize,
    risc0_mode: bool,
    external_points_scalars_hash: Option<(
        FieldElement<Stark252PrimeField>,
        FieldElement<Stark252PrimeField>,
    )>,
) -> CairoPoseidonTranscript
where
    F: IsPrimeField,
    FieldElement<F>: ByteConversion,
{
    let init_hash = if risc0_mode {
        INIT_HASH_U128
    } else {
        INIT_HASH
    };
    let mut transcript = CairoPoseidonTranscript::new(FieldElement::from_hex_unchecked(init_hash));
    let transcript_ref = &mut transcript;
    // curve id, msm size
    transcript_ref.update_sponge_state(
        FieldElement::<Stark252PrimeField>::from(curve_id as u64),
        FieldElement::<Stark252PrimeField>::from(scalars.len() as u64),
    );

    if let Some((x, y)) = external_points_scalars_hash {
        transcript_ref.update_sponge_state(x, y);
    }
    // points
    if external_points_scalars_hash.is_none() {
        for point in points {
            transcript_ref.hash_emulated_field_element(&point.x);
            transcript_ref.hash_emulated_field_element(&point.y);
        }
    }

    // Q_low, Q_high, Q_high_shifted
    for q in q_list {
        transcript_ref.hash_emulated_field_element(&q.x);
        transcript_ref.hash_emulated_field_element(&q.y);
        if risc0_mode {
            break;
        }
    }

    // scalars
    if external_points_scalars_hash.is_none() {
        if risc0_mode {
            transcript_ref.hash_u128_multi(scalars);
        } else {
            transcript_ref.hash_u256_multi(scalars);
        }
    }

    transcript
}

fn retrieve_random_x_coordinate<F>(
    transcript: &mut CairoPoseidonTranscript,
    sum_dlog_div_maybe_batched: &FunctionFelt<F>,
    msm_size: usize,
    batched: bool,
) -> FieldElement<Stark252PrimeField>
where
    F: IsPrimeField,
    FieldElement<F>: ByteConversion,
{
    // SumDlogDivLow, SumDlogDivHigh, SumDlogDivHighShifted
    let parts = padd_function_felt(sum_dlog_div_maybe_batched, msm_size, batched);
    for coeffs in parts {
        transcript.hash_emulated_field_elements(&coeffs, Option::None);
    }

    transcript.state[0]
}

fn derive_ec_point_from_x<F>(
    x_252: &FieldElement<Stark252PrimeField>,
) -> (G1Point<F>, Vec<FieldElement<F>>)
where
    F: IsPrimeField + CurveParamsProvider<F>,
    FieldElement<F>: ByteConversion,
{
    let params = F::get_curve_params();
    let a = params.a;
    let b = params.b;
    let g = params.fp_generator;
    let rhs_compute = |x: &FieldElement<F>| x * x * x + &a * x + &b;

    let mut x_252 = *x_252;
    let mut rhs = rhs_compute(&felt252_to_element(&x_252));
    let mut g_rhs_roots = vec![];
    let mut attempt = 0;
    while rhs.legendre_symbol() != LegendreSymbol::One {
        let g_rhs = &rhs * &g;
        g_rhs_roots.push(sqrt(&g_rhs));
        let mut state = [x_252, FieldElement::from(attempt), FieldElement::from(2)];
        PoseidonCairoStark252::hades_permutation(&mut state);
        x_252 = state[0];
        rhs = rhs_compute(&felt252_to_element(&x_252));
        attempt += 1;
    }
    let y = sqrt(&rhs);
    (
        G1Point::new_unchecked(felt252_to_element(&x_252), y, false),
        g_rhs_roots,
    )
}

=======
#[allow(dead_code)]
>>>>>>> 1582fded
fn sqrt<F>(value: &FieldElement<F>) -> FieldElement<F>
where
    F: IsPrimeField,
    FieldElement<F>: ByteConversion,
{
    let (root1, root2) = value.sqrt().expect("there is no root");
    if element_to_biguint(&root1) < element_to_biguint(&root2) {
        root1
    } else {
        root2
    }
}

#[cfg(test)]
mod tests {}<|MERGE_RESOLUTION|>--- conflicted
+++ resolved
@@ -212,125 +212,7 @@
     call_data
 }
 
-<<<<<<< HEAD
-const INIT_HASH: &str = "0x4D534D5F4731"; // "MSM_G1" in hex
-const INIT_HASH_U128: &str = "0x4D534D5F47315F55313238"; // "MSM_G1_U128" in hex
-
-fn hash_inputs_points_scalars_and_result_points<F>(
-    points: &[G1Point<F>],
-    scalars: &[BigUint],
-    q_list: [&G1Point<F>; 3],
-    curve_id: usize,
-    risc0_mode: bool,
-    external_points_scalars_hash: Option<(
-        FieldElement<Stark252PrimeField>,
-        FieldElement<Stark252PrimeField>,
-    )>,
-) -> CairoPoseidonTranscript
-where
-    F: IsPrimeField,
-    FieldElement<F>: ByteConversion,
-{
-    let init_hash = if risc0_mode {
-        INIT_HASH_U128
-    } else {
-        INIT_HASH
-    };
-    let mut transcript = CairoPoseidonTranscript::new(FieldElement::from_hex_unchecked(init_hash));
-    let transcript_ref = &mut transcript;
-    // curve id, msm size
-    transcript_ref.update_sponge_state(
-        FieldElement::<Stark252PrimeField>::from(curve_id as u64),
-        FieldElement::<Stark252PrimeField>::from(scalars.len() as u64),
-    );
-
-    if let Some((x, y)) = external_points_scalars_hash {
-        transcript_ref.update_sponge_state(x, y);
-    }
-    // points
-    if external_points_scalars_hash.is_none() {
-        for point in points {
-            transcript_ref.hash_emulated_field_element(&point.x);
-            transcript_ref.hash_emulated_field_element(&point.y);
-        }
-    }
-
-    // Q_low, Q_high, Q_high_shifted
-    for q in q_list {
-        transcript_ref.hash_emulated_field_element(&q.x);
-        transcript_ref.hash_emulated_field_element(&q.y);
-        if risc0_mode {
-            break;
-        }
-    }
-
-    // scalars
-    if external_points_scalars_hash.is_none() {
-        if risc0_mode {
-            transcript_ref.hash_u128_multi(scalars);
-        } else {
-            transcript_ref.hash_u256_multi(scalars);
-        }
-    }
-
-    transcript
-}
-
-fn retrieve_random_x_coordinate<F>(
-    transcript: &mut CairoPoseidonTranscript,
-    sum_dlog_div_maybe_batched: &FunctionFelt<F>,
-    msm_size: usize,
-    batched: bool,
-) -> FieldElement<Stark252PrimeField>
-where
-    F: IsPrimeField,
-    FieldElement<F>: ByteConversion,
-{
-    // SumDlogDivLow, SumDlogDivHigh, SumDlogDivHighShifted
-    let parts = padd_function_felt(sum_dlog_div_maybe_batched, msm_size, batched);
-    for coeffs in parts {
-        transcript.hash_emulated_field_elements(&coeffs, Option::None);
-    }
-
-    transcript.state[0]
-}
-
-fn derive_ec_point_from_x<F>(
-    x_252: &FieldElement<Stark252PrimeField>,
-) -> (G1Point<F>, Vec<FieldElement<F>>)
-where
-    F: IsPrimeField + CurveParamsProvider<F>,
-    FieldElement<F>: ByteConversion,
-{
-    let params = F::get_curve_params();
-    let a = params.a;
-    let b = params.b;
-    let g = params.fp_generator;
-    let rhs_compute = |x: &FieldElement<F>| x * x * x + &a * x + &b;
-
-    let mut x_252 = *x_252;
-    let mut rhs = rhs_compute(&felt252_to_element(&x_252));
-    let mut g_rhs_roots = vec![];
-    let mut attempt = 0;
-    while rhs.legendre_symbol() != LegendreSymbol::One {
-        let g_rhs = &rhs * &g;
-        g_rhs_roots.push(sqrt(&g_rhs));
-        let mut state = [x_252, FieldElement::from(attempt), FieldElement::from(2)];
-        PoseidonCairoStark252::hades_permutation(&mut state);
-        x_252 = state[0];
-        rhs = rhs_compute(&felt252_to_element(&x_252));
-        attempt += 1;
-    }
-    let y = sqrt(&rhs);
-    (
-        G1Point::new_unchecked(felt252_to_element(&x_252), y, false),
-        g_rhs_roots,
-    )
-}
-
-=======
 #[allow(dead_code)]
->>>>>>> 1582fded
 fn sqrt<F>(value: &FieldElement<F>) -> FieldElement<F>
 where
     F: IsPrimeField,
