--- conflicted
+++ resolved
@@ -113,17 +113,10 @@
     pub b21: FieldElement<F>,
     pub g_x: FieldElement<F>,
     pub g_y: FieldElement<F>,
-<<<<<<< HEAD
-    pub g2_x: [FieldElement<F>; 2],
-    pub g2_y: [FieldElement<F>; 2],
-    pub n: BigUint, // Order of the curve
-    pub h: u32,     // Cofactor
-=======
     pub g2_x: Option<[FieldElement<F>; 2]>, // Only for pairing curves
     pub g2_y: Option<[FieldElement<F>; 2]>, // Only for pairing curves
     pub n: BigUint,                         // Order of the curve
     pub h: u32,                             // Cofactor
->>>>>>> a3766a1c
     pub fp_generator: FieldElement<F>,
     pub irreducible_polys: HashMap<usize, &'static [i8]>,
     pub loop_counter: &'static [i8],
@@ -168,19 +161,8 @@
             g_y: FieldElement::from_hex_unchecked(
                 "483ADA7726A3C4655DA4FBFC0E1108A8FD17B448A68554199C47D08FFB10D4B8",
             ),
-<<<<<<< HEAD
-            g2_x: [
-                FieldElement::from_hex_unchecked("1"), // Replace with actual 'g2_x.0'
-                FieldElement::from_hex_unchecked("1"), // Replace with actual 'g2_x.1'
-            ],
-            g2_y: [
-                FieldElement::from_hex_unchecked("2"), // Replace with actual 'g2_y.0'
-                FieldElement::from_hex_unchecked("2"), // Replace with actual 'g2_y.1'
-            ],
-=======
             g2_x: None,
             g2_y: None,
->>>>>>> a3766a1c
             n: BigUint::from_str_radix(
                 "FFFFFFFFFFFFFFFFFFFFFFFFFFFFFFFEBAAEDCE6AF48A03BBFD25E8CD0364141",
                 16,
@@ -213,19 +195,8 @@
             g_y: FieldElement::from_hex_unchecked(
                 "4FE342E2FE1A7F9B8EE7EB4A7C0F9E162CBCE33576B315ECECBB6406837BF51F",
             ),
-<<<<<<< HEAD
-            g2_x: [
-                FieldElement::from_hex_unchecked("1"), // Replace with actual 'g2_x.0'
-                FieldElement::from_hex_unchecked("1"), // Replace with actual 'g2_x.1'
-            ],
-            g2_y: [
-                FieldElement::from_hex_unchecked("2"), // Replace with actual 'g2_y.0'
-                FieldElement::from_hex_unchecked("2"), // Replace with actual 'g2_y.1'
-            ],
-=======
             g2_x: None,
             g2_y: None,
->>>>>>> a3766a1c
             n: BigUint::from_str_radix(
                 "FFFFFFFF00000000FFFFFFFFFFFFFFFFBCE6FAADA7179E84F3B9CAC2FC632551",
                 16,
@@ -256,19 +227,8 @@
             g_y: FieldElement::from_hex_unchecked(
                 "20AE19A1B8A086B4E01EDD2C7748D14C923D4DF667ADCE0B9A9E39E969A2C0DF",
             ),
-<<<<<<< HEAD
-            g2_x: [
-                FieldElement::from_hex_unchecked("1"), // Replace with actual 'g2_x.0'
-                FieldElement::from_hex_unchecked("1"), // Replace with actual 'g2_x.1'
-            ],
-            g2_y: [
-                FieldElement::from_hex_unchecked("2"), // Replace with actual 'g2_y.0'
-                FieldElement::from_hex_unchecked("2"), // Replace with actual 'g2_y.1'
-            ],
-=======
             g2_x: None,
             g2_y: None,
->>>>>>> a3766a1c
             n: BigUint::from_str_radix(
                 "1000000000000000000000000000000014DEF9DEA2F79CD65812631A5CF5D3ED",
                 16,
@@ -297,19 +257,8 @@
             g_y: FieldElement::from_hex_unchecked(
                 "0x2CF135E7506A45D632D270D45F1181294833FC48D823F272C",
             ),
-<<<<<<< HEAD
-            g2_x: [
-                FieldElement::from_hex_unchecked("1"), // Replace with actual 'g2_x.0'
-                FieldElement::from_hex_unchecked("1"), // Replace with actual 'g2_x.1'
-            ],
-            g2_y: [
-                FieldElement::from_hex_unchecked("2"), // Replace with actual 'g2_y.0'
-                FieldElement::from_hex_unchecked("2"), // Replace with actual 'g2_y.1'
-            ],
-=======
             g2_x: None,
             g2_y: None,
->>>>>>> a3766a1c
             n: BigUint::from_str_radix(
                 "30644E72E131A029B85045B68181585D97816A916871CA8D3C208C16D87CFD47",
                 16,
@@ -338,35 +287,22 @@
             ),
             g_x: FieldElement::from_hex_unchecked("1"), // Replace with actual 'g_x'
             g_y: FieldElement::from_hex_unchecked("2"), // Replace with actual 'g_y'
-<<<<<<< HEAD
-            g2_x: [
-=======
             g2_x: Some([
->>>>>>> a3766a1c
                 FieldElement::from_hex_unchecked(
                     "1800DEEF121F1E76426A00665E5C4479674322D4F75EDADD46DEBD5CD992F6ED",
                 ),
                 FieldElement::from_hex_unchecked(
                     "198E9393920D483A7260BFB731FB5D25F1AA493335A9E71297E485B7AEF312C2",
                 ),
-<<<<<<< HEAD
-            ],
-            g2_y: [
-=======
             ]),
             g2_y: Some([
->>>>>>> a3766a1c
                 FieldElement::from_hex_unchecked(
                     "12C85EA5DB8C6DEB4AAB71808DCB408FE3D1E7690C43D37B4CE6CC0166FA7DAA",
                 ),
                 FieldElement::from_hex_unchecked(
                     "090689D0585FF075EC9E99AD690C3395BC4B313370B38EF355ACDADCD122975B",
                 ),
-<<<<<<< HEAD
-            ],
-=======
-            ]),
->>>>>>> a3766a1c
+            ]),
             n: BigUint::from_str_radix(
                 "30644E72E131A029B85045B68181585D2833E84879B9709143E1F593F0000001",
                 16,
@@ -398,16 +334,6 @@
             b21: FieldElement::from_hex_unchecked("4"),
             g_x: FieldElement::from_hex_unchecked("1"), // Replace with actual 'g_x'
             g_y: FieldElement::from_hex_unchecked("2"), // Replace with actual 'g_y'
-<<<<<<< HEAD
-            g2_x: [
-                FieldElement::from_hex_unchecked("1"), // Replace with actual 'g2_x.0'
-                FieldElement::from_hex_unchecked("1"), // Replace with actual 'g2_x.1'
-            ],
-            g2_y: [
-                FieldElement::from_hex_unchecked("2"), // Replace with actual 'g2_y.0'
-                FieldElement::from_hex_unchecked("2"), // Replace with actual 'g2_y.1'
-            ],
-=======
             g2_x: Some([
                 FieldElement::from_hex_unchecked("24AA2B2F08F0A91260805272DC51051C6E47AD4FA403B02B4510B647AE3D1770BAC0326A805BBEFD48056C8C121BDB8"), // Replace with actual 'g2_x.0'
                 FieldElement::from_hex_unchecked("13E02B6052719F607DACD3A088274F65596BD0D09920B61AB5DA61BBDC7F5049334CF11213945D57E5AC7D055D042B7E"), // Replace with actual 'g2_x.1'
@@ -416,7 +342,6 @@
                 FieldElement::from_hex_unchecked("CE5D527727D6E118CC9CDC6DA2E351AADFD9BAA8CBDD3A76D429A695160D12C923AC9CC3BACA289E193548608B82801"), // Replace with actual 'g2_y.0'
                 FieldElement::from_hex_unchecked("606C4A02EA734CC32ACD2B02BC28B99CB3E287E85A763AF267492AB572E99AB3F370D275CEC1DA1AAA9075FF05F79BE"), // Replace with actual 'g2_y.1'
             ]),
->>>>>>> a3766a1c
             n: BigUint::from_str_radix(
                 "73EDA753299D7D483339D80809A1D80553BDA402FFFE5BFEFFFFFFFF00000001",
                 16,
