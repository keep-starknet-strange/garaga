use crate::algebra::polynomial::Polynomial;
use lambdaworks_math::elliptic_curve::short_weierstrass::curves::bls12_381::field_extension::BLS12381PrimeField as BLSPF;
use lambdaworks_math::elliptic_curve::short_weierstrass::curves::bn_254::field_extension::BN254PrimeField as BNPF;
use lambdaworks_math::field::element::FieldElement as Felt;
use lambdaworks_math::field::fields::fft_friendly::stark_252_prime_field::Stark252PrimeField as StrkPF;
use lambdaworks_math::field::fields::montgomery_backed_prime_fields::{
    IsModulus, MontgomeryBackendPrimeField,
};
use lambdaworks_math::field::traits::IsPrimeField;
use lambdaworks_math::traits::ByteConversion;
use lambdaworks_math::unsigned_integer::element::U256;
use num_bigint::BigInt;
use num_bigint::BigUint;
use num_traits::Num;
use std::cmp::PartialEq;
use std::collections::HashMap;

use crate::io::{biguint_from_hex, element_from_biguint};

#[derive(Debug, Clone, Copy, PartialEq, Eq)]
pub enum CurveID {
    BN254 = 0,
    BLS12_381 = 1,
    SECP256K1 = 2,
    SECP256R1 = 3,
    X25519 = 4,
    GRUMPKIN = 5,
}

impl TryFrom<u8> for CurveID {
    type Error = String;

    fn try_from(value: u8) -> Result<Self, Self::Error> {
        match value {
            0 => Ok(CurveID::BN254),
            1 => Ok(CurveID::BLS12_381),
            2 => Ok(CurveID::SECP256K1),
            3 => Ok(CurveID::SECP256R1),
            4 => Ok(CurveID::X25519),
            5 => Ok(CurveID::GRUMPKIN),
            _ => Err(format!("Invalid curve ID: {}", value)),
        }
    }
}

impl TryFrom<usize> for CurveID {
    type Error = String;

    fn try_from(value: usize) -> Result<Self, Self::Error> {
        match value {
            0 => Ok(CurveID::BN254),
            1 => Ok(CurveID::BLS12_381),
            2 => Ok(CurveID::SECP256K1),
            3 => Ok(CurveID::SECP256R1),
            4 => Ok(CurveID::X25519),
            5 => Ok(CurveID::GRUMPKIN),
            _ => Err(format!("Invalid curve ID: {}", value)),
        }
    }
}
pub type FieldElement<F> = Felt<F>;
pub type BN254PrimeField = BNPF;
pub type BLS12381PrimeField = BLSPF;
pub type Stark252PrimeField = StrkPF;

pub const SECP256K1_PRIME_FIELD_ORDER: U256 =
    U256::from_hex_unchecked("FFFFFFFFFFFFFFFFFFFFFFFFFFFFFFFFFFFFFFFFFFFFFFFFFFFFFFFEFFFFFC2F");

#[derive(Clone, Debug, Copy)]
pub struct SECP256K1FieldModulus;
impl IsModulus<U256> for SECP256K1FieldModulus {
    const MODULUS: U256 = SECP256K1_PRIME_FIELD_ORDER;
}

pub type SECP256K1PrimeField = MontgomeryBackendPrimeField<SECP256K1FieldModulus, 4>;

pub const SECP256R1_PRIME_FIELD_ORDER: U256 =
    U256::from_hex_unchecked("FFFFFFFF00000001000000000000000000000000FFFFFFFFFFFFFFFFFFFFFFFF");

#[derive(Clone, Debug)]
pub struct SECP256R1FieldModulus;
impl IsModulus<U256> for SECP256R1FieldModulus {
    const MODULUS: U256 = SECP256R1_PRIME_FIELD_ORDER;
}

pub type SECP256R1PrimeField = MontgomeryBackendPrimeField<SECP256R1FieldModulus, 4>;

pub const X25519_PRIME_FIELD_ORDER: U256 =
    U256::from_hex_unchecked("7fffffffffffffffffffffffffffffffffffffffffffffffffffffffffffffed");

#[derive(Clone, Debug, Copy)]
pub struct X25519FieldModulus;
impl IsModulus<U256> for X25519FieldModulus {
    const MODULUS: U256 = X25519_PRIME_FIELD_ORDER;
}

pub type X25519PrimeField = MontgomeryBackendPrimeField<X25519FieldModulus, 4>;

pub const GRUMPKIN_PRIME_FIELD_ORDER: U256 =
    U256::from_hex_unchecked("30644E72E131A029B85045B68181585D2833E84879B9709143E1F593F0000001");

#[derive(Clone, Debug, Copy, Hash)]
pub struct GrumpkinFieldModulus;
impl IsModulus<U256> for GrumpkinFieldModulus {
    const MODULUS: U256 = GRUMPKIN_PRIME_FIELD_ORDER;
}

pub type GrumpkinPrimeField = MontgomeryBackendPrimeField<GrumpkinFieldModulus, 4>;

/// A trait to generate random field elements.
pub trait Random<F: IsPrimeField> {
    fn random() -> Self;
}

impl<F: IsPrimeField> Random<F> for FieldElement<F>
where
    FieldElement<F>: ByteConversion,
{
    fn random() -> Self {
        use rand::Rng;
        let mut rng = rand::rng();
        let bits = F::field_bit_size();
        let bytes = (bits + 7) / 8; // Round up to nearest byte

        let random_bytes: Vec<u8> = (0..bytes).map(|_| rng.random()).collect();
        let random_num = BigUint::from_bytes_be(&random_bytes);

        // Try to convert to field element
        element_from_biguint::<F>(&random_num)
    }
}

pub struct CurveParams<F: IsPrimeField> {
    pub curve_id: CurveID,
    pub a: FieldElement<F>,
    pub b: FieldElement<F>,
    pub b20: FieldElement<F>,
    pub b21: FieldElement<F>,
    pub g_x: FieldElement<F>,
    pub g_y: FieldElement<F>,
    pub g2_x: Option<[FieldElement<F>; 2]>, // Only for pairing curves
    pub g2_y: Option<[FieldElement<F>; 2]>, // Only for pairing curves
    pub n: BigUint,                         // Order of the curve
    pub h: u32,                             // Cofactor
    pub x: i128,
    pub fp_generator: FieldElement<F>,
    pub irreducible_polys: HashMap<usize, &'static [i8]>,
    pub loop_counter: &'static [i8],
<<<<<<< HEAD
    pub nr_a0: u64, // E2 non residue
    pub swu_params: Option<SWUParams<F>>,
}

pub struct SWUParams<F: IsPrimeField> {
    pub a: FieldElement<F>,
    pub b: FieldElement<F>,
    pub z: FieldElement<F>,
=======
    pub nr_a0: u64,                  // E2 non residue
    pub eigen_value: Option<BigInt>, // Endomorphism eigenvalue
>>>>>>> 1582fded
}

pub fn get_irreducible_poly<F: IsPrimeField + CurveParamsProvider<F>>(
    ext_degree: usize,
) -> Polynomial<F> {
    let coeffs = (F::get_curve_params().irreducible_polys)[&ext_degree];
    fn lift<F: IsPrimeField>(c: i8) -> FieldElement<F> {
        if c >= 0 {
            FieldElement::from(c as u64)
        } else {
            -FieldElement::from(-c as u64)
        }
    }
    Polynomial::new(coeffs.iter().map(|x| lift::<F>(*x)).collect())
}

/// A trait that provides curve parameters for a specific field type.
pub trait CurveParamsProvider<F: IsPrimeField> {
    fn get_curve_params() -> CurveParams<F>;
}

/// A trait to convert a BigUint into a FieldElement.
pub trait FromBigUint<F: IsPrimeField> {
    fn from_biguint(num: BigUint) -> FieldElement<F>;
}

impl CurveParamsProvider<SECP256K1PrimeField> for SECP256K1PrimeField {
    fn get_curve_params() -> CurveParams<SECP256K1PrimeField> {
        CurveParams {
            curve_id: CurveID::SECP256K1,
            a: FieldElement::zero(),
            b: FieldElement::from_hex_unchecked("7"),
            b20: FieldElement::zero(), // Provide appropriate values here
            b21: FieldElement::zero(), // Provide appropriate values here
            g_x: FieldElement::from_hex_unchecked(
                "79BE667EF9DCBBAC55A06295CE870B07029BFCDB2DCE28D959F2815B16F81798",
            ),
            g_y: FieldElement::from_hex_unchecked(
                "483ADA7726A3C4655DA4FBFC0E1108A8FD17B448A68554199C47D08FFB10D4B8",
            ),
            g2_x: None,
            g2_y: None,
            n: BigUint::from_str_radix(
                "FFFFFFFFFFFFFFFFFFFFFFFFFFFFFFFEBAAEDCE6AF48A03BBFD25E8CD0364141",
                16,
            )
            .unwrap(),
            h: 1,
            x: 0, // Replace with actual 'x'
            fp_generator: FieldElement::from(3),
            irreducible_polys: HashMap::from([]), // Provide appropriate values here
            loop_counter: &[],                    // Provide appropriate values here
            nr_a0: 0,                             // Provide appropriate values here
<<<<<<< HEAD
            swu_params: None,
=======
            eigen_value: Some(
                BigInt::from_str_radix(
                    "5363AD4CC05C30E0A5261C028812645A122E22EA20816678DF02967C1B23BD72",
                    16,
                )
                .unwrap(),
            ),
>>>>>>> 1582fded
        }
    }
}

impl CurveParamsProvider<SECP256R1PrimeField> for SECP256R1PrimeField {
    fn get_curve_params() -> CurveParams<SECP256R1PrimeField> {
        CurveParams {
            curve_id: CurveID::SECP256R1,
            a: FieldElement::from_hex_unchecked(
                "ffffffff00000001000000000000000000000000fffffffffffffffffffffffc",
            ),
            b: FieldElement::from_hex_unchecked(
                "5ac635d8aa3a93e7b3ebbd55769886bc651d06b0cc53b0f63bce3c3e27d2604b",
            ),
            b20: FieldElement::zero(), // Provide appropriate values here
            b21: FieldElement::zero(), // Provide appropriate values here
            g_x: FieldElement::from_hex_unchecked(
                "6B17D1F2E12C4247F8BCE6E563A440F277037D812DEB33A0F4A13945D898C296",
            ),
            g_y: FieldElement::from_hex_unchecked(
                "4FE342E2FE1A7F9B8EE7EB4A7C0F9E162BCE33576B315ECECBB6406837BF51F5",
            ),
            g2_x: None,
            g2_y: None,
            n: BigUint::from_str_radix(
                "FFFFFFFF00000000FFFFFFFFFFFFFFFFBCE6FAADA7179E84F3B9CAC2FC632551",
                16,
            )
            .unwrap(),
            h: 1,
            x: 0, // Replace with actual 'x'
            fp_generator: FieldElement::from(6),
            irreducible_polys: HashMap::from([]), // Provide appropriate values here
            loop_counter: &[],                    // Provide appropriate values here
            nr_a0: 0,                             // Provide appropriate values here
<<<<<<< HEAD
            swu_params: None,
=======
            eigen_value: None, // SECP256R1 does not have a known endomorphism eigenvalue for GLV
>>>>>>> 1582fded
        }
    }
}

impl CurveParamsProvider<X25519PrimeField> for X25519PrimeField {
    fn get_curve_params() -> CurveParams<X25519PrimeField> {
        CurveParams {
            curve_id: CurveID::X25519,
            a: FieldElement::from_hex_unchecked(
                "0x5d4eacd3a5b9bee63197e10d617b3dd66bb8b65d0ca52af7ac71e18ef8bc172d",
            ),
            b: FieldElement::from_hex_unchecked(
                "0x1d11b29bcfd0b3e0550ddb06105780d5f54831976b9fbc329004ebc1f364b2a4",
            ),
            b20: FieldElement::zero(), // Provide appropriate values here
            b21: FieldElement::zero(), // Provide appropriate values here
            g_x: FieldElement::from_hex_unchecked(
                "2a78dd0fd02c0339f00b8f02f1c20618a9c13fdf0d617c9aca55c89b025aef35",
            ),
            g_y: FieldElement::from_hex_unchecked(
                "29c644a5c71da22ebe483ba563798323cf6fd061807131659b7830f3f62c1d14",
            ),
            g2_x: None,
            g2_y: None,
            n: BigUint::from_str_radix(
                "1000000000000000000000000000000014DEF9DEA2F79CD65812631A5CF5D3ED",
                16,
            )
            .unwrap(),
            h: 8,
            x: 0, // Replace with actual 'x'
            fp_generator: FieldElement::from(6),
            irreducible_polys: HashMap::from([]), // Provide appropriate values here
            loop_counter: &[],                    // Provide appropriate values here
            nr_a0: 0,                             // Provide appropriate values here
<<<<<<< HEAD
            swu_params: None,
=======
            eigen_value: None, // X25519 (Edwards/Montgomery) does not typically use this type of endomorphism
>>>>>>> 1582fded
        }
    }
}

impl CurveParamsProvider<GrumpkinPrimeField> for GrumpkinPrimeField {
    fn get_curve_params() -> CurveParams<GrumpkinPrimeField> {
        CurveParams {
            curve_id: CurveID::GRUMPKIN,
            a: FieldElement::from_hex_unchecked("0"),
            b: FieldElement::from_hex_unchecked(
                "0x30644e72e131a029b85045b68181585d2833e84879b9709143e1f593effffff0",
            ),
            b20: FieldElement::zero(),
            b21: FieldElement::zero(),
            g_x: FieldElement::from_hex_unchecked("0x1"),
            g_y: FieldElement::from_hex_unchecked(
                "0x2CF135E7506A45D632D270D45F1181294833FC48D823F272C",
            ),
            g2_x: None,
            g2_y: None,
            n: BigUint::from_str_radix(
                "30644E72E131A029B85045B68181585D97816A916871CA8D3C208C16D87CFD47",
                16,
            )
            .unwrap(),
            h: 1,
            x: 0, // Replace with actual 'x'
            fp_generator: FieldElement::from(5),
            irreducible_polys: HashMap::from([]), // Provide appropriate values here
            loop_counter: &[],                    // Provide appropriate values here
            nr_a0: 0,                             // Provide appropriate values here
<<<<<<< HEAD
            swu_params: None,
=======
            eigen_value: None, // Grumpkin does not have a known endomorphism eigenvalue for GLV
>>>>>>> 1582fded
        }
    }
}

impl CurveParamsProvider<BN254PrimeField> for BN254PrimeField {
    fn get_curve_params() -> CurveParams<BN254PrimeField> {
        CurveParams {
            curve_id: CurveID::BN254,
            a: FieldElement::zero(),
            b: FieldElement::from(3),
            b20: FieldElement::from_hex_unchecked(
                "2B149D40CEB8AAAE81BE18991BE06AC3B5B4C5E559DBEFA33267E6DC24A138E5",
            ),
            b21: FieldElement::from_hex_unchecked(
                "009713B03AF0FED4CD2CAFADEED8FDF4A74FA084E52D1852E4A2BD0685C315D2",
            ),
            g_x: FieldElement::from_hex_unchecked("1"), // Replace with actual 'g_x'
            g_y: FieldElement::from_hex_unchecked("2"), // Replace with actual 'g_y'
            g2_x: Some([
                FieldElement::from_hex_unchecked(
                    "1800DEEF121F1E76426A00665E5C4479674322D4F75EDADD46DEBD5CD992F6ED",
                ),
                FieldElement::from_hex_unchecked(
                    "198E9393920D483A7260BFB731FB5D25F1AA493335A9E71297E485B7AEF312C2",
                ),
            ]),
            g2_y: Some([
                FieldElement::from_hex_unchecked(
                    "12C85EA5DB8C6DEB4AAB71808DCB408FE3D1E7690C43D37B4CE6CC0166FA7DAA",
                ),
                FieldElement::from_hex_unchecked(
                    "090689D0585FF075EC9E99AD690C3395BC4B313370B38EF355ACDADCD122975B",
                ),
            ]),
            n: BigUint::from_str_radix(
                "30644E72E131A029B85045B68181585D2833E84879B9709143E1F593F0000001",
                16,
            )
            .unwrap(),
            h: 1, // Replace with actual 'h'
            x: 0x44E992B44A6909F1,
            fp_generator: FieldElement::from(3),
            irreducible_polys: HashMap::from([
                (6, [82, 0, 0, -18, 0, 0, 1].as_slice()),
                (12, [82, 0, 0, 0, 0, 0, -18, 0, 0, 0, 0, 0, 1].as_slice()),
            ]),
            loop_counter: &[
                0, 0, 0, -1, -1, 0, -1, 0, 0, 0, -1, 0, 0, 0, 1, 0, 0, -1, 0, -1, 0, 0, 0, 1, 0,
                -1, 0, 0, 0, 0, -1, 0, 0, 1, 0, -1, 0, 0, 1, 0, 0, 0, 0, 0, -1, 0, 0, 1, 1, 0, 0,
                -1, 0, 0, 0, -1, 0, -1, 0, 0, 0, 1, 0, -1, 0, 1,
            ],
            nr_a0: 9,
<<<<<<< HEAD
            swu_params: None,
=======
            eigen_value: Some(
                BigInt::from_str_radix("B3C4D79D41A917585BFC41088D8DAAA78B17EA66B99C90DD", 16)
                    .unwrap(),
            ),
>>>>>>> 1582fded
        }
    }
}

impl CurveParamsProvider<BLS12381PrimeField> for BLS12381PrimeField {
    fn get_curve_params() -> CurveParams<BLS12381PrimeField> {
        CurveParams {
            curve_id: CurveID::BLS12_381,
            a: FieldElement::zero(),
            b: FieldElement::from(4),
            b20: FieldElement::from_hex_unchecked("4"),
            b21: FieldElement::from_hex_unchecked("4"),
            g_x: FieldElement::from_hex_unchecked("17F1D3A73197D7942695638C4FA9AC0FC3688C4F9774B905A14E3A3F171BAC586C55E83FF97A1AEFFB3AF00ADB22C6BB"), // Replace with actual 'g_x'
            g_y: FieldElement::from_hex_unchecked("08B3F481E3AAA0F1A09E30ED741D8AE4FCF5E095D5D00AF600DB18CB2C04B3EDD03CC744A2888AE40CAA232946C5E7E1"), // Replace with actual 'g_y'
            g2_x: Some([
                FieldElement::from_hex_unchecked("24AA2B2F08F0A91260805272DC51051C6E47AD4FA403B02B4510B647AE3D1770BAC0326A805BBEFD48056C8C121BDB8"), // Replace with actual 'g2_x.0'
                FieldElement::from_hex_unchecked("13E02B6052719F607DACD3A088274F65596BD0D09920B61AB5DA61BBDC7F5049334CF11213945D57E5AC7D055D042B7E"), // Replace with actual 'g2_x.1'
            ]),
            g2_y: Some([
                FieldElement::from_hex_unchecked("CE5D527727D6E118CC9CDC6DA2E351AADFD9BAA8CBDD3A76D429A695160D12C923AC9CC3BACA289E193548608B82801"), // Replace with actual 'g2_y.0'
                FieldElement::from_hex_unchecked("606C4A02EA734CC32ACD2B02BC28B99CB3E287E85A763AF267492AB572E99AB3F370D275CEC1DA1AAA9075FF05F79BE"), // Replace with actual 'g2_y.1'
            ]),
            n: BigUint::from_str_radix(
                "73EDA753299D7D483339D80809A1D80553BDA402FFFE5BFEFFFFFFFF00000001",
                16,
            )
            .unwrap(),
            h: 1, // Replace with actual 'h'
            x: -0xD201000000010000,
            fp_generator: FieldElement::from(3),
            irreducible_polys: HashMap::from([
                (6, [2, 0, 0, -2, 0, 0, 1].as_slice()),
                (12, [2, 0, 0, 0, 0, 0, -2, 0, 0, 0, 0, 0, 1].as_slice()),
            ]),
            loop_counter: &[
                0, 0, 0, 0, 0, 0, 0, 0, 0, 0, 0, 0, 0, 0, 0, 0, 1, 0, 0, 0, 0, 0, 0, 0, 0, 0, 0, 0,
                0, 0, 0, 0, 0, 0, 0, 0, 0, 0, 0, 0, 0, 0, 0, 0, 0, 0, 0, 0, 1, 0, 0, 0, 0, 0, 0, 0,
                0, 1, 0, 0, 1, 0, 1, 1,
            ],
            nr_a0: 1,
<<<<<<< HEAD
            swu_params: Some(SWUParams {
                a: FieldElement::from_hex_unchecked("144698A3B8E9433D693A02C96D4982B0EA985383EE66A8D8E8981AEFD881AC98936F8DA0E0F97F5CF428082D584C1D"),
                b: FieldElement::from_hex_unchecked("12E2908D11688030018B12E8753EEE3B2016C1F0F24F4070A0B9C14FCEF35EF55A23215A316CEAA5D1CC48E98E172BE0"),
                z: FieldElement::from_hex_unchecked("B"),
            }),
=======
            eigen_value: Some(
                BigInt::from_str_radix("AC45A4010001A40200000000FFFFFFFF", 16).unwrap(),
            ),
>>>>>>> 1582fded
        }
    }
}

pub trait ToWeierstrassCurve {
    fn to_weirstrass(
        x_twisted: FieldElement<X25519PrimeField>,
        y_twisted: FieldElement<X25519PrimeField>,
    ) -> (
        FieldElement<X25519PrimeField>,
        FieldElement<X25519PrimeField>,
    );
}

pub trait ToTwistedEdwardsCurve {
    fn to_twistededwards(
        x_weierstrass: FieldElement<X25519PrimeField>,
        y_weierstrass: FieldElement<X25519PrimeField>,
    ) -> (
        FieldElement<X25519PrimeField>,
        FieldElement<X25519PrimeField>,
    );
}

impl ToWeierstrassCurve for X25519PrimeField {
    fn to_weirstrass(
        x_twisted: FieldElement<X25519PrimeField>,
        y_twisted: FieldElement<X25519PrimeField>,
    ) -> (
        FieldElement<X25519PrimeField>,
        FieldElement<X25519PrimeField>,
    ) {
        let a = element_from_biguint::<X25519PrimeField>(&biguint_from_hex(
            "0x7FFFFFFFFFFFFFFFFFFFFFFFFFFFFFFFFFFFFFFFFFFFFFFFFFFFFFFFFFFFFFEC",
        )); // Replace with actual a_twisted
        let d = element_from_biguint::<X25519PrimeField>(&biguint_from_hex(
            "0x52036CEE2B6FFE738CC740797779E89800700A4D4141D8AB75EB4DCA135978A3",
        )); // Replace with actual d_twisted

        let x = (FieldElement::<X25519PrimeField>::from(5) * a + a * y_twisted
            - FieldElement::<X25519PrimeField>::from(5) * d * y_twisted
            - d)
            * (FieldElement::<X25519PrimeField>::from(12)
                - FieldElement::<X25519PrimeField>::from(12) * y_twisted)
                .inv()
                .unwrap();
        let y = (a + a * y_twisted - d * y_twisted - d)
            * (FieldElement::<X25519PrimeField>::from(4) * x_twisted
                - FieldElement::<X25519PrimeField>::from(4) * x_twisted * y_twisted)
                .inv()
                .unwrap();

        (x, y)
    }
}

impl ToTwistedEdwardsCurve for X25519PrimeField {
    fn to_twistededwards(
        x_weierstrass: FieldElement<X25519PrimeField>,
        y_weierstrass: FieldElement<X25519PrimeField>,
    ) -> (
        FieldElement<X25519PrimeField>,
        FieldElement<X25519PrimeField>,
    ) {
        let a = element_from_biguint::<X25519PrimeField>(&biguint_from_hex(
            "0x7FFFFFFFFFFFFFFFFFFFFFFFFFFFFFFFFFFFFFFFFFFFFFFFFFFFFFFFFFFFFFEC",
        )); // Replace with actual a_twisted
        let d = element_from_biguint::<X25519PrimeField>(&biguint_from_hex(
            "0x52036CEE2B6FFE738CC740797779E89800700A4D4141D8AB75EB4DCA135978A3",
        )); // Replace with actual d_twisted

        let y = (FieldElement::<X25519PrimeField>::from(5) * a
            - FieldElement::<X25519PrimeField>::from(12) * x_weierstrass
            - d)
            * (-FieldElement::<X25519PrimeField>::from(12) * x_weierstrass - a
                + FieldElement::<X25519PrimeField>::from(5) * d)
                .inv()
                .unwrap();
        let x = (a + a * y - d * y - d)
            * (FieldElement::<X25519PrimeField>::from(4) * y_weierstrass
                - FieldElement::<X25519PrimeField>::from(4) * y_weierstrass * y)
                .inv()
                .unwrap();

        (x, y)
    }
}

pub fn get_modulus_from_curve_id(curve_id: CurveID) -> BigUint {
    match curve_id {
        CurveID::BN254 => biguint_from_hex("0x30644E72E131A029B85045B68181585D97816A916871CA8D3C208C16D87CFD47"),
        CurveID::BLS12_381 => biguint_from_hex("0x1A0111EA397FE69A4B1BA7B6434BACD764774B84F38512BF6730D2A0F6B0F6241EABFFFEB153FFFFB9FEFFFFFFFFAAAB"),
        CurveID::SECP256K1 => biguint_from_hex("0xFFFFFFFFFFFFFFFFFFFFFFFFFFFFFFFFFFFFFFFFFFFFFFFFFFFFFFFEFFFFFC2F"),
        CurveID::SECP256R1 => biguint_from_hex("0xFFFFFFFF00000001000000000000000000000000FFFFFFFFFFFFFFFFFFFFFFFF"),
        CurveID::X25519 => biguint_from_hex("0x7FFFFFFFFFFFFFFFFFFFFFFFFFFFFFFFFFFFFFFFFFFFFFFFFFFFFFFFFFFFFFED"),
        CurveID::GRUMPKIN => biguint_from_hex("0x30644E72E131A029B85045B68181585D2833E84879B9709143E1F593F0000001"),
    }
}

#[cfg(test)]
mod tests {

    use super::{CurveParamsProvider, ToTwistedEdwardsCurve, ToWeierstrassCurve, X25519PrimeField};

    #[test]
    fn test_to_weierstrass_and_back() {
        let curve = X25519PrimeField::get_curve_params();

        let x_weirstrass = curve.g_x;
        let y_weirstrass = curve.g_y;

        let (x_twisted, y_twisted) =
            X25519PrimeField::to_twistededwards(x_weirstrass.clone(), y_weirstrass.clone());
        let (x_weirstrass_back, y_weirstrass_back) =
            X25519PrimeField::to_weirstrass(x_twisted, y_twisted);

        assert_eq!(x_weirstrass, x_weirstrass_back);
        assert_eq!(y_weirstrass, y_weirstrass_back);
    }
}<|MERGE_RESOLUTION|>--- conflicted
+++ resolved
@@ -146,8 +146,8 @@
     pub fp_generator: FieldElement<F>,
     pub irreducible_polys: HashMap<usize, &'static [i8]>,
     pub loop_counter: &'static [i8],
-<<<<<<< HEAD
-    pub nr_a0: u64, // E2 non residue
+    pub nr_a0: u64,                  // E2 non residue
+    pub eigen_value: Option<BigInt>, // Endomorphism eigenvalue
     pub swu_params: Option<SWUParams<F>>,
 }
 
@@ -155,10 +155,6 @@
     pub a: FieldElement<F>,
     pub b: FieldElement<F>,
     pub z: FieldElement<F>,
-=======
-    pub nr_a0: u64,                  // E2 non residue
-    pub eigen_value: Option<BigInt>, // Endomorphism eigenvalue
->>>>>>> 1582fded
 }
 
 pub fn get_irreducible_poly<F: IsPrimeField + CurveParamsProvider<F>>(
@@ -212,9 +208,6 @@
             irreducible_polys: HashMap::from([]), // Provide appropriate values here
             loop_counter: &[],                    // Provide appropriate values here
             nr_a0: 0,                             // Provide appropriate values here
-<<<<<<< HEAD
-            swu_params: None,
-=======
             eigen_value: Some(
                 BigInt::from_str_radix(
                     "5363AD4CC05C30E0A5261C028812645A122E22EA20816678DF02967C1B23BD72",
@@ -222,7 +215,7 @@
                 )
                 .unwrap(),
             ),
->>>>>>> 1582fded
+            swu_params: None,
         }
     }
 }
@@ -258,11 +251,8 @@
             irreducible_polys: HashMap::from([]), // Provide appropriate values here
             loop_counter: &[],                    // Provide appropriate values here
             nr_a0: 0,                             // Provide appropriate values here
-<<<<<<< HEAD
+            eigen_value: None, // SECP256R1 does not have a known endomorphism eigenvalue for GLV
             swu_params: None,
-=======
-            eigen_value: None, // SECP256R1 does not have a known endomorphism eigenvalue for GLV
->>>>>>> 1582fded
         }
     }
 }
@@ -298,11 +288,8 @@
             irreducible_polys: HashMap::from([]), // Provide appropriate values here
             loop_counter: &[],                    // Provide appropriate values here
             nr_a0: 0,                             // Provide appropriate values here
-<<<<<<< HEAD
+            eigen_value: None, // X25519 (Edwards/Montgomery) does not typically use this type of endomorphism
             swu_params: None,
-=======
-            eigen_value: None, // X25519 (Edwards/Montgomery) does not typically use this type of endomorphism
->>>>>>> 1582fded
         }
     }
 }
@@ -334,11 +321,8 @@
             irreducible_polys: HashMap::from([]), // Provide appropriate values here
             loop_counter: &[],                    // Provide appropriate values here
             nr_a0: 0,                             // Provide appropriate values here
-<<<<<<< HEAD
+            eigen_value: None, // Grumpkin does not have a known endomorphism eigenvalue for GLV
             swu_params: None,
-=======
-            eigen_value: None, // Grumpkin does not have a known endomorphism eigenvalue for GLV
->>>>>>> 1582fded
         }
     }
 }
@@ -391,14 +375,11 @@
                 -1, 0, 0, 0, -1, 0, -1, 0, 0, 0, 1, 0, -1, 0, 1,
             ],
             nr_a0: 9,
-<<<<<<< HEAD
-            swu_params: None,
-=======
             eigen_value: Some(
                 BigInt::from_str_radix("B3C4D79D41A917585BFC41088D8DAAA78B17EA66B99C90DD", 16)
                     .unwrap(),
             ),
->>>>>>> 1582fded
+            swu_params: None,
         }
     }
 }
@@ -439,17 +420,14 @@
                 0, 1, 0, 0, 1, 0, 1, 1,
             ],
             nr_a0: 1,
-<<<<<<< HEAD
+            eigen_value: Some(
+                BigInt::from_str_radix("AC45A4010001A40200000000FFFFFFFF", 16).unwrap(),
+            ),
             swu_params: Some(SWUParams {
                 a: FieldElement::from_hex_unchecked("144698A3B8E9433D693A02C96D4982B0EA985383EE66A8D8E8981AEFD881AC98936F8DA0E0F97F5CF428082D584C1D"),
                 b: FieldElement::from_hex_unchecked("12E2908D11688030018B12E8753EEE3B2016C1F0F24F4070A0B9C14FCEF35EF55A23215A316CEAA5D1CC48E98E172BE0"),
                 z: FieldElement::from_hex_unchecked("B"),
             }),
-=======
-            eigen_value: Some(
-                BigInt::from_str_radix("AC45A4010001A40200000000FFFFFFFF", 16).unwrap(),
-            ),
->>>>>>> 1582fded
         }
     }
 }
