--- conflicted
+++ resolved
@@ -172,13 +172,8 @@
 
 fn jsvalue_from_biguint_array(values: &[BigUint]) -> Result<JsValue, JsValue> {
     let values = values
-<<<<<<< HEAD
-        .to_vec()
-        .into_iter()
-=======
         .iter()
         .cloned()
->>>>>>> a3766a1c
         .map(biguint_to_jsvalue)
         .collect::<Vec<_>>();
     Ok(values.into())
