{
    "risc0": {
        "control_root": "0xCE52BF56033842021AF3CF6DB8A50D1B7535C125A34F1A22C6FDCF002C5A1529",
        "bn254_control_id": "0x04446E66D300EB7FB45C9726BB53C793DDA407A62E9601618BB43C5C14657AC0",
        "system_state_zero_digest": "0xA3ACC27117418996340B84E5A90F3EF4C49D22C79E44AAD822EC9C313E1EB8E2",
        "tag_digest": "0xcb1fefcd1f2d9a64975cbbbf6e161e2914434b0cbb9960b84df5d717e86b48af",
        "output_tag": "0x77eafeb366a78b47747de0d7bb176284085ff5564887009a5be63da32d3559d4"
    },
    "sp1": {
        "verifier_version": "v5.0.0",
        "verifier_hash": "0xa4594c59bbc142f3b81c3ecb7f50a7c34bc9af7c4c444b5d48b795427e285913"
    },
    "release_info": {
        "garaga_version": "1.0.0",
        "risc0_release": "v2.2.2",
<<<<<<< HEAD
        "cairo_version": "2.12.2",
        "starknet_foundry_version": "0.51.1"
=======
        "cairo_version": "2.14.0",
        "starknet_foundry_version": "0.53.0"
>>>>>>> 128f704f
    },
    "noir": {
        "bb_version": "3.0.0-nightly.20251104",
        "bbup_version": "3.0.0-nightly.20251104",
        "nargo_version": "1.0.0-beta.15"
    }
}<|MERGE_RESOLUTION|>--- conflicted
+++ resolved
@@ -13,13 +13,8 @@
     "release_info": {
         "garaga_version": "1.0.0",
         "risc0_release": "v2.2.2",
-<<<<<<< HEAD
-        "cairo_version": "2.12.2",
-        "starknet_foundry_version": "0.51.1"
-=======
         "cairo_version": "2.14.0",
         "starknet_foundry_version": "0.53.0"
->>>>>>> 128f704f
     },
     "noir": {
         "bb_version": "3.0.0-nightly.20251104",
